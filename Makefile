default: main bench quantize

ifndef UNAME_S
UNAME_S := $(shell uname -s)
endif

ifndef UNAME_P
UNAME_P := $(shell uname -p)
endif

ifndef UNAME_M
UNAME_M := $(shell uname -m)
endif

ifndef NVCC_VERSION
	ifeq ($(call,$(shell which nvcc))$(.SHELLSTATUS),0)
		NVCC_VERSION := $(shell nvcc --version | egrep -o "V[0-9]+.[0-9]+.[0-9]+" | cut -c2-)
	endif
endif

CCV := $(shell $(CC) --version | head -n 1)
CXXV := $(shell $(CXX) --version | head -n 1)

# Mac OS + Arm can report x86_64
# ref: https://github.com/ggerganov/whisper.cpp/issues/66#issuecomment-1282546789
ifeq ($(UNAME_S),Darwin)
	ifneq ($(UNAME_P),arm)
		SYSCTL_M := $(shell sysctl -n hw.optional.arm64)
		ifeq ($(SYSCTL_M),1)
			# UNAME_P := arm
			# UNAME_M := arm64
			warn := $(warning Your arch is announced as x86_64, but it seems to actually be ARM64. Not fixing that can lead to bad performance. For more info see: https://github.com/ggerganov/whisper.cpp/issues/66\#issuecomment-1282546789)
		endif
	endif
endif

#
# Compile flags
#

CFLAGS   = -I.              -O3 -DNDEBUG -std=c11   -fPIC
CXXFLAGS = -I. -I./examples -O3 -DNDEBUG -std=c++11 -fPIC
LDFLAGS  =

# ref: https://github.com/ggerganov/whisper.cpp/issues/37
ifneq ($(wildcard /usr/include/musl/*),)
	CFLAGS += -D_POSIX_SOURCE -D_GNU_SOURCE
	CXXFLAGS += -D_POSIX_SOURCE -D_GNU_SOURCE
endif

# RLIMIT_MEMLOCK came in BSD, is not specified in POSIX.1,
# and on macOS its availability depends on enabling Darwin extensions
ifeq ($(UNAME_S),Darwin)
	CFLAGS   += -D_DARWIN_C_SOURCE
	CXXFLAGS += -D_DARWIN_C_SOURCE
endif

# OS specific
# TODO: support Windows
ifeq ($(filter $(UNAME_S),Linux Darwin FreeBSD Haiku),$(UNAME_S))
	CFLAGS   += -pthread
	CXXFLAGS += -pthread
endif

# Architecture specific
# TODO: probably these flags need to be tweaked on some architectures
#       feel free to update the Makefile for your architecture and send a pull request or issue
ifeq ($(UNAME_M),$(filter $(UNAME_M),x86_64 i686))
	ifeq ($(UNAME_S),Darwin)
		CPUINFO_CMD := sysctl machdep.cpu.features
	else ifeq ($(UNAME_S),Linux)
<<<<<<< HEAD
		AVX_M := $(shell grep "avx " /proc/cpuinfo)
		ifneq (,$(findstring avx,$(AVX_M)))
			CFLAGS += -mavx
		endif
		AVX2_M := $(shell grep "avx2 " /proc/cpuinfo)
=======
		CPUINFO_CMD := cat /proc/cpuinfo
	else ifeq ($(UNAME_S),Haiku)
		CPUINFO_CMD := sysinfo -cpu
	endif

	ifdef CPUINFO_CMD
		AVX2_M := $(shell $(CPUINFO_CMD) | grep -m 1 "avx2 ")
>>>>>>> c5f9acf4
		ifneq (,$(findstring avx2,$(AVX2_M)))
			CFLAGS += -mavx2
		endif

		FMA_M := $(shell $(CPUINFO_CMD) | grep -m 1 "fma ")
		ifneq (,$(findstring fma,$(FMA_M)))
			CFLAGS += -mfma
		endif

		F16C_M := $(shell $(CPUINFO_CMD) | grep -m 1 "f16c ")
		ifneq (,$(findstring f16c,$(F16C_M)))
			CFLAGS += -mf16c

			AVX1_M := $(shell $(CPUINFO_CMD) | grep -m 1 "avx ")
			ifneq (,$(findstring avx,$(AVX1_M)))
				CFLAGS += -mavx
			endif
		endif

		SSE3_M := $(shell $(CPUINFO_CMD) | grep -m 1 "sse3 ")
		ifneq (,$(findstring sse3,$(SSE3_M)))
			CFLAGS += -msse3
		endif
	endif
endif
ifeq ($(UNAME_M),amd64)
	CFLAGS += -mavx -mavx2 -mfma -mf16c
endif

ifneq ($(filter ppc64%,$(UNAME_M)),)
	POWER9_M := $(shell grep "POWER9" /proc/cpuinfo)
	ifneq (,$(findstring POWER9,$(POWER9_M)))
		CFLAGS += -mpower9-vector
	endif
	# Require c++23's std::byteswap for big-endian support.
	ifeq ($(UNAME_M),ppc64)
		CXXFLAGS += -std=c++23 -DGGML_BIG_ENDIAN
	endif
endif

ifndef WHISPER_NO_ACCELERATE
	# Mac M1 - include Accelerate framework
	ifeq ($(UNAME_S),Darwin)
		CFLAGS  += -DGGML_USE_ACCELERATE
		LDFLAGS += -framework Accelerate
	endif
endif

ifdef WHISPER_COREML
	CXXFLAGS += -DWHISPER_USE_COREML
	LDFLAGS  += -framework Foundation -framework CoreML

ifdef WHISPER_COREML_ALLOW_FALLBACK
	CXXFLAGS += -DWHISPER_COREML_ALLOW_FALLBACK
endif
endif

ifdef WHISPER_OPENBLAS
	CFLAGS  += -DGGML_USE_OPENBLAS -I/usr/local/include/openblas
	LDFLAGS += -lopenblas
endif

ifdef WHISPER_CUBLAS
	ifeq ($(shell expr $(NVCC_VERSION) \>= 11.6), 1)
		CUDA_ARCH_FLAG=native
	else
		CUDA_ARCH_FLAG=all
	endif

	CFLAGS      += -DGGML_USE_CUBLAS -I/usr/local/cuda/include -I/opt/cuda/include -I$(CUDA_PATH)/targets/$(UNAME_M)-linux/include
	CXXFLAGS    += -DGGML_USE_CUBLAS -I/usr/local/cuda/include -I/opt/cuda/include -I$(CUDA_PATH)/targets/$(UNAME_M)-linux/include
	LDFLAGS     += -lcublas -lculibos -lcudart -lcublasLt -lpthread -ldl -lrt -L/usr/local/cuda/lib64 -L/opt/cuda/lib64 -L$(CUDA_PATH)/targets/$(UNAME_M)-linux/lib
	WHISPER_OBJ += ggml-cuda.o
	NVCC        = nvcc
	NVCCFLAGS   = --forward-unknown-to-host-compiler -arch=$(CUDA_ARCH_FLAG)

ggml-cuda.o: ggml-cuda.cu ggml-cuda.h
	$(NVCC) $(NVCCFLAGS) $(CXXFLAGS) -Wno-pedantic -c $< -o $@
endif

ifdef WHISPER_CLBLAST
	CFLAGS 		+= -DGGML_USE_CLBLAST
	CXXFLAGS 	+= -DGGML_USE_CLBLAST
	LDFLAGS	 	+= -lclblast
	ifeq ($(UNAME_S),Darwin)
		LDFLAGS	 	+= -framework OpenCL
	else
		LDFLAGS	    += -lOpenCL
	endif
	WHISPER_OBJ	+= ggml-opencl.o

ggml-opencl.o: ggml-opencl.cpp ggml-opencl.h
	$(CXX) $(CXXFLAGS) -c $< -o $@
endif

ifdef WHISPER_GPROF
	CFLAGS   += -pg
	CXXFLAGS += -pg
endif

ifneq ($(filter aarch64%,$(UNAME_M)),)
	CFLAGS   += -mcpu=native
	CXXFLAGS += -mcpu=native
endif

ifneq ($(filter armv6%,$(UNAME_M)),)
	# 32-bit Raspberry Pi 1, 2, 3
	CFLAGS += -mfpu=neon -mfp16-format=ieee -mno-unaligned-access
endif

ifneq ($(filter armv7%,$(UNAME_M)),)
	# 32-bit ARM, for example on Armbian or possibly raspbian
	#CFLAGS   += -mfpu=neon -mfp16-format=ieee -funsafe-math-optimizations -mno-unaligned-access
	#CXXFLAGS += -mfpu=neon -mfp16-format=ieee -funsafe-math-optimizations -mno-unaligned-access

	# 64-bit ARM on 32-bit OS, use these (TODO: auto-detect 64-bit)
	CFLAGS   += -mfpu=neon-fp-armv8 -mfp16-format=ieee -funsafe-math-optimizations -mno-unaligned-access
	CXXFLAGS += -mfpu=neon-fp-armv8 -mfp16-format=ieee -funsafe-math-optimizations -mno-unaligned-access
endif

ifneq ($(filter armv8%,$(UNAME_M)),)
	# Raspberry Pi 4
	CFLAGS   += -mfpu=neon-fp-armv8 -mfp16-format=ieee -funsafe-math-optimizations -mno-unaligned-access
	CXXFLAGS += -mfpu=neon-fp-armv8 -mfp16-format=ieee -funsafe-math-optimizations -mno-unaligned-access
endif

#
# Print build information
#

$(info I whisper.cpp build info: )
$(info I UNAME_S:  $(UNAME_S))
$(info I UNAME_P:  $(UNAME_P))
$(info I UNAME_M:  $(UNAME_M))
$(info I CFLAGS:   $(CFLAGS))
$(info I CXXFLAGS: $(CXXFLAGS))
$(info I LDFLAGS:  $(LDFLAGS))
$(info I CC:       $(CCV))
$(info I CXX:      $(CXXV))
$(info )

#
# Build library
#

ggml.o: ggml.c ggml.h ggml-cuda.h
	$(CC)  $(CFLAGS)   -c $< -o $@

whisper.o: whisper.cpp whisper.h ggml.h ggml-cuda.h
	$(CXX) $(CXXFLAGS) -c $< -o $@

ifndef WHISPER_COREML
WHISPER_OBJ += whisper.o
else
whisper-encoder.o: coreml/whisper-encoder.mm coreml/whisper-encoder.h
	$(CXX) -O3 -I . -fobjc-arc -c coreml/whisper-encoder.mm -o whisper-encoder.o

whisper-encoder-impl.o: coreml/whisper-encoder-impl.m coreml/whisper-encoder-impl.h
	$(CXX) -O3 -I . -fobjc-arc -c coreml/whisper-encoder-impl.m -o whisper-encoder-impl.o

WHISPER_OBJ += whisper.o whisper-encoder.o whisper-encoder-impl.o
endif

libwhisper.a: ggml.o $(WHISPER_OBJ)
	$(AR) rcs libwhisper.a ggml.o $(WHISPER_OBJ)

libwhisper.so: ggml.o $(WHISPER_OBJ)
	$(CXX) $(CXXFLAGS) -shared -o libwhisper.so ggml.o $(WHISPER_OBJ) $(LDFLAGS)

clean:
	rm -f *.o main stream command talk talk-llama bench quantize libwhisper.a libwhisper.so

#
# Examples
#

CC_SDL=`sdl2-config --cflags --libs`

SRC_COMMON     = examples/common.cpp examples/common-ggml.cpp
SRC_COMMON_SDL = examples/common-sdl.cpp

main: examples/main/main.cpp $(SRC_COMMON) ggml.o $(WHISPER_OBJ)
	$(CXX) $(CXXFLAGS) examples/main/main.cpp $(SRC_COMMON) ggml.o $(WHISPER_OBJ) -o main $(LDFLAGS)
	./main -h

bench: examples/bench/bench.cpp ggml.o $(WHISPER_OBJ)
	$(CXX) $(CXXFLAGS) examples/bench/bench.cpp ggml.o $(WHISPER_OBJ) -o bench $(LDFLAGS)

quantize: examples/quantize/quantize.cpp ggml.o $(WHISPER_OBJ) $(SRC_COMMON)
	$(CXX) $(CXXFLAGS) examples/quantize/quantize.cpp $(SRC_COMMON) ggml.o $(WHISPER_OBJ) -o quantize $(LDFLAGS)

stream: examples/stream/stream.cpp $(SRC_COMMON) $(SRC_COMMON_SDL) ggml.o $(WHISPER_OBJ)
	$(CXX) $(CXXFLAGS) examples/stream/stream.cpp $(SRC_COMMON) $(SRC_COMMON_SDL) ggml.o $(WHISPER_OBJ) -o stream $(CC_SDL) $(LDFLAGS)

command: examples/command/command.cpp $(SRC_COMMON) $(SRC_COMMON_SDL) ggml.o $(WHISPER_OBJ)
	$(CXX) $(CXXFLAGS) examples/command/command.cpp $(SRC_COMMON) $(SRC_COMMON_SDL) ggml.o $(WHISPER_OBJ) -o command $(CC_SDL) $(LDFLAGS)

talk: examples/talk/talk.cpp examples/talk/gpt-2.cpp $(SRC_COMMON) $(SRC_COMMON_SDL) ggml.o $(WHISPER_OBJ)
	$(CXX) $(CXXFLAGS) examples/talk/talk.cpp examples/talk/gpt-2.cpp $(SRC_COMMON) $(SRC_COMMON_SDL) ggml.o $(WHISPER_OBJ) -o talk $(CC_SDL) $(LDFLAGS)

talk-llama: examples/talk-llama/talk-llama.cpp examples/talk-llama/llama.cpp $(SRC_COMMON) $(SRC_COMMON_SDL) ggml.o $(WHISPER_OBJ)
	$(CXX) $(CXXFLAGS) examples/talk-llama/talk-llama.cpp examples/talk-llama/llama.cpp $(SRC_COMMON) $(SRC_COMMON_SDL) ggml.o $(WHISPER_OBJ) -o talk-llama $(CC_SDL) $(LDFLAGS)

#
# Audio samples
#

# download a few audio samples into folder "./samples":
.PHONY: samples
samples:
	@echo "Downloading samples..."
	@mkdir -p samples
	@wget --quiet --show-progress -O samples/gb0.ogg https://upload.wikimedia.org/wikipedia/commons/2/22/George_W._Bush%27s_weekly_radio_address_%28November_1%2C_2008%29.oga
	@wget --quiet --show-progress -O samples/gb1.ogg https://upload.wikimedia.org/wikipedia/commons/1/1f/George_W_Bush_Columbia_FINAL.ogg
	@wget --quiet --show-progress -O samples/hp0.ogg https://upload.wikimedia.org/wikipedia/en/d/d4/En.henryfphillips.ogg
	@wget --quiet --show-progress -O samples/mm1.wav https://cdn.openai.com/whisper/draft-20220913a/micro-machines.wav
	@wget --quiet --show-progress -O samples/a13.mp3 https://upload.wikimedia.org/wikipedia/commons/transcoded/6/6f/Apollo13-wehaveaproblem.ogg/Apollo13-wehaveaproblem.ogg.mp3
	@wget --quiet --show-progress -O samples/diffusion2023-07-03.flac https://archive.org/download/diffusion2023-07-03/diffusion2023-07-03.flac
	@echo "Converting to 16-bit WAV ..."
	@ffmpeg -loglevel -0 -y -i samples/gb0.ogg -ar 16000 -ac 1 -c:a pcm_s16le samples/gb0.wav
	@ffmpeg -loglevel -0 -y -i samples/gb1.ogg -ar 16000 -ac 1 -c:a pcm_s16le samples/gb1.wav
	@ffmpeg -loglevel -0 -y -i samples/hp0.ogg -ar 16000 -ac 1 -c:a pcm_s16le samples/hp0.wav
	@rm samples/*.ogg
	@ffmpeg -loglevel -0 -y -i samples/mm1.wav -ar 16000 -ac 1 -c:a pcm_s16le samples/mm0.wav
	@rm samples/mm1.wav
	@ffmpeg -loglevel -0 -y -i samples/a13.mp3 -ar 16000 -ac 1 -c:a pcm_s16le -ss 00:00:00 -to 00:00:30 samples/a13.wav
	@rm samples/a13.mp3
	@ffmpeg -loglevel -0 -y -i samples/diffusion2023-07-03.flac -ar 16000 -ac 1 -c:a pcm_s16le samples/diffusion2023-07-03.wav
	@rm samples/diffusion2023-07-03.flac

#
# Models
#

# if not already downloaded, the following targets download the specified model and
# runs it on all samples in the folder "./samples":

.PHONY: tiny.en
.PHONY: tiny
.PHONY: base.en
.PHONY: base
.PHONY: small.en
.PHONY: small
.PHONY: medium.en
.PHONY: medium
.PHONY: large-v1
.PHONY: large

tiny.en tiny base.en base small.en small medium.en medium large-v1 large: main
	bash ./models/download-ggml-model.sh $@
	@echo ""
	@echo "==============================================="
	@echo "Running $@ on all samples in ./samples ..."
	@echo "==============================================="
	@echo ""
	@for f in samples/*.wav; do \
		echo "----------------------------------------------" ; \
		echo "[+] Running $@ on $$f ... (run 'ffplay $$f' to listen)" ; \
	    echo "----------------------------------------------" ; \
		echo "" ; \
		./main -m models/ggml-$@.bin -f $$f ; \
		echo "" ; \
	done

#
# Tests
#

.PHONY: tests
tests:
	bash ./tests/run-tests.sh $(word 2, $(MAKECMDGOALS))<|MERGE_RESOLUTION|>--- conflicted
+++ resolved
@@ -69,21 +69,18 @@
 	ifeq ($(UNAME_S),Darwin)
 		CPUINFO_CMD := sysctl machdep.cpu.features
 	else ifeq ($(UNAME_S),Linux)
-<<<<<<< HEAD
-		AVX_M := $(shell grep "avx " /proc/cpuinfo)
-		ifneq (,$(findstring avx,$(AVX_M)))
-			CFLAGS += -mavx
-		endif
-		AVX2_M := $(shell grep "avx2 " /proc/cpuinfo)
-=======
 		CPUINFO_CMD := cat /proc/cpuinfo
 	else ifeq ($(UNAME_S),Haiku)
 		CPUINFO_CMD := sysinfo -cpu
 	endif
 
-	ifdef CPUINFO_CMD
+	ifdef CPUINFO_CMD  	
+    AVX_M := $(shell $(CPUINFO_CMD) | grep -m 1 "avx ")
+		ifneq (,$(findstring avx,$(AVX_M)))
+			CFLAGS += -mavx
+		endif
+    
 		AVX2_M := $(shell $(CPUINFO_CMD) | grep -m 1 "avx2 ")
->>>>>>> c5f9acf4
 		ifneq (,$(findstring avx2,$(AVX2_M)))
 			CFLAGS += -mavx2
 		endif
