--- conflicted
+++ resolved
@@ -2720,12 +2720,8 @@
 ggml_backend_t ggml_backend_metal_init(void) {
     struct ggml_metal_context * ctx = ggml_metal_init(GGML_DEFAULT_N_THREADS);
 
-<<<<<<< HEAD
     ctx = ggml_metal_init(GGML_DEFAULT_N_THREADS);
-    if (!ctx) {
-=======
     if (ctx == NULL) {
->>>>>>> 0b9af32a
         return NULL;
     }
 
