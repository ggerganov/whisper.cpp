--- conflicted
+++ resolved
@@ -616,7 +616,7 @@
 
 }
 
-<<<<<<< HEAD
+
 namespace utf_8 {
     bool is_valid(const std::string &str) {
         uint64_t count = 0; // Count of bytes in the current UTF-8 character
@@ -664,7 +664,8 @@
         if (!buffer.empty()) result.push_back(buffer);
         return result;
     }
-=======
+}
+
 bool is_wav_buffer(const std::string buf) {
     // RIFF ref: https://en.wikipedia.org/wiki/Resource_Interchange_File_Format
     // WAV ref: https://www.mmsp.ece.mcgill.ca/Documents/AudioFormats/WAVE/WAVE.html
@@ -678,7 +679,6 @@
     }
 
     return true;
->>>>>>> 7a74e929
 }
 
 bool read_wav(const std::string & fname, std::vector<float>& pcmf32, std::vector<std::vector<float>>& pcmf32s, bool stereo) {
