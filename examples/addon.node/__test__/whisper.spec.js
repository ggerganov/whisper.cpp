--- conflicted
+++ resolved
@@ -12,14 +12,10 @@
   model: path.join(__dirname, "../../../models/ggml-base.en.bin"),
   fname_inp: path.join(__dirname, "../../../samples/jfk.wav"),
   use_gpu: true,
-<<<<<<< HEAD
-  no_timestamps: true,
   no_prints: true,
   comma_in_time: false,
-  translate: true
-=======
+  translate: true,
   no_timestamps: false,
->>>>>>> 58210d6a
 };
 
 describe("Run whisper.node", () => {
