#include "napi.h"
#include "common.h"

#include "whisper.h"

#include <string>
#include <thread>
#include <vector>
#include <cmath>
#include <cstdint>

struct whisper_params {
    int32_t n_threads    = std::min(4, (int32_t) std::thread::hardware_concurrency());
    int32_t n_processors = 1;
    int32_t offset_t_ms  = 0;
    int32_t offset_n     = 0;
    int32_t duration_ms  = 0;
    int32_t max_context  = -1;
    int32_t max_len      = 0;
    int32_t best_of      = 5;
    int32_t beam_size    = -1;

    float word_thold    = 0.01f;
    float entropy_thold = 2.4f;
    float logprob_thold = -1.0f;

    bool speed_up       = false;
    bool translate      = false;
    bool diarize        = false;
    bool output_txt     = false;
    bool output_vtt     = false;
    bool output_srt     = false;
    bool output_wts     = false;
    bool output_csv     = false;
    bool print_special  = false;
    bool print_colors   = false;
    bool print_progress = false;
    bool no_timestamps  = false;
    bool no_prints      = false;
    bool use_gpu        = true;
    bool comma_in_time  = true;

    std::string language = "en";
    std::string prompt;
    std::string model    = "../../ggml-large.bin";

    std::vector<std::string> fname_inp = {};
    std::vector<std::string> fname_out = {};
};

struct whisper_print_user_data {
    const whisper_params * params;

    const std::vector<std::vector<float>> * pcmf32s;
};

void whisper_print_segment_callback(struct whisper_context * ctx, struct whisper_state * state, int n_new, void * user_data) {
    const auto & params  = *((whisper_print_user_data *) user_data)->params;
    const auto & pcmf32s = *((whisper_print_user_data *) user_data)->pcmf32s;

    const int n_segments = whisper_full_n_segments(ctx);

    std::string speaker = "";

    int64_t t0;
    int64_t t1;

    // print the last n_new segments
    const int s0 = n_segments - n_new;

    if (s0 == 0) {
        printf("\n");
    }

    for (int i = s0; i < n_segments; i++) {
        if (!params.no_timestamps || params.diarize) {
            t0 = whisper_full_get_segment_t0(ctx, i);
            t1 = whisper_full_get_segment_t1(ctx, i);
        }

        if (!params.no_timestamps) {
            printf("[%s --> %s]  ", to_timestamp(t0).c_str(), to_timestamp(t1).c_str());
        }

        if (params.diarize && pcmf32s.size() == 2) {
            const int64_t n_samples = pcmf32s[0].size();

            const int64_t is0 = timestamp_to_sample(t0, n_samples, WHISPER_SAMPLE_RATE);
            const int64_t is1 = timestamp_to_sample(t1, n_samples, WHISPER_SAMPLE_RATE);

            double energy0 = 0.0f;
            double energy1 = 0.0f;

            for (int64_t j = is0; j < is1; j++) {
                energy0 += fabs(pcmf32s[0][j]);
                energy1 += fabs(pcmf32s[1][j]);
            }

            if (energy0 > 1.1*energy1) {
                speaker = "(speaker 0)";
            } else if (energy1 > 1.1*energy0) {
                speaker = "(speaker 1)";
            } else {
                speaker = "(speaker ?)";
            }

            //printf("is0 = %lld, is1 = %lld, energy0 = %f, energy1 = %f, %s\n", is0, is1, energy0, energy1, speaker.c_str());
        }

        // colorful print bug
        //
        const char * text = whisper_full_get_segment_text(ctx, i);
        printf("%s%s", speaker.c_str(), text);


        // with timestamps or speakers: each segment on new line
        if (!params.no_timestamps || params.diarize) {
            printf("\n");
        }

        fflush(stdout);
    }
}

void cb_log_disable(enum ggml_log_level, const char *, void *) {}

int run(whisper_params &params, std::vector<std::vector<std::string>> &result) {

    if (params.no_prints) {
        whisper_log_set(cb_log_disable, NULL);
    }

    if (params.fname_inp.empty()) {
        fprintf(stderr, "error: no input files specified\n");
        return 2;
    }

    if (params.language != "auto" && whisper_lang_id(params.language.c_str()) == -1) {
        fprintf(stderr, "error: unknown language '%s'\n", params.language.c_str());
        exit(0);
    }

    // whisper init

    struct whisper_context_params cparams = whisper_context_default_params();
    cparams.use_gpu = params.use_gpu;
    struct whisper_context * ctx = whisper_init_from_file_with_params(params.model.c_str(), cparams);

    if (ctx == nullptr) {
        fprintf(stderr, "error: failed to initialize whisper context\n");
        return 3;
    }

    for (int f = 0; f < (int) params.fname_inp.size(); ++f) {
        const auto fname_inp = params.fname_inp[f];
        const auto fname_out = f < (int)params.fname_out.size() && !params.fname_out[f].empty() ? params.fname_out[f] : params.fname_inp[f];

        std::vector<float> pcmf32; // mono-channel F32 PCM
        std::vector<std::vector<float>> pcmf32s; // stereo-channel F32 PCM

        if (!::read_wav(fname_inp, pcmf32, pcmf32s, params.diarize)) {
            fprintf(stderr, "error: failed to read WAV file '%s'\n", fname_inp.c_str());
            continue;
        }

        // print system information
        if (!params.no_prints) {
            fprintf(stderr, "\n");
            fprintf(stderr, "system_info: n_threads = %d / %d | %s\n",
                    params.n_threads*params.n_processors, std::thread::hardware_concurrency(), whisper_print_system_info());
        }

        // print some info about the processing
        if (!params.no_prints) {
            fprintf(stderr, "\n");
            if (!whisper_is_multilingual(ctx)) {
                if (params.language != "en" || params.translate) {
                    params.language = "en";
                    params.translate = false;
                    fprintf(stderr, "%s: WARNING: model is not multilingual, ignoring language and translation options\n", __func__);
                }
            }
            fprintf(stderr, "%s: processing '%s' (%d samples, %.1f sec), %d threads, %d processors, lang = %s, task = %s, timestamps = %d ...\n",
                    __func__, fname_inp.c_str(), int(pcmf32.size()), float(pcmf32.size())/WHISPER_SAMPLE_RATE,
                    params.n_threads, params.n_processors,
                    params.language.c_str(),
                    params.translate ? "translate" : "transcribe",
                    params.no_timestamps ? 0 : 1);

            fprintf(stderr, "\n");
        }

        // run the inference
        {
            whisper_full_params wparams = whisper_full_default_params(WHISPER_SAMPLING_GREEDY);

            wparams.strategy = params.beam_size > 1 ? WHISPER_SAMPLING_BEAM_SEARCH : WHISPER_SAMPLING_GREEDY;

            wparams.print_realtime   = false;
            wparams.print_progress   = params.print_progress;
            wparams.print_timestamps = !params.no_timestamps;
            wparams.print_special    = params.print_special;
            wparams.translate        = params.translate;
            wparams.language         = params.language.c_str();
            wparams.n_threads        = params.n_threads;
            wparams.n_max_text_ctx   = params.max_context >= 0 ? params.max_context : wparams.n_max_text_ctx;
            wparams.offset_ms        = params.offset_t_ms;
            wparams.duration_ms      = params.duration_ms;

            wparams.token_timestamps = params.output_wts || params.max_len > 0;
            wparams.thold_pt         = params.word_thold;
            wparams.entropy_thold    = params.entropy_thold;
            wparams.logprob_thold    = params.logprob_thold;
            wparams.max_len          = params.output_wts && params.max_len == 0 ? 60 : params.max_len;

            wparams.speed_up         = params.speed_up;

            wparams.greedy.best_of        = params.best_of;
            wparams.beam_search.beam_size = params.beam_size;

            wparams.initial_prompt   = params.prompt.c_str();

            wparams.no_timestamps    = params.no_timestamps;

            whisper_print_user_data user_data = { &params, &pcmf32s };

            // this callback is called on each new segment
            if (!wparams.print_realtime) {
                wparams.new_segment_callback           = whisper_print_segment_callback;
                wparams.new_segment_callback_user_data = &user_data;
            }

            // example for abort mechanism
            // in this example, we do not abort the processing, but we could if the flag is set to true
            // the callback is called before every encoder run - if it returns false, the processing is aborted
            {
                static bool is_aborted = false; // NOTE: this should be atomic to avoid data race

                wparams.encoder_begin_callback = [](struct whisper_context * /*ctx*/, struct whisper_state * /*state*/, void * user_data) {
                    bool is_aborted = *(bool*)user_data;
                    return !is_aborted;
                };
                wparams.encoder_begin_callback_user_data = &is_aborted;
            }

            if (whisper_full_parallel(ctx, wparams, pcmf32.data(), pcmf32.size(), params.n_processors) != 0) {
                fprintf(stderr, "failed to process audio\n");
                return 10;
            }
        }
    }

    const int n_segments = whisper_full_n_segments(ctx);
    result.resize(n_segments);
    for (int i = 0; i < n_segments; ++i) {
        const char * text = whisper_full_get_segment_text(ctx, i);
        const int64_t t0 = whisper_full_get_segment_t0(ctx, i);
        const int64_t t1 = whisper_full_get_segment_t1(ctx, i);

        result[i].emplace_back(to_timestamp(t0, params.comma_in_time));
        result[i].emplace_back(to_timestamp(t1, params.comma_in_time));
        result[i].emplace_back(text);
    }

    whisper_print_timings(ctx);
    whisper_free(ctx);

    return 0;
}

class Worker : public Napi::AsyncWorker {
 public:
  Worker(Napi::Function& callback, whisper_params params)
      : Napi::AsyncWorker(callback), params(params) {}

  void Execute() override {
    run(params, result);
  }

  void OnOK() override {
    Napi::HandleScope scope(Env());
    Napi::Object res = Napi::Array::New(Env(), result.size());
    for (uint64_t i = 0; i < result.size(); ++i) {
      Napi::Object tmp = Napi::Array::New(Env(), 3);
      for (uint64_t j = 0; j < 3; ++j) {
        tmp[j] = Napi::String::New(Env(), result[i][j]);
      }
      res[i] = tmp;
    }
    Callback().Call({Env().Null(), res});
  }

 private:
  whisper_params params;
  std::vector<std::vector<std::string>> result;
};



Napi::Value whisper(const Napi::CallbackInfo& info) {
  Napi::Env env = info.Env();
  if (info.Length() <= 0 || !info[0].IsObject()) {
    Napi::TypeError::New(env, "object expected").ThrowAsJavaScriptException();
  }
  whisper_params params;

  Napi::Object whisper_params = info[0].As<Napi::Object>();
  std::string language = whisper_params.Get("language").As<Napi::String>();
  std::string model = whisper_params.Get("model").As<Napi::String>();
  std::string input = whisper_params.Get("fname_inp").As<Napi::String>();
  bool use_gpu = whisper_params.Get("use_gpu").As<Napi::Boolean>();
<<<<<<< HEAD
  bool no_prints = whisper_params.Get("no_prints").As<Napi::Boolean>();
  bool no_timestamps = whisper_params.Get("no_timestamps").As<Napi::Boolean>();
  bool comma_in_time = whisper_params.Get("comma_in_time").As<Napi::Boolean>();
=======
  bool no_timestamps = whisper_params.Get("no_timestamps").As<Napi::Boolean>();
>>>>>>> 858452d5

  params.language = language;
  params.model = model;
  params.fname_inp.emplace_back(input);
  params.use_gpu = use_gpu;
<<<<<<< HEAD
  params.no_prints = no_prints;
  params.no_timestamps = no_timestamps;
  params.comma_in_time = comma_in_time;
=======
  params.no_timestamps = no_timestamps;
>>>>>>> 858452d5

  Napi::Function callback = info[1].As<Napi::Function>();
  Worker* worker = new Worker(callback, params);
  worker->Queue();
  return env.Undefined();
}


Napi::Object Init(Napi::Env env, Napi::Object exports) {
  exports.Set(
      Napi::String::New(env, "whisper"),
      Napi::Function::New(env, whisper)
  );
  return exports;
}

NODE_API_MODULE(whisper, Init);<|MERGE_RESOLUTION|>--- conflicted
+++ resolved
@@ -309,25 +309,17 @@
   std::string model = whisper_params.Get("model").As<Napi::String>();
   std::string input = whisper_params.Get("fname_inp").As<Napi::String>();
   bool use_gpu = whisper_params.Get("use_gpu").As<Napi::Boolean>();
-<<<<<<< HEAD
   bool no_prints = whisper_params.Get("no_prints").As<Napi::Boolean>();
   bool no_timestamps = whisper_params.Get("no_timestamps").As<Napi::Boolean>();
   bool comma_in_time = whisper_params.Get("comma_in_time").As<Napi::Boolean>();
-=======
-  bool no_timestamps = whisper_params.Get("no_timestamps").As<Napi::Boolean>();
->>>>>>> 858452d5
 
   params.language = language;
   params.model = model;
   params.fname_inp.emplace_back(input);
   params.use_gpu = use_gpu;
-<<<<<<< HEAD
   params.no_prints = no_prints;
   params.no_timestamps = no_timestamps;
   params.comma_in_time = comma_in_time;
-=======
-  params.no_timestamps = no_timestamps;
->>>>>>> 858452d5
 
   Napi::Function callback = info[1].As<Napi::Function>();
   Worker* worker = new Worker(callback, params);
