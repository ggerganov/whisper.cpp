--- conflicted
+++ resolved
@@ -69,11 +69,8 @@
     bool speed_up       = false;
     bool translate      = false;
     bool diarize        = false;
-<<<<<<< HEAD
     bool split_on_word  = false;
-=======
     bool no_fallback    = false;
->>>>>>> b2083c5d
     bool output_txt     = false;
     bool output_vtt     = false;
     bool output_srt     = false;
@@ -122,11 +119,8 @@
         else if (arg == "-su"   || arg == "--speed-up")       { params.speed_up       = true; }
         else if (arg == "-tr"   || arg == "--translate")      { params.translate      = true; }
         else if (arg == "-di"   || arg == "--diarize")        { params.diarize        = true; }
-<<<<<<< HEAD
         else if (arg == "-sow"  || arg == "--split-on-word")  { params.split_on_word  = true; }
-=======
         else if (arg == "-nf"   || arg == "--no-fallback")    { params.no_fallback    = true; }
->>>>>>> b2083c5d
         else if (arg == "-otxt" || arg == "--output-txt")     { params.output_txt     = true; }
         else if (arg == "-ovtt" || arg == "--output-vtt")     { params.output_vtt     = true; }
         else if (arg == "-osrt" || arg == "--output-srt")     { params.output_srt     = true; }
