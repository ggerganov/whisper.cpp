#include "common.h"

#include "whisper.h"

#include <cmath>
#include <fstream>
#include <cstdio>
#include <string>
#include <thread>
#include <vector>
#include <cstring>

#if defined(_MSC_VER)
#pragma warning(disable: 4244 4267) // possible loss of data
#endif

// Terminal color map. 10 colors grouped in ranges [0.0, 0.1, ..., 0.9]
// Lowest is red, middle is yellow, highest is green.
const std::vector<std::string> k_colors = {
    "\033[38;5;196m", "\033[38;5;202m", "\033[38;5;208m", "\033[38;5;214m", "\033[38;5;220m",
    "\033[38;5;226m", "\033[38;5;190m", "\033[38;5;154m", "\033[38;5;118m", "\033[38;5;82m",
};

//  500 -> 00:05.000
// 6000 -> 01:00.000
std::string to_timestamp(int64_t t, bool comma = false) {
    int64_t msec = t * 10;
    int64_t hr = msec / (1000 * 60 * 60);
    msec = msec - hr * (1000 * 60 * 60);
    int64_t min = msec / (1000 * 60);
    msec = msec - min * (1000 * 60);
    int64_t sec = msec / 1000;
    msec = msec - sec * 1000;

    char buf[32];
    snprintf(buf, sizeof(buf), "%02d:%02d:%02d%s%03d", (int) hr, (int) min, (int) sec, comma ? "," : ".", (int) msec);

    return std::string(buf);
}

int timestamp_to_sample(int64_t t, int n_samples) {
    return std::max(0, std::min((int) n_samples - 1, (int) ((t*WHISPER_SAMPLE_RATE)/100)));
}

// helper function to replace substrings
void replace_all(std::string & s, const std::string & search, const std::string & replace) {
    for (size_t pos = 0; ; pos += replace.length()) {
        pos = s.find(search, pos);
        if (pos == std::string::npos) break;
        s.erase(pos, search.length());
        s.insert(pos, replace);
    }
}

// command-line parameters
struct whisper_params {
    int32_t n_threads    = std::min(4, (int32_t) std::thread::hardware_concurrency());
    int32_t n_processors =  1;
    int32_t offset_t_ms  =  0;
    int32_t offset_n     =  0;
    int32_t duration_ms  =  0;
    int32_t max_context  = -1;
    int32_t max_len      =  0;
    int32_t best_of      =  2;
    int32_t beam_size    = -1;

    float word_thold    =  0.01f;
    float entropy_thold =  2.40f;
    float logprob_thold = -1.00f;

    bool speed_up       = false;
    bool translate      = false;
    bool detect_language= false;
    bool diarize        = false;
    bool split_on_word  = false;
    bool no_fallback    = false;
    bool output_txt     = false;
    bool output_vtt     = false;
    bool output_srt     = false;
    bool output_wts     = false;
    bool output_csv     = false;
    bool output_jsn     = false;
    bool output_lrc     = false;
    bool print_special  = false;
    bool print_colors   = false;
    bool print_progress = false;
    bool no_timestamps  = false;

    std::string language = "en";
    std::string prompt;
    std::string font_path = "/System/Library/Fonts/Supplemental/Courier New Bold.ttf";
    std::string model    = "models/ggml-base.en.bin";

    std::vector<std::string> fname_inp = {};
    std::vector<std::string> fname_out = {};
};

void whisper_print_usage(int argc, char ** argv, const whisper_params & params);

bool whisper_params_parse(int argc, char ** argv, whisper_params & params) {
    for (int i = 1; i < argc; i++) {
        std::string arg = argv[i];

        if (arg == "-"){
            params.fname_inp.push_back(arg);
            continue;
        }

        if (arg[0] != '-') {
            params.fname_inp.push_back(arg);
            continue;
        }

        if (arg == "-h" || arg == "--help") {
            whisper_print_usage(argc, argv, params);
            exit(0);
        }
        else if (arg == "-t"    || arg == "--threads")        { params.n_threads      = std::stoi(argv[++i]); }
        else if (arg == "-p"    || arg == "--processors")     { params.n_processors   = std::stoi(argv[++i]); }
        else if (arg == "-ot"   || arg == "--offset-t")       { params.offset_t_ms    = std::stoi(argv[++i]); }
        else if (arg == "-on"   || arg == "--offset-n")       { params.offset_n       = std::stoi(argv[++i]); }
        else if (arg == "-d"    || arg == "--duration")       { params.duration_ms    = std::stoi(argv[++i]); }
        else if (arg == "-mc"   || arg == "--max-context")    { params.max_context    = std::stoi(argv[++i]); }
        else if (arg == "-ml"   || arg == "--max-len")        { params.max_len        = std::stoi(argv[++i]); }
        else if (arg == "-bo"   || arg == "--best-of")        { params.best_of        = std::stoi(argv[++i]); }
        else if (arg == "-bs"   || arg == "--beam-size")      { params.beam_size      = std::stoi(argv[++i]); }
        else if (arg == "-wt"   || arg == "--word-thold")     { params.word_thold     = std::stof(argv[++i]); }
        else if (arg == "-et"   || arg == "--entropy-thold")  { params.entropy_thold  = std::stof(argv[++i]); }
        else if (arg == "-lpt"  || arg == "--logprob-thold")  { params.logprob_thold  = std::stof(argv[++i]); }
        else if (arg == "-su"   || arg == "--speed-up")       { params.speed_up       = true; }
        else if (arg == "-tr"   || arg == "--translate")      { params.translate      = true; }
        else if (arg == "-di"   || arg == "--diarize")        { params.diarize        = true; }
        else if (arg == "-sow"  || arg == "--split-on-word")  { params.split_on_word  = true; }
        else if (arg == "-nf"   || arg == "--no-fallback")    { params.no_fallback    = true; }
        else if (arg == "-otxt" || arg == "--output-txt")     { params.output_txt     = true; }
        else if (arg == "-ovtt" || arg == "--output-vtt")     { params.output_vtt     = true; }
        else if (arg == "-osrt" || arg == "--output-srt")     { params.output_srt     = true; }
        else if (arg == "-owts" || arg == "--output-words")   { params.output_wts     = true; }
        else if (arg == "-olrc" || arg == "--output-lrc")     { params.output_lrc     = true; }
        else if (arg == "-fp"   || arg == "--font-path")      { params.font_path      = argv[++i]; }
        else if (arg == "-ocsv" || arg == "--output-csv")     { params.output_csv     = true; }
        else if (arg == "-oj"   || arg == "--output-json")    { params.output_jsn     = true; }
        else if (arg == "-of"   || arg == "--output-file")    { params.fname_out.emplace_back(argv[++i]); }
        else if (arg == "-ps"   || arg == "--print-special")  { params.print_special  = true; }
        else if (arg == "-pc"   || arg == "--print-colors")   { params.print_colors   = true; }
        else if (arg == "-pp"   || arg == "--print-progress") { params.print_progress = true; }
        else if (arg == "-nt"   || arg == "--no-timestamps")  { params.no_timestamps  = true; }
        else if (arg == "-l"    || arg == "--language")       { params.language       = argv[++i]; }
        else if (arg == "-dl"   || arg == "--detect-language"){ params.detect_language= true; }
        else if (                  arg == "--prompt")         { params.prompt         = argv[++i]; }
        else if (arg == "-m"    || arg == "--model")          { params.model          = argv[++i]; }
        else if (arg == "-f"    || arg == "--file")           { params.fname_inp.emplace_back(argv[++i]); }
        else {
            fprintf(stderr, "error: unknown argument: %s\n", arg.c_str());
            whisper_print_usage(argc, argv, params);
            exit(0);
        }
    }

    return true;
}

void whisper_print_usage(int /*argc*/, char ** argv, const whisper_params & params) {
    fprintf(stderr, "\n");
    fprintf(stderr, "usage: %s [options] file0.wav file1.wav ...\n", argv[0]);
    fprintf(stderr, "\n");
    fprintf(stderr, "options:\n");
    fprintf(stderr, "  -h,        --help              [default] show this help message and exit\n");
    fprintf(stderr, "  -t N,      --threads N         [%-7d] number of threads to use during computation\n",    params.n_threads);
    fprintf(stderr, "  -p N,      --processors N      [%-7d] number of processors to use during computation\n", params.n_processors);
    fprintf(stderr, "  -ot N,     --offset-t N        [%-7d] time offset in milliseconds\n",                    params.offset_t_ms);
    fprintf(stderr, "  -on N,     --offset-n N        [%-7d] segment index offset\n",                           params.offset_n);
    fprintf(stderr, "  -d  N,     --duration N        [%-7d] duration of audio to process in milliseconds\n",   params.duration_ms);
    fprintf(stderr, "  -mc N,     --max-context N     [%-7d] maximum number of text context tokens to store\n", params.max_context);
    fprintf(stderr, "  -ml N,     --max-len N         [%-7d] maximum segment length in characters\n",           params.max_len);
    fprintf(stderr, "  -sow,      --split-on-word     [%-7s] split on word rather than on token\n",             params.split_on_word ? "true" : "false");
    fprintf(stderr, "  -bo N,     --best-of N         [%-7d] number of best candidates to keep\n",              params.best_of);
    fprintf(stderr, "  -bs N,     --beam-size N       [%-7d] beam size for beam search\n",                      params.beam_size);
    fprintf(stderr, "  -wt N,     --word-thold N      [%-7.2f] word timestamp probability threshold\n",         params.word_thold);
    fprintf(stderr, "  -et N,     --entropy-thold N   [%-7.2f] entropy threshold for decoder fail\n",           params.entropy_thold);
    fprintf(stderr, "  -lpt N,    --logprob-thold N   [%-7.2f] log probability threshold for decoder fail\n",   params.logprob_thold);
    fprintf(stderr, "  -su,       --speed-up          [%-7s] speed up audio by x2 (reduced accuracy)\n",        params.speed_up ? "true" : "false");
    fprintf(stderr, "  -tr,       --translate         [%-7s] translate from source language to english\n",      params.translate ? "true" : "false");
    fprintf(stderr, "  -di,       --diarize           [%-7s] stereo audio diarization\n",                       params.diarize ? "true" : "false");
    fprintf(stderr, "  -nf,       --no-fallback       [%-7s] do not use temperature fallback while decoding\n", params.no_fallback ? "true" : "false");
    fprintf(stderr, "  -otxt,     --output-txt        [%-7s] output result in a text file\n",                   params.output_txt ? "true" : "false");
    fprintf(stderr, "  -ovtt,     --output-vtt        [%-7s] output result in a vtt file\n",                    params.output_vtt ? "true" : "false");
    fprintf(stderr, "  -osrt,     --output-srt        [%-7s] output result in a srt file\n",                    params.output_srt ? "true" : "false");
    fprintf(stderr, "  -olrc,     --output-lrc        [%-7s] output result in a lrc file\n",                    params.output_lrc ? "true" : "false");
    fprintf(stderr, "  -owts,     --output-words      [%-7s] output script for generating karaoke video\n",     params.output_wts ? "true" : "false");
    fprintf(stderr, "  -fp,       --font-path         [%-7s] path to a monospace font for karaoke video\n",     params.font_path.c_str());
    fprintf(stderr, "  -ocsv,     --output-csv        [%-7s] output result in a CSV file\n",                    params.output_csv ? "true" : "false");
    fprintf(stderr, "  -oj,       --output-json       [%-7s] output result in a JSON file\n",                   params.output_jsn ? "true" : "false");
    fprintf(stderr, "  -of FNAME, --output-file FNAME [%-7s] output file path (without file extension)\n",      "");
    fprintf(stderr, "  -ps,       --print-special     [%-7s] print special tokens\n",                           params.print_special ? "true" : "false");
    fprintf(stderr, "  -pc,       --print-colors      [%-7s] print colors\n",                                   params.print_colors ? "true" : "false");
    fprintf(stderr, "  -pp,       --print-progress    [%-7s] print progress\n",                                 params.print_progress ? "true" : "false");
    fprintf(stderr, "  -nt,       --no-timestamps     [%-7s] do not print timestamps\n",                        params.no_timestamps ? "true" : "false");
    fprintf(stderr, "  -l LANG,   --language LANG     [%-7s] spoken language ('auto' for auto-detect)\n",       params.language.c_str());
    fprintf(stderr, "  -dl,       --detect-language   [%-7s] exit after automatically detecting language\n",    params.detect_language ? "true" : "false");
    fprintf(stderr, "             --prompt PROMPT     [%-7s] initial prompt\n",                                 params.prompt.c_str());
    fprintf(stderr, "  -m FNAME,  --model FNAME       [%-7s] model path\n",                                     params.model.c_str());
    fprintf(stderr, "  -f FNAME,  --file FNAME        [%-7s] input WAV file path\n",                            "");
    fprintf(stderr, "\n");
}

struct whisper_print_user_data {
    const whisper_params * params;

    const std::vector<std::vector<float>> * pcmf32s;
};

std::string estimate_diarization_speaker(std::vector<std::vector<float>> pcmf32s, int64_t t0, int64_t t1, bool id_only = false) {
    std::string speaker = "";
    const int64_t n_samples = pcmf32s[0].size();

    const int64_t is0 = timestamp_to_sample(t0, n_samples);
    const int64_t is1 = timestamp_to_sample(t1, n_samples);

    double energy0 = 0.0f;
    double energy1 = 0.0f;

    for (int64_t j = is0; j < is1; j++) {
        energy0 += fabs(pcmf32s[0][j]);
        energy1 += fabs(pcmf32s[1][j]);
    }

    if (energy0 > 1.1*energy1) {
        speaker = "0";
    } else if (energy1 > 1.1*energy0) {
        speaker = "1";
    } else {
        speaker = "?";
    }

    //printf("is0 = %lld, is1 = %lld, energy0 = %f, energy1 = %f, speaker = %s\n", is0, is1, energy0, energy1, speaker.c_str());

    if (!id_only) {
        speaker.insert(0, "(speaker ");
        speaker.append(")");
    }

    return speaker;
}

void whisper_print_segment_callback(struct whisper_context * ctx, struct whisper_state * /*state*/, int n_new, void * user_data) {
    const auto & params  = *((whisper_print_user_data *) user_data)->params;
    const auto & pcmf32s = *((whisper_print_user_data *) user_data)->pcmf32s;

    const int n_segments = whisper_full_n_segments(ctx);

    std::string speaker = "";

    int64_t t0 = 0;
    int64_t t1 = 0;

    // print the last n_new segments
    const int s0 = n_segments - n_new;

    if (s0 == 0) {
        printf("\n");
    }

    for (int i = s0; i < n_segments; i++) {
        if (!params.no_timestamps || params.diarize) {
            t0 = whisper_full_get_segment_t0(ctx, i);
            t1 = whisper_full_get_segment_t1(ctx, i);
        }

        if (!params.no_timestamps) {
            printf("[%s --> %s]  ", to_timestamp(t0).c_str(), to_timestamp(t1).c_str());
        }

        if (params.diarize && pcmf32s.size() == 2) {
            speaker = estimate_diarization_speaker(pcmf32s, t0, t1);
        }

        if (params.print_colors) {
            for (int j = 0; j < whisper_full_n_tokens(ctx, i); ++j) {
                if (params.print_special == false) {
                    const whisper_token id = whisper_full_get_token_id(ctx, i, j);
                    if (id >= whisper_token_eot(ctx)) {
                        continue;
                    }
                }

                const char * text = whisper_full_get_token_text(ctx, i, j);
                const float  p    = whisper_full_get_token_p   (ctx, i, j);

                const int col = std::max(0, std::min((int) k_colors.size() - 1, (int) (std::pow(p, 3)*float(k_colors.size()))));

                printf("%s%s%s%s", speaker.c_str(), k_colors[col].c_str(), text, "\033[0m");
            }
        } else {
            const char * text = whisper_full_get_segment_text(ctx, i);

            printf("%s%s", speaker.c_str(), text);
        }

        // with timestamps or speakers: each segment on new line
        if (!params.no_timestamps || params.diarize) {
            printf("\n");
        }

        fflush(stdout);
    }
}

bool output_txt(struct whisper_context * ctx, const char * fname, const whisper_params & params, std::vector<std::vector<float>> pcmf32s) {
    std::ofstream fout(fname);
    if (!fout.is_open()) {
        fprintf(stderr, "%s: failed to open '%s' for writing\n", __func__, fname);
        return false;
    }

    fprintf(stderr, "%s: saving output to '%s'\n", __func__, fname);

    const int n_segments = whisper_full_n_segments(ctx);
    for (int i = 0; i < n_segments; ++i) {
        const char * text = whisper_full_get_segment_text(ctx, i);
        std::string speaker = "";

        if (params.diarize && pcmf32s.size() == 2)
        {
            const int64_t t0 = whisper_full_get_segment_t0(ctx, i);
            const int64_t t1 = whisper_full_get_segment_t1(ctx, i);
            speaker = estimate_diarization_speaker(pcmf32s, t0, t1);
        }

        fout << speaker << text << "\n";
    }

    return true;
}

bool output_vtt(struct whisper_context * ctx, const char * fname, const whisper_params & params, std::vector<std::vector<float>> pcmf32s) {
    std::ofstream fout(fname);
    if (!fout.is_open()) {
        fprintf(stderr, "%s: failed to open '%s' for writing\n", __func__, fname);
        return false;
    }

    fprintf(stderr, "%s: saving output to '%s'\n", __func__, fname);

    fout << "WEBVTT\n\n";

    const int n_segments = whisper_full_n_segments(ctx);
    for (int i = 0; i < n_segments; ++i) {
        const char * text = whisper_full_get_segment_text(ctx, i);
        const int64_t t0 = whisper_full_get_segment_t0(ctx, i);
        const int64_t t1 = whisper_full_get_segment_t1(ctx, i);
        std::string speaker = "";

        if (params.diarize && pcmf32s.size() == 2)
        {
            speaker = estimate_diarization_speaker(pcmf32s, t0, t1, true);
            speaker.insert(0, "<v Speaker");
            speaker.append(">");
        }

        fout << to_timestamp(t0) << " --> " << to_timestamp(t1) << "\n";
        fout << speaker << text << "\n\n";
    }

    return true;
}

bool output_srt(struct whisper_context * ctx, const char * fname, const whisper_params & params, std::vector<std::vector<float>> pcmf32s) {
    std::ofstream fout(fname);
    if (!fout.is_open()) {
        fprintf(stderr, "%s: failed to open '%s' for writing\n", __func__, fname);
        return false;
    }

    fprintf(stderr, "%s: saving output to '%s'\n", __func__, fname);

    const int n_segments = whisper_full_n_segments(ctx);
    for (int i = 0; i < n_segments; ++i) {
        const char * text = whisper_full_get_segment_text(ctx, i);
        const int64_t t0 = whisper_full_get_segment_t0(ctx, i);
        const int64_t t1 = whisper_full_get_segment_t1(ctx, i);
        std::string speaker = "";

        if (params.diarize && pcmf32s.size() == 2)
        {
            speaker = estimate_diarization_speaker(pcmf32s, t0, t1);
        }

        fout << i + 1 + params.offset_n << "\n";
        fout << to_timestamp(t0, true) << " --> " << to_timestamp(t1, true) << "\n";
        fout << speaker << text << "\n\n";
    }

    return true;
}

char *escape_double_quotes_and_backslashes(const char *str) {
    if (str == NULL) {
        return NULL;
    }

    size_t escaped_length = strlen(str) + 1;

    for (size_t i = 0; str[i] != '\0'; i++) {
        if (str[i] == '"' || str[i] == '\\') {
            escaped_length++;
        }
    }

    char *escaped = (char *)calloc(escaped_length, 1); // pre-zeroed
    if (escaped == NULL) {
        return NULL;
    }

    size_t pos = 0;
    for (size_t i = 0; str[i] != '\0'; i++) {
        if (str[i] == '"' || str[i] == '\\') {
            escaped[pos++] = '\\';
        }
        escaped[pos++] = str[i];
    }

    // no need to set zero due to calloc() being used prior

    return escaped;
}

bool output_csv(struct whisper_context * ctx, const char * fname, const whisper_params & params, std::vector<std::vector<float>> pcmf32s) {
    std::ofstream fout(fname);
    if (!fout.is_open()) {
        fprintf(stderr, "%s: failed to open '%s' for writing\n", __func__, fname);
        return false;
    }

    fprintf(stderr, "%s: saving output to '%s'\n", __func__, fname);

    const int n_segments = whisper_full_n_segments(ctx);
    fout << "start,end,";
    if (params.diarize && pcmf32s.size() == 2)
    {
        fout << "speaker,";
    }
    fout << "text\n";

    for (int i = 0; i < n_segments; ++i) {
        const char * text = whisper_full_get_segment_text(ctx, i);
        const int64_t t0 = whisper_full_get_segment_t0(ctx, i);
        const int64_t t1 = whisper_full_get_segment_t1(ctx, i);
        char * text_escaped = escape_double_quotes_and_backslashes(text);

        //need to multiply times returned from whisper_full_get_segment_t{0,1}() by 10 to get milliseconds.
        fout << 10 * t0 << "," << 10 * t1 << ",";
        if (params.diarize && pcmf32s.size() == 2)
        {
            fout << estimate_diarization_speaker(pcmf32s, t0, t1, true) << ",";
        }
        fout << "\"" << text_escaped << "\"\n";
    }

    return true;
}

bool output_json(struct whisper_context * ctx, const char * fname, const whisper_params & params, std::vector<std::vector<float>> pcmf32s) {
    std::ofstream fout(fname);
    int indent = 0;

    auto doindent = [&]() {
        for (int i = 0; i < indent; i++) fout << "\t";
    };

    auto start_arr = [&](const char *name) {
        doindent();
        fout << "\"" << name << "\": [\n";
        indent++;
    };

    auto end_arr = [&](bool end) {
        indent--;
        doindent();
        fout << (end ? "]\n" : "},\n");
    };

    auto start_obj = [&](const char *name) {
        doindent();
        if (name) {
            fout << "\"" << name << "\": {\n";
        } else {
            fout << "{\n";
        }
        indent++;
    };

    auto end_obj = [&](bool end) {
        indent--;
        doindent();
        fout << (end ? "}\n" : "},\n");
    };

    auto start_value = [&](const char *name) {
        doindent();
        fout << "\"" << name << "\": ";
    };

    auto value_s = [&](const char *name, const char *val, bool end) {
        start_value(name);
        char * val_escaped = escape_double_quotes_and_backslashes(val);
        fout << "\"" << val_escaped << (end ? "\"\n" : "\",\n");
        free(val_escaped);
    };

    auto end_value = [&](bool end) {
        fout << (end ? "\n" : ",\n");
    };

    auto value_i = [&](const char *name, const int64_t val, bool end) {
        start_value(name);
        fout << val;
        end_value(end);
    };

    auto value_b = [&](const char *name, const bool val, bool end) {
        start_value(name);
        fout << (val ? "true" : "false");
        end_value(end);
    };

    if (!fout.is_open()) {
        fprintf(stderr, "%s: failed to open '%s' for writing\n", __func__, fname);
        return false;
    }

    fprintf(stderr, "%s: saving output to '%s'\n", __func__, fname);
    start_obj(nullptr);
        value_s("systeminfo", whisper_print_system_info(), false);
        start_obj("model");
            value_s("type", whisper_model_type_readable(ctx), false);
            value_b("multilingual", whisper_is_multilingual(ctx), false);
            value_i("vocab", whisper_model_n_vocab(ctx), false);
            start_obj("audio");
                value_i("ctx", whisper_model_n_audio_ctx(ctx), false);
                value_i("state", whisper_model_n_audio_state(ctx), false);
                value_i("head", whisper_model_n_audio_head(ctx), false);
                value_i("layer", whisper_model_n_audio_layer(ctx), true);
            end_obj(false);
            start_obj("text");
                value_i("ctx", whisper_model_n_text_ctx(ctx), false);
                value_i("state", whisper_model_n_text_state(ctx), false);
                value_i("head", whisper_model_n_text_head(ctx), false);
                value_i("layer", whisper_model_n_text_layer(ctx), true);
            end_obj(false);
            value_i("mels", whisper_model_n_mels(ctx), false);
            value_i("ftype", whisper_model_ftype(ctx), true);
        end_obj(false);
        start_obj("params");
            value_s("model", params.model.c_str(), false);
            value_s("language", params.language.c_str(), false);
            value_b("translate", params.translate, true);
        end_obj(false);
        start_obj("result");
            value_s("language", whisper_lang_str(whisper_full_lang_id(ctx)), true);
        end_obj(false);
        start_arr("transcription");

            const int n_segments = whisper_full_n_segments(ctx);
            for (int i = 0; i < n_segments; ++i) {
                const char * text = whisper_full_get_segment_text(ctx, i);
                const int64_t t0 = whisper_full_get_segment_t0(ctx, i);
                const int64_t t1 = whisper_full_get_segment_t1(ctx, i);

                start_obj(nullptr);
                    start_obj("timestamps");
                        value_s("from", to_timestamp(t0, true).c_str(), false);
                        value_s("to", to_timestamp(t1, true).c_str(), true);
                    end_obj(false);
                    start_obj("offsets");
                        value_i("from", t0 * 10, false);
                        value_i("to", t1 * 10, true);
<<<<<<< HEAD
                    end_obj();
                    value_s("text", text, !params.diarize);

                    if (params.diarize && pcmf32s.size() == 2) {
                        value_s("speaker", estimate_diarization_speaker(pcmf32s, t0, t1, true).c_str(), true);
                    }

=======
                    end_obj(false);
                    value_s("text", text, true);
>>>>>>> bc2dcf85
                end_obj(i == (n_segments - 1));
            }

        end_arr(true);
    end_obj(true);
    return true;
}

// karaoke video generation
// outputs a bash script that uses ffmpeg to generate a video with the subtitles
// TODO: font parameter adjustments
bool output_wts(struct whisper_context * ctx, const char * fname, const char * fname_inp, const whisper_params & params, float t_sec, std::vector<std::vector<float>> pcmf32s) {
    std::ofstream fout(fname);

    fprintf(stderr, "%s: saving output to '%s'\n", __func__, fname);

    static const char * font = params.font_path.c_str();

    std::ifstream fin(font);
    if (!fin.is_open()) {
        fprintf(stderr, "%s: font not found at '%s', please specify a monospace font with -fp\n", __func__, font);
        return false;
    }

    fout << "#!/bin/bash" << "\n";
    fout << "\n";

    fout << "ffmpeg -i " << fname_inp << " -f lavfi -i color=size=1200x120:duration=" << t_sec << ":rate=25:color=black -vf \"";

    for (int i = 0; i < whisper_full_n_segments(ctx); i++) {
        const int64_t t0 = whisper_full_get_segment_t0(ctx, i);
        const int64_t t1 = whisper_full_get_segment_t1(ctx, i);

        const int n = whisper_full_n_tokens(ctx, i);

        std::vector<whisper_token_data> tokens(n);
        for (int j = 0; j < n; ++j) {
            tokens[j] = whisper_full_get_token_data(ctx, i, j);
        }

        if (i > 0) {
            fout << ",";
        }

        // background text
        fout << "drawtext=fontfile='" << font << "':fontsize=24:fontcolor=gray:x=(w-text_w)/2:y=h/2:text='':enable='between(t," << t0/100.0 << "," << t0/100.0 << ")'";

        bool is_first = true;
        std::string speaker = "";

        if (params.diarize && pcmf32s.size() == 2) {
            speaker = estimate_diarization_speaker(pcmf32s, t0, t1);
        }

        for (int j = 0; j < n; ++j) {
            const auto & token = tokens[j];

            if (tokens[j].id >= whisper_token_eot(ctx)) {
                continue;
            }

            std::string txt_bg = "";
            std::string txt_fg = ""; // highlight token
            std::string txt_ul = ""; // underline

            if (params.diarize && pcmf32s.size() == 2) {
                txt_bg = speaker;
                txt_fg = speaker;
                txt_ul = "\\ \\ \\ \\ \\ \\ \\ \\ \\ \\ \\ ";
            }

            txt_bg.append("> ");
            txt_fg.append("> ");
            txt_ul.append("\\ \\ ");

            {
                for (int k = 0; k < n; ++k) {
                    const auto & token2 = tokens[k];

                    if (tokens[k].id >= whisper_token_eot(ctx)) {
                        continue;
                    }

                    const std::string txt = whisper_token_to_str(ctx, token2.id);

                    txt_bg += txt;

                    if (k == j) {
                        for (int l = 0; l < (int) txt.size(); ++l) {
                            txt_fg += txt[l];
                            txt_ul += "_";
                        }
                        txt_fg += "|";
                    } else {
                        for (int l = 0; l < (int) txt.size(); ++l) {
                            txt_fg += "\\ ";
                            txt_ul += "\\ ";
                        }
                    }
                }

                ::replace_all(txt_bg, "'", "\u2019");
                ::replace_all(txt_bg, "\"", "\\\"");
                ::replace_all(txt_fg, "'", "\u2019");
                ::replace_all(txt_fg, "\"", "\\\"");
            }

            if (is_first) {
                // background text
                fout << ",drawtext=fontfile='" << font << "':fontsize=24:fontcolor=gray:x=(w-text_w)/2:y=h/2:text='" << txt_bg << "':enable='between(t," << t0/100.0 << "," << t1/100.0 << ")'";
                is_first = false;
            }

            // foreground text
            fout << ",drawtext=fontfile='" << font << "':fontsize=24:fontcolor=lightgreen:x=(w-text_w)/2+8:y=h/2:text='" << txt_fg << "':enable='between(t," << token.t0/100.0 << "," << token.t1/100.0 << ")'";

            // underline
            fout << ",drawtext=fontfile='" << font << "':fontsize=24:fontcolor=lightgreen:x=(w-text_w)/2+8:y=h/2+16:text='" << txt_ul << "':enable='between(t," << token.t0/100.0 << "," << token.t1/100.0 << ")'";
        }
    }

    fout << "\" -c:v libx264 -pix_fmt yuv420p -y " << fname_inp << ".mp4" << "\n";

    fout << "\n\n";
    fout << "echo \"Your video has been saved to " << fname_inp << ".mp4\"" << "\n";
    fout << "\n";
    fout << "echo \"  ffplay " << fname_inp << ".mp4\"\n";
    fout << "\n";

    fout.close();

    fprintf(stderr, "%s: run 'source %s' to generate karaoke video\n", __func__, fname);

    return true;
}

bool output_lrc(struct whisper_context * ctx, const char * fname, const whisper_params & params, std::vector<std::vector<float>> pcmf32s) {
    std::ofstream fout(fname);
    if (!fout.is_open()) {
        fprintf(stderr, "%s: failed to open '%s' for writing\n", __func__, fname);
        return false;
    }

    fprintf(stderr, "%s: saving output to '%s'\n", __func__, fname);

    fout << "[by:whisper.cpp]\n";

    const int n_segments = whisper_full_n_segments(ctx);
    for (int i = 0; i < n_segments; ++i) {
        const char * text = whisper_full_get_segment_text(ctx, i);
        const int64_t t = whisper_full_get_segment_t0(ctx, i);

        int64_t msec = t * 10;
        int64_t min = msec / (1000 * 60);
        msec = msec - min * (1000 * 60);
        int64_t sec = msec / 1000;
        msec = msec - sec * 1000;

        char buf[16];
        snprintf(buf, sizeof(buf), "%02d:%02d.%02d", (int) min, (int) sec, (int) ( msec / 10));
        std::string timestamp_lrc = std::string(buf);
        std::string speaker = "";

        if (params.diarize && pcmf32s.size() == 2)
        {
            const int64_t t0 = whisper_full_get_segment_t0(ctx, i);
            const int64_t t1 = whisper_full_get_segment_t1(ctx, i);
            speaker = estimate_diarization_speaker(pcmf32s, t0, t1);
        }

        fout <<  '[' << timestamp_lrc << ']' << speaker << text << "\n";
    }

    return true;
}

int main(int argc, char ** argv) {
    whisper_params params;

    if (whisper_params_parse(argc, argv, params) == false) {
        whisper_print_usage(argc, argv, params);
        return 1;
    }

    if (params.fname_inp.empty()) {
        fprintf(stderr, "error: no input files specified\n");
        whisper_print_usage(argc, argv, params);
        return 2;
    }

    if (params.language != "auto" && whisper_lang_id(params.language.c_str()) == -1) {
        fprintf(stderr, "error: unknown language '%s'\n", params.language.c_str());
        whisper_print_usage(argc, argv, params);
        exit(0);
    }

    // whisper init

    struct whisper_context * ctx = whisper_init_from_file(params.model.c_str());

    if (ctx == nullptr) {
        fprintf(stderr, "error: failed to initialize whisper context\n");
        return 3;
    }

    for (int f = 0; f < (int) params.fname_inp.size(); ++f) {
        const auto fname_inp = params.fname_inp[f];
		const auto fname_out = f < (int) params.fname_out.size() && !params.fname_out[f].empty() ? params.fname_out[f] : params.fname_inp[f];

        std::vector<float> pcmf32;               // mono-channel F32 PCM
        std::vector<std::vector<float>> pcmf32s; // stereo-channel F32 PCM

        if (!::read_wav(fname_inp, pcmf32, pcmf32s, params.diarize)) {
            fprintf(stderr, "error: failed to read WAV file '%s'\n", fname_inp.c_str());
            continue;
        }

        // print system information
        {
            fprintf(stderr, "\n");
            fprintf(stderr, "system_info: n_threads = %d / %d | %s\n",
                    params.n_threads*params.n_processors, std::thread::hardware_concurrency(), whisper_print_system_info());
        }

        // print some info about the processing
        {
            fprintf(stderr, "\n");
            if (!whisper_is_multilingual(ctx)) {
                if (params.language != "en" || params.translate) {
                    params.language = "en";
                    params.translate = false;
                    fprintf(stderr, "%s: WARNING: model is not multilingual, ignoring language and translation options\n", __func__);
                }
            }
            if (params.detect_language) {
                params.language = "auto";
            }
            fprintf(stderr, "%s: processing '%s' (%d samples, %.1f sec), %d threads, %d processors, lang = %s, task = %s, timestamps = %d ...\n",
                    __func__, fname_inp.c_str(), int(pcmf32.size()), float(pcmf32.size())/WHISPER_SAMPLE_RATE,
                    params.n_threads, params.n_processors,
                    params.language.c_str(),
                    params.translate ? "translate" : "transcribe",
                    params.no_timestamps ? 0 : 1);

            fprintf(stderr, "\n");
        }

        // run the inference
        {
            whisper_full_params wparams = whisper_full_default_params(WHISPER_SAMPLING_GREEDY);

            wparams.strategy = params.beam_size > 1 ? WHISPER_SAMPLING_BEAM_SEARCH : WHISPER_SAMPLING_GREEDY;

            wparams.print_realtime   = false;
            wparams.print_progress   = params.print_progress;
            wparams.print_timestamps = !params.no_timestamps;
            wparams.print_special    = params.print_special;
            wparams.translate        = params.translate;
            wparams.language         = params.language.c_str();
            wparams.detect_language  = params.detect_language;
            wparams.n_threads        = params.n_threads;
            wparams.n_max_text_ctx   = params.max_context >= 0 ? params.max_context : wparams.n_max_text_ctx;
            wparams.offset_ms        = params.offset_t_ms;
            wparams.duration_ms      = params.duration_ms;

            wparams.token_timestamps = params.output_wts || params.max_len > 0;
            wparams.thold_pt         = params.word_thold;
            wparams.max_len          = params.output_wts && params.max_len == 0 ? 60 : params.max_len;
            wparams.split_on_word    = params.split_on_word;

            wparams.speed_up         = params.speed_up;

            wparams.initial_prompt   = params.prompt.c_str();

            wparams.greedy.best_of        = params.best_of;
            wparams.beam_search.beam_size = params.beam_size;

            wparams.temperature_inc  = params.no_fallback ? 0.0f : wparams.temperature_inc;
            wparams.entropy_thold    = params.entropy_thold;
            wparams.logprob_thold    = params.logprob_thold;

            whisper_print_user_data user_data = { &params, &pcmf32s };

            // this callback is called on each new segment
            if (!wparams.print_realtime) {
                wparams.new_segment_callback           = whisper_print_segment_callback;
                wparams.new_segment_callback_user_data = &user_data;
            }

            // example for abort mechanism
            // in this example, we do not abort the processing, but we could if the flag is set to true
            // the callback is called before every encoder run - if it returns false, the processing is aborted
            {
                static bool is_aborted = false; // NOTE: this should be atomic to avoid data race

                wparams.encoder_begin_callback = [](struct whisper_context * /*ctx*/, struct whisper_state * /*state*/, void * user_data) {
                    bool is_aborted = *(bool*)user_data;
                    return !is_aborted;
                };
                wparams.encoder_begin_callback_user_data = &is_aborted;
            }

            if (whisper_full_parallel(ctx, wparams, pcmf32.data(), pcmf32.size(), params.n_processors) != 0) {
                fprintf(stderr, "%s: failed to process audio\n", argv[0]);
                return 10;
            }
        }

        // output stuff
        {
            printf("\n");

            // output to text file
            if (params.output_txt) {
                const auto fname_txt = fname_out + ".txt";
                output_txt(ctx, fname_txt.c_str(), params, pcmf32s);
            }

            // output to VTT file
            if (params.output_vtt) {
                const auto fname_vtt = fname_out + ".vtt";
                output_vtt(ctx, fname_vtt.c_str(), params, pcmf32s);
            }

            // output to SRT file
            if (params.output_srt) {
                const auto fname_srt = fname_out + ".srt";
                output_srt(ctx, fname_srt.c_str(), params, pcmf32s);
            }

            // output to WTS file
            if (params.output_wts) {
                const auto fname_wts = fname_out + ".wts";
                output_wts(ctx, fname_wts.c_str(), fname_inp.c_str(), params, float(pcmf32.size() + 1000)/WHISPER_SAMPLE_RATE, pcmf32s);
            }

            // output to CSV file
            if (params.output_csv) {
                const auto fname_csv = fname_out + ".csv";
                output_csv(ctx, fname_csv.c_str(), params, pcmf32s);
            }

            // output to JSON file
            if (params.output_jsn) {
                const auto fname_jsn = fname_out + ".json";
                output_json(ctx, fname_jsn.c_str(), params, pcmf32s);
            }

            // output to LRC file
            if (params.output_lrc) {
                const auto fname_lrc = fname_out + ".lrc";
                output_lrc(ctx, fname_lrc.c_str(), params, pcmf32s);
            }
        }
    }

    whisper_print_timings(ctx);
    whisper_free(ctx);

    return 0;
}<|MERGE_RESOLUTION|>--- conflicted
+++ resolved
@@ -575,18 +575,12 @@
                     start_obj("offsets");
                         value_i("from", t0 * 10, false);
                         value_i("to", t1 * 10, true);
-<<<<<<< HEAD
-                    end_obj();
+                    end_obj(false);
                     value_s("text", text, !params.diarize);
 
                     if (params.diarize && pcmf32s.size() == 2) {
                         value_s("speaker", estimate_diarization_speaker(pcmf32s, t0, t1, true).c_str(), true);
                     }
-
-=======
-                    end_obj(false);
-                    value_s("text", text, true);
->>>>>>> bc2dcf85
                 end_obj(i == (n_segments - 1));
             }
 
