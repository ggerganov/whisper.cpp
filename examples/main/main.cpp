#include "common.h"
#include "whisper.h"

#include <cmath>
#include <fstream>
#include <cstdio>
#include <string>
#include <thread>
#include <vector>
#include <cstring>

#if defined(_MSC_VER)
#pragma warning(disable: 4244 4267) // possible loss of data
#endif

typedef std::vector<utf8_token> whisper_merged_tokens;

// Terminal color map. 10 colors grouped in ranges [0.0, 0.1, ..., 0.9]
// Lowest is red, middle is yellow, highest is green.
const std::vector<std::string> k_colors = {
    "\033[38;5;196m", "\033[38;5;202m", "\033[38;5;208m", "\033[38;5;214m", "\033[38;5;220m",
    "\033[38;5;226m", "\033[38;5;190m", "\033[38;5;154m", "\033[38;5;118m", "\033[38;5;82m"
};

//  500 -> 00:05.000
// 6000 -> 01:00.000
std::string to_timestamp(int64_t t, bool comma = false) {
    int64_t msec = t * 10;
    int64_t hr = msec / (1000 * 60 * 60);
    msec = msec - hr * (1000 * 60 * 60);
    int64_t min = msec / (1000 * 60);
    msec = msec - min * (1000 * 60);
    int64_t sec = msec / 1000;
    msec = msec - sec * 1000;

    char buf[32];
    snprintf(buf, sizeof(buf), "%02d:%02d:%02d%s%03d", (int) hr, (int) min, (int) sec, comma ? "," : ".", (int) msec);

    return std::string(buf);
}

int timestamp_to_sample(int64_t t, int n_samples) {
    return std::max(0, std::min((int) n_samples - 1, (int) ((t*WHISPER_SAMPLE_RATE)/100)));
}

// helper function to replace substrings
void replace_all(std::string & s, const std::string & search, const std::string & replace) {
    for (size_t pos = 0; ; pos += replace.length()) {
        pos = s.find(search, pos);
        if (pos == std::string::npos) break;
        s.erase(pos, search.length());
        s.insert(pos, replace);
    }
}

// command-line parameters
struct whisper_params {
    int32_t n_threads    = std::min(4, (int32_t) std::thread::hardware_concurrency());
    int32_t n_processors =  1;
    int32_t offset_t_ms  =  0;
    int32_t offset_n     =  0;
    int32_t duration_ms  =  0;
    int32_t progress_step =  5;
    int32_t max_context  = -1;
    int32_t max_len      =  0;
    int32_t best_of      =  2;
    int32_t beam_size    = -1;

    float word_thold    =  0.01f;
    float entropy_thold =  2.40f;
    float logprob_thold = -1.00f;

    bool speed_up        = false;
    bool debug_mode      = false;
    bool translate       = false;
    bool detect_language = false;
    bool diarize         = false;
    bool tinydiarize     = false;
    bool split_on_word   = false;
    bool no_fallback     = false;
    bool output_txt      = false;
    bool output_vtt      = false;
    bool output_srt      = false;
    bool output_wts      = false;
    bool output_csv      = false;
    bool output_jsn      = false;
    bool output_jsn_full = false;
    bool output_lrc      = false;
    bool print_special   = false;
    bool print_colors    = false;
    bool print_progress  = false;
    bool no_timestamps   = false;
    bool log_score       = false;

    std::string language  = "en";
    std::string prompt;
    std::string font_path = "/System/Library/Fonts/Supplemental/Courier New Bold.ttf";
    std::string model     = "models/ggml-base.en.bin";

    // [TDRZ] speaker turn string
    std::string tdrz_speaker_turn = " [SPEAKER_TURN]"; // TODO: set from command line

    std::string openvino_encode_device = "CPU";

    std::vector<std::string> fname_inp = {};
    std::vector<std::string> fname_out = {};
};

void whisper_print_usage(int argc, const char ** argv, const whisper_params & params);

bool whisper_params_parse(int argc, const char ** argv, whisper_params & params) {
    for (int i = 1; i < argc; i++) {
        std::string arg = argv[i];

        if (arg == "-"){
            params.fname_inp.push_back(arg);
            continue;
        }

        if (arg[0] != '-') {
            params.fname_inp.push_back(arg);
            continue;
        }

        if (arg == "-h" || arg == "--help") {
            whisper_print_usage(argc, argv, params);
            exit(0);
        }
        else if (arg == "-t"    || arg == "--threads")         { params.n_threads       = std::stoi(argv[++i]); }
        else if (arg == "-p"    || arg == "--processors")      { params.n_processors    = std::stoi(argv[++i]); }
        else if (arg == "-ot"   || arg == "--offset-t")        { params.offset_t_ms     = std::stoi(argv[++i]); }
        else if (arg == "-on"   || arg == "--offset-n")        { params.offset_n        = std::stoi(argv[++i]); }
        else if (arg == "-d"    || arg == "--duration")        { params.duration_ms     = std::stoi(argv[++i]); }
        else if (arg == "-mc"   || arg == "--max-context")     { params.max_context     = std::stoi(argv[++i]); }
        else if (arg == "-ml"   || arg == "--max-len")         { params.max_len         = std::stoi(argv[++i]); }
        else if (arg == "-bo"   || arg == "--best-of")         { params.best_of         = std::stoi(argv[++i]); }
        else if (arg == "-bs"   || arg == "--beam-size")       { params.beam_size       = std::stoi(argv[++i]); }
        else if (arg == "-wt"   || arg == "--word-thold")      { params.word_thold      = std::stof(argv[++i]); }
        else if (arg == "-et"   || arg == "--entropy-thold")   { params.entropy_thold   = std::stof(argv[++i]); }
        else if (arg == "-lpt"  || arg == "--logprob-thold")   { params.logprob_thold   = std::stof(argv[++i]); }
        // else if (arg == "-su"   || arg == "--speed-up")        { params.speed_up        = true; }
        else if (arg == "-debug"|| arg == "--debug-mode")      { params.debug_mode      = true; }
        else if (arg == "-tr"   || arg == "--translate")       { params.translate       = true; }
        else if (arg == "-di"   || arg == "--diarize")         { params.diarize         = true; }
        else if (arg == "-tdrz" || arg == "--tinydiarize")     { params.tinydiarize     = true; }
        else if (arg == "-sow"  || arg == "--split-on-word")   { params.split_on_word   = true; }
        else if (arg == "-nf"   || arg == "--no-fallback")     { params.no_fallback     = true; }
        else if (arg == "-otxt" || arg == "--output-txt")      { params.output_txt      = true; }
        else if (arg == "-ovtt" || arg == "--output-vtt")      { params.output_vtt      = true; }
        else if (arg == "-osrt" || arg == "--output-srt")      { params.output_srt      = true; }
        else if (arg == "-owts" || arg == "--output-words")    { params.output_wts      = true; }
        else if (arg == "-olrc" || arg == "--output-lrc")      { params.output_lrc      = true; }
        else if (arg == "-fp"   || arg == "--font-path")       { params.font_path       = argv[++i]; }
        else if (arg == "-ocsv" || arg == "--output-csv")      { params.output_csv      = true; }
        else if (arg == "-oj"   || arg == "--output-json")     { params.output_jsn      = true; }
        else if (arg == "-ojf"  || arg == "--output-json-full"){ params.output_jsn_full = params.output_jsn = true; }
        else if (arg == "-of"   || arg == "--output-file")     { params.fname_out.emplace_back(argv[++i]); }
        else if (arg == "-ps"   || arg == "--print-special")   { params.print_special   = true; }
        else if (arg == "-pc"   || arg == "--print-colors")    { params.print_colors    = true; }
        else if (arg == "-pp"   || arg == "--print-progress")  { params.print_progress  = true; }
        else if (arg == "-nt"   || arg == "--no-timestamps")   { params.no_timestamps   = true; }
        else if (arg == "-l"    || arg == "--language")        { params.language        = argv[++i]; }
        else if (arg == "-dl"   || arg == "--detect-language") { params.detect_language = true; }
        else if (                  arg == "--prompt")          { params.prompt          = argv[++i]; }
        else if (arg == "-m"    || arg == "--model")           { params.model           = argv[++i]; }
        else if (arg == "-f"    || arg == "--file")            { params.fname_inp.emplace_back(argv[++i]); }
        else if (arg == "-oved" || arg == "--ov-e-device")     { params.openvino_encode_device = argv[++i]; }
        else if (arg == "-ls"   || arg == "--log-score")       { params.log_score = true; }
        else {
            fprintf(stderr, "error: unknown argument: %s\n", arg.c_str());
            whisper_print_usage(argc, argv, params);
            exit(0);
        }
    }

    return true;
}

void whisper_print_usage(int /*argc*/, const char ** argv, const whisper_params & params) {
    fprintf(stderr, "\n");
    fprintf(stderr, "usage: %s [options] file0.wav file1.wav ...\n", argv[0]);
    fprintf(stderr, "\n");
    fprintf(stderr, "options:\n");
    fprintf(stderr, "  -h,        --help              [default] show this help message and exit\n");
    fprintf(stderr, "  -t N,      --threads N         [%-7d] number of threads to use during computation\n",    params.n_threads);
    fprintf(stderr, "  -p N,      --processors N      [%-7d] number of processors to use during computation\n", params.n_processors);
    fprintf(stderr, "  -ot N,     --offset-t N        [%-7d] time offset in milliseconds\n",                    params.offset_t_ms);
    fprintf(stderr, "  -on N,     --offset-n N        [%-7d] segment index offset\n",                           params.offset_n);
    fprintf(stderr, "  -d  N,     --duration N        [%-7d] duration of audio to process in milliseconds\n",   params.duration_ms);
    fprintf(stderr, "  -mc N,     --max-context N     [%-7d] maximum number of text context tokens to store\n", params.max_context);
    fprintf(stderr, "  -ml N,     --max-len N         [%-7d] maximum segment length in characters\n",           params.max_len);
    fprintf(stderr, "  -sow,      --split-on-word     [%-7s] split on word rather than on token\n",             params.split_on_word ? "true" : "false");
    fprintf(stderr, "  -bo N,     --best-of N         [%-7d] number of best candidates to keep\n",              params.best_of);
    fprintf(stderr, "  -bs N,     --beam-size N       [%-7d] beam size for beam search\n",                      params.beam_size);
    fprintf(stderr, "  -wt N,     --word-thold N      [%-7.2f] word timestamp probability threshold\n",         params.word_thold);
    fprintf(stderr, "  -et N,     --entropy-thold N   [%-7.2f] entropy threshold for decoder fail\n",           params.entropy_thold);
    fprintf(stderr, "  -lpt N,    --logprob-thold N   [%-7.2f] log probability threshold for decoder fail\n",   params.logprob_thold);
    // fprintf(stderr, "  -su,       --speed-up          [%-7s] speed up audio by x2 (reduced accuracy)\n",        params.speed_up ? "true" : "false");
    fprintf(stderr, "  -debug,    --debug-mode        [%-7s] enable debug mode (eg. dump log_mel)\n",           params.debug_mode ? "true" : "false");
    fprintf(stderr, "  -tr,       --translate         [%-7s] translate from source language to english\n",      params.translate ? "true" : "false");
    fprintf(stderr, "  -di,       --diarize           [%-7s] stereo audio diarization\n",                       params.diarize ? "true" : "false");
    fprintf(stderr, "  -tdrz,     --tinydiarize       [%-7s] enable tinydiarize (requires a tdrz model)\n",     params.tinydiarize ? "true" : "false");
    fprintf(stderr, "  -nf,       --no-fallback       [%-7s] do not use temperature fallback while decoding\n", params.no_fallback ? "true" : "false");
    fprintf(stderr, "  -otxt,     --output-txt        [%-7s] output result in a text file\n",                   params.output_txt ? "true" : "false");
    fprintf(stderr, "  -ovtt,     --output-vtt        [%-7s] output result in a vtt file\n",                    params.output_vtt ? "true" : "false");
    fprintf(stderr, "  -osrt,     --output-srt        [%-7s] output result in a srt file\n",                    params.output_srt ? "true" : "false");
    fprintf(stderr, "  -olrc,     --output-lrc        [%-7s] output result in a lrc file\n",                    params.output_lrc ? "true" : "false");
    fprintf(stderr, "  -owts,     --output-words      [%-7s] output script for generating karaoke video\n",     params.output_wts ? "true" : "false");
    fprintf(stderr, "  -fp,       --font-path         [%-7s] path to a monospace font for karaoke video\n",     params.font_path.c_str());
    fprintf(stderr, "  -ocsv,     --output-csv        [%-7s] output result in a CSV file\n",                    params.output_csv ? "true" : "false");
    fprintf(stderr, "  -oj,       --output-json       [%-7s] output result in a JSON file\n",                   params.output_jsn ? "true" : "false");
    fprintf(stderr, "  -ojf,      --output-json-full  [%-7s] include more information in the JSON file\n",      params.output_jsn_full ? "true" : "false");
    fprintf(stderr, "  -of FNAME, --output-file FNAME [%-7s] output file path (without file extension)\n",      "");
    fprintf(stderr, "  -ps,       --print-special     [%-7s] print special tokens\n",                           params.print_special ? "true" : "false");
    fprintf(stderr, "  -pc,       --print-colors      [%-7s] print colors\n",                                   params.print_colors ? "true" : "false");
    fprintf(stderr, "  -pp,       --print-progress    [%-7s] print progress\n",                                 params.print_progress ? "true" : "false");
    fprintf(stderr, "  -nt,       --no-timestamps     [%-7s] do not print timestamps\n",                        params.no_timestamps ? "true" : "false");
    fprintf(stderr, "  -l LANG,   --language LANG     [%-7s] spoken language ('auto' for auto-detect)\n",       params.language.c_str());
    fprintf(stderr, "  -dl,       --detect-language   [%-7s] exit after automatically detecting language\n",    params.detect_language ? "true" : "false");
    fprintf(stderr, "             --prompt PROMPT     [%-7s] initial prompt\n",                                 params.prompt.c_str());
    fprintf(stderr, "  -m FNAME,  --model FNAME       [%-7s] model path\n",                                     params.model.c_str());
    fprintf(stderr, "  -f FNAME,  --file FNAME        [%-7s] input WAV file path\n",                            "");
    fprintf(stderr, "  -oved D,   --ov-e-device DNAME [%-7s] the OpenVINO device used for encode inference\n",  params.openvino_encode_device.c_str());
    fprintf(stderr, "  -ls,       --log-score         [%-7s] log best decoder scores of tokens\n",              params.log_score?"true":"false");
    fprintf(stderr, "\n");
}

struct whisper_print_user_data {
    const whisper_params * params;

    const std::vector<std::vector<float>> * pcmf32s;
    int progress_prev;
};

std::string estimate_diarization_speaker(std::vector<std::vector<float>> pcmf32s, int64_t t0, int64_t t1, bool id_only = false) {
    std::string speaker = "";
    const int64_t n_samples = pcmf32s[0].size();

    const int64_t is0 = timestamp_to_sample(t0, n_samples);
    const int64_t is1 = timestamp_to_sample(t1, n_samples);

    double energy0 = 0.0f;
    double energy1 = 0.0f;

    for (int64_t j = is0; j < is1; j++) {
        energy0 += fabs(pcmf32s[0][j]);
        energy1 += fabs(pcmf32s[1][j]);
    }

    if (energy0 > 1.1*energy1) {
        speaker = "0";
    } else if (energy1 > 1.1*energy0) {
        speaker = "1";
    } else {
        speaker = "?";
    }

    //printf("is0 = %lld, is1 = %lld, energy0 = %f, energy1 = %f, speaker = %s\n", is0, is1, energy0, energy1, speaker.c_str());

    if (!id_only) {
        speaker.insert(0, "(speaker ");
        speaker.append(")");
    }

    return speaker;
}
void whisper_print_progress_callback(struct whisper_context * /*ctx*/, struct whisper_state * /*state*/, int progress, void * user_data) {
    int progress_step = ((whisper_print_user_data *) user_data)->params->progress_step;
    int * progress_prev  = &(((whisper_print_user_data *) user_data)->progress_prev);
    if (progress >= *progress_prev + progress_step) {
        *progress_prev += progress_step;
        fprintf(stderr, "%s: progress = %3d%%\n", __func__, progress);
    }
}

whisper_merged_tokens whisper_merge_tokens(struct whisper_context * ctx, const whisper_params & params, int s0, int n_segments) {
    whisper_merged_tokens result;
    utf8_token buf;

    // Loop through each token within the segments, merging any neighboring tokens that are incomplete
    for (int i = s0; i < n_segments; i++) {
        int64_t t0 = whisper_full_get_segment_t0(ctx, i);
        int64_t t1 = whisper_full_get_segment_t1(ctx, i);
        bool start_of_seg = true;

        for (int j = 0; j < whisper_full_n_tokens(ctx, i); ++j) {
            if (!params.print_special) {
                const whisper_token id = whisper_full_get_token_id(ctx, i, j);
                if (id >= whisper_token_eot(ctx)) {
                    continue;
                }
            }

            const char * token_text = whisper_full_get_token_text(ctx, i, j);
            const float  token_p    = whisper_full_get_token_p   (ctx, i, j);

            if (utf8_is_valid(token_text)) {
                result.emplace_back(std::string(token_text), token_p, 1, t0, t1, start_of_seg);
            } else {
                buf.text += std::string(token_text);
                buf.p_sum += token_p;
                buf.token_c++;
                if (buf.token_c == 1) {buf.t0 = t0;}
                buf.t1 = t1;
                if (buf.token_c == 1 && start_of_seg) {
                    buf.start_of_seg = start_of_seg;
                }
            }

            if (buf.token_c > 1 && utf8_is_valid(buf.text)) {
                result.push_back(buf);
                buf.clear();
            }

            start_of_seg = false;
        }
    }
    return result;
}

void whisper_print_segment_callback(struct whisper_context * ctx, struct whisper_state * /*state*/, int n_new, void * user_data) {
    const auto & params  = *((whisper_print_user_data *) user_data)->params;
    const auto & pcmf32s = *((whisper_print_user_data *) user_data)->pcmf32s;

    const int n_segments = whisper_full_n_segments(ctx);

    std::string speaker = "";

    // print the last n_new segments
    const int s0 = n_segments - n_new;

    // merge tokens, ensuring each one is encoded in UTF-8 without any truncation
    auto merged_tokens = whisper_merge_tokens(ctx, params, s0, n_segments);

    // print tokens to terminal
    for (size_t i = 0; i < merged_tokens.size(); i++) {
        // print headers at the beginning of each segment
        if (merged_tokens[i].start_of_seg) {
            if (!params.no_timestamps) {
                printf("[%s --> %s]  ", to_timestamp(merged_tokens[i].t0).c_str(), to_timestamp(merged_tokens[i].t1).c_str());
            }
            if (params.diarize && pcmf32s.size() == 2) {
                speaker = estimate_diarization_speaker(pcmf32s, merged_tokens[i].t0, merged_tokens[i].t1);
            }
            printf("%s", speaker.c_str());
        }

        // print a single token
        if (params.print_colors) {
            const int color_idx = std::max(0, std::min((int) k_colors.size() - 1, (int) (std::pow(merged_tokens[i].p_sum / static_cast<float>(merged_tokens[i].token_c), 3)*float(k_colors.size()))));
            printf("%s%s%s", k_colors[color_idx].c_str(), merged_tokens[i].text.c_str(), "\033[0m");
        } else {
            printf("%s", merged_tokens[i].text.c_str());
        }

        // print suffix at the end of each segment
        if (i == merged_tokens.size() - 1 || (i < merged_tokens.size() - 1 && merged_tokens[i + 1].start_of_seg)) {
            if (params.tinydiarize) {
                if (whisper_full_get_segment_speaker_turn_next(ctx, i)) {
                    printf("%s", params.tdrz_speaker_turn.c_str());
                }
            }

            // with timestamps or speakers: each segment on new line
            if (!params.no_timestamps || params.diarize) {
                printf("\n");
            }

            fflush(stdout);
        }
    }
}

// convert UTF-8 path to UTF-16LE and open file with std::ofstream on Windows
// use UTF-8 path open file with std::ofstream on other systems
std::ofstream open(const std::string & path) {
#if WIN32
    std::ofstream file_out(ConvertUTF8toUTF16(path));
#else
    std::ofstream file_out(path);
#endif
    return file_out;
}

bool output_txt(struct whisper_context * ctx, const char * fname, const whisper_params & params, std::vector<std::vector<float>> pcmf32s) {
    auto fout = open(fname);
    if (!fout.is_open()) {
        fprintf(stderr, "%s: failed to open '%s' for writing\n", __func__, fname);
        return false;
    }

    fprintf(stderr, "%s: saving output to '%s'\n", __func__, fname);

    const int n_segments = whisper_full_n_segments(ctx);
    for (int i = 0; i < n_segments; ++i) {
        const char * text = whisper_full_get_segment_text(ctx, i);
        std::string speaker = "";

        if (params.diarize && pcmf32s.size() == 2)
        {
            const int64_t t0 = whisper_full_get_segment_t0(ctx, i);
            const int64_t t1 = whisper_full_get_segment_t1(ctx, i);
            speaker = estimate_diarization_speaker(pcmf32s, t0, t1);
        }

        fout << speaker << text << "\n";
    }

    return true;
}

bool output_vtt(struct whisper_context * ctx, const char * fname, const whisper_params & params, std::vector<std::vector<float>> pcmf32s) {
    auto fout = open(fname);
    if (!fout.is_open()) {
        fprintf(stderr, "%s: failed to open '%s' for writing\n", __func__, fname);
        return false;
    }

    fprintf(stderr, "%s: saving output to '%s'\n", __func__, fname);

    fout << "WEBVTT\n\n";

    const int n_segments = whisper_full_n_segments(ctx);
    for (int i = 0; i < n_segments; ++i) {
        const char * text = whisper_full_get_segment_text(ctx, i);
        const int64_t t0 = whisper_full_get_segment_t0(ctx, i);
        const int64_t t1 = whisper_full_get_segment_t1(ctx, i);
        std::string speaker = "";

        if (params.diarize && pcmf32s.size() == 2)
        {
            speaker = estimate_diarization_speaker(pcmf32s, t0, t1, true);
            speaker.insert(0, "<v Speaker");
            speaker.append(">");
        }

        fout << to_timestamp(t0) << " --> " << to_timestamp(t1) << "\n";
        fout << speaker << text << "\n\n";
    }

    return true;
}

bool output_srt(struct whisper_context * ctx, const char * fname, const whisper_params & params, std::vector<std::vector<float>> pcmf32s) {
    auto fout = open(fname);
    if (!fout.is_open()) {
        fprintf(stderr, "%s: failed to open '%s' for writing\n", __func__, fname);
        return false;
    }

    fprintf(stderr, "%s: saving output to '%s'\n", __func__, fname);

    const int n_segments = whisper_full_n_segments(ctx);
    for (int i = 0; i < n_segments; ++i) {
        const char * text = whisper_full_get_segment_text(ctx, i);
        const int64_t t0 = whisper_full_get_segment_t0(ctx, i);
        const int64_t t1 = whisper_full_get_segment_t1(ctx, i);
        std::string speaker = "";

        if (params.diarize && pcmf32s.size() == 2)
        {
            speaker = estimate_diarization_speaker(pcmf32s, t0, t1);
        }

        fout << i + 1 + params.offset_n << "\n";
        fout << to_timestamp(t0, true) << " --> " << to_timestamp(t1, true) << "\n";
        fout << speaker << text << "\n\n";
    }

    return true;
}

char *escape_double_quotes_and_backslashes(const char *str) {
    if (str == NULL) {
        return NULL;
    }

    size_t escaped_length = strlen(str) + 1;

    for (size_t i = 0; str[i] != '\0'; i++) {
        if (str[i] == '"' || str[i] == '\\') {
            escaped_length++;
        }
    }

    char *escaped = (char *)calloc(escaped_length, 1); // pre-zeroed
    if (escaped == NULL) {
        return NULL;
    }

    size_t pos = 0;
    for (size_t i = 0; str[i] != '\0'; i++) {
        if (str[i] == '"' || str[i] == '\\') {
            escaped[pos++] = '\\';
        }
        escaped[pos++] = str[i];
    }

    // no need to set zero due to calloc() being used prior

    return escaped;
}

bool output_csv(struct whisper_context * ctx, const char * fname, const whisper_params & params, std::vector<std::vector<float>> pcmf32s) {
    auto fout = open(fname);
    if (!fout.is_open()) {
        fprintf(stderr, "%s: failed to open '%s' for writing\n", __func__, fname);
        return false;
    }

    fprintf(stderr, "%s: saving output to '%s'\n", __func__, fname);

    const int n_segments = whisper_full_n_segments(ctx);
    fout << "start,end,";
    if (params.diarize && pcmf32s.size() == 2)
    {
        fout << "speaker,";
    }
    fout << "text\n";

    for (int i = 0; i < n_segments; ++i) {
        const char * text = whisper_full_get_segment_text(ctx, i);
        const int64_t t0 = whisper_full_get_segment_t0(ctx, i);
        const int64_t t1 = whisper_full_get_segment_t1(ctx, i);
        char * text_escaped = escape_double_quotes_and_backslashes(text);

        //need to multiply times returned from whisper_full_get_segment_t{0,1}() by 10 to get milliseconds.
        fout << 10 * t0 << "," << 10 * t1 << ",";
        if (params.diarize && pcmf32s.size() == 2)
        {
            fout << estimate_diarization_speaker(pcmf32s, t0, t1, true) << ",";
        }
        fout << "\"" << text_escaped << "\"\n";
    }

    return true;
}

bool output_score(struct whisper_context * ctx, const char * fname, const whisper_params & /*params*/, std::vector<std::vector<float>> /*pcmf32s*/) {
    auto fout = open(fname);
    fprintf(stderr, "%s: saving output to '%s'\n", __func__, fname);

    const int n_segments = whisper_full_n_segments(ctx);
    // fprintf(stderr,"segments: %d\n",n_segments);
    for (int i = 0; i < n_segments; ++i) {
        const int n_tokens = whisper_full_n_tokens(ctx, i);
        // fprintf(stderr,"tokens: %d\n",n_tokens);
        for (int j = 0; j < n_tokens; j++) {
            auto token = whisper_full_get_token_text(ctx, i, j);
            auto probability = whisper_full_get_token_p(ctx, i, j);
            fout << token << '\t' << probability << std::endl;
            // fprintf(stderr,"token: %s %f\n",token,probability);
	    }
    }
    return true;
}

<<<<<<< HEAD
bool output_json(struct whisper_context * ctx, const char * fname, const whisper_params & params, std::vector<std::vector<float>> pcmf32s) {
    auto fout = open(fname);
=======
bool output_json(
             struct whisper_context * ctx,
                         const char * fname,
               const whisper_params & params,
    std::vector<std::vector<float>>   pcmf32s,
                               bool   full) {
    std::ofstream fout(fname);
>>>>>>> bce49a26
    int indent = 0;

    auto doindent = [&]() {
        for (int i = 0; i < indent; i++) fout << "\t";
    };

    auto start_arr = [&](const char *name) {
        doindent();
        fout << "\"" << name << "\": [\n";
        indent++;
    };

    auto end_arr = [&](bool end) {
        indent--;
        doindent();
        fout << (end ? "]\n" : "],\n");
    };

    auto start_obj = [&](const char *name) {
        doindent();
        if (name) {
            fout << "\"" << name << "\": {\n";
        } else {
            fout << "{\n";
        }
        indent++;
    };

    auto end_obj = [&](bool end) {
        indent--;
        doindent();
        fout << (end ? "}\n" : "},\n");
    };

    auto start_value = [&](const char *name) {
        doindent();
        fout << "\"" << name << "\": ";
    };

    auto value_s = [&](const char *name, const char *val, bool end) {
        start_value(name);
        char * val_escaped = escape_double_quotes_and_backslashes(val);
        fout << "\"" << val_escaped << (end ? "\"\n" : "\",\n");
        free(val_escaped);
    };

    auto end_value = [&](bool end) {
        fout << (end ? "\n" : ",\n");
    };

    auto value_i = [&](const char *name, const int64_t val, bool end) {
        start_value(name);
        fout << val;
        end_value(end);
    };

    auto value_f = [&](const char *name, const float val, bool end) {
        start_value(name);
        fout << val;
        end_value(end);
    };

    auto value_b = [&](const char *name, const bool val, bool end) {
        start_value(name);
        fout << (val ? "true" : "false");
        end_value(end);
    };

    auto times_o = [&](int64_t t0, int64_t t1, bool end) {
        start_obj("timestamps");
        value_s("from", to_timestamp(t0, true).c_str(), false);
        value_s("to", to_timestamp(t1, true).c_str(), true);
        end_obj(false);
        start_obj("offsets");
        value_i("from", t0 * 10, false);
        value_i("to", t1 * 10, true);
        end_obj(end);
    };

    if (!fout.is_open()) {
        fprintf(stderr, "%s: failed to open '%s' for writing\n", __func__, fname);
        return false;
    }

    fprintf(stderr, "%s: saving output to '%s'\n", __func__, fname);
    start_obj(nullptr);
        value_s("systeminfo", whisper_print_system_info(), false);
        start_obj("model");
            value_s("type", whisper_model_type_readable(ctx), false);
            value_b("multilingual", whisper_is_multilingual(ctx), false);
            value_i("vocab", whisper_model_n_vocab(ctx), false);
            start_obj("audio");
                value_i("ctx", whisper_model_n_audio_ctx(ctx), false);
                value_i("state", whisper_model_n_audio_state(ctx), false);
                value_i("head", whisper_model_n_audio_head(ctx), false);
                value_i("layer", whisper_model_n_audio_layer(ctx), true);
            end_obj(false);
            start_obj("text");
                value_i("ctx", whisper_model_n_text_ctx(ctx), false);
                value_i("state", whisper_model_n_text_state(ctx), false);
                value_i("head", whisper_model_n_text_head(ctx), false);
                value_i("layer", whisper_model_n_text_layer(ctx), true);
            end_obj(false);
            value_i("mels", whisper_model_n_mels(ctx), false);
            value_i("ftype", whisper_model_ftype(ctx), true);
        end_obj(false);
        start_obj("params");
            value_s("model", params.model.c_str(), false);
            value_s("language", params.language.c_str(), false);
            value_b("translate", params.translate, true);
        end_obj(false);
        start_obj("result");
            value_s("language", whisper_lang_str(whisper_full_lang_id(ctx)), true);
        end_obj(false);
        start_arr("transcription");

            const int n_segments = whisper_full_n_segments(ctx);
            for (int i = 0; i < n_segments; ++i) {
                const char * text = whisper_full_get_segment_text(ctx, i);

                const int64_t t0 = whisper_full_get_segment_t0(ctx, i);
                const int64_t t1 = whisper_full_get_segment_t1(ctx, i);

                start_obj(nullptr);
                    times_o(t0, t1, false);
                    value_s("text", text, !params.diarize && !params.tinydiarize && !full);

                    if (full) {
                        start_arr("tokens");
                        const int n = whisper_full_n_tokens(ctx, i);
                        for (int j = 0; j < n; ++j) {
                            auto token = whisper_full_get_token_data(ctx, i, j);
                            start_obj(nullptr);
                                value_s("text", whisper_token_to_str(ctx, token.id), false);
                                if(token.t0 > -1 && token.t1 > -1) {
                                    // If we have per-token timestamps, write them out
                                    times_o(token.t0, token.t1, false);
                                }
                                value_i("id", token.id, false);
                                value_f("p", token.p, true);
                            end_obj(j == (n - 1));
                        }
                        end_arr(!params.diarize && !params.tinydiarize);
                    }

                    if (params.diarize && pcmf32s.size() == 2) {
                        value_s("speaker", estimate_diarization_speaker(pcmf32s, t0, t1, true).c_str(), true);
                    }

                    if (params.tinydiarize) {
                        value_b("speaker_turn_next", whisper_full_get_segment_speaker_turn_next(ctx, i), true);
                    }
                end_obj(i == (n_segments - 1));
            }

        end_arr(true);
    end_obj(true);
    return true;
}

// karaoke video generation
// outputs a bash script that uses ffmpeg to generate a video with the subtitles
// TODO: font parameter adjustments
bool output_wts(struct whisper_context * ctx, const char * fname, const char * fname_inp, const whisper_params & params, float t_sec, std::vector<std::vector<float>> pcmf32s) {
    auto fout = open(fname);

    fprintf(stderr, "%s: saving output to '%s'\n", __func__, fname);

    static const char * font = params.font_path.c_str();

    std::ifstream fin(font);
    if (!fin.is_open()) {
        fprintf(stderr, "%s: font not found at '%s', please specify a monospace font with -fp\n", __func__, font);
        return false;
    }

    fout << "#!/bin/bash" << "\n";
    fout << "\n";

    fout << "ffmpeg -i " << fname_inp << " -f lavfi -i color=size=1200x120:duration=" << t_sec << ":rate=25:color=black -vf \"";

    for (int i = 0; i < whisper_full_n_segments(ctx); i++) {
        const int64_t t0 = whisper_full_get_segment_t0(ctx, i);
        const int64_t t1 = whisper_full_get_segment_t1(ctx, i);

        const int n = whisper_full_n_tokens(ctx, i);

        std::vector<whisper_token_data> tokens(n);
        for (int j = 0; j < n; ++j) {
            tokens[j] = whisper_full_get_token_data(ctx, i, j);
        }

        if (i > 0) {
            fout << ",";
        }

        // background text
        fout << "drawtext=fontfile='" << font << "':fontsize=24:fontcolor=gray:x=(w-text_w)/2:y=h/2:text='':enable='between(t," << t0/100.0 << "," << t0/100.0 << ")'";

        bool is_first = true;
        std::string speaker = "";

        if (params.diarize && pcmf32s.size() == 2) {
            speaker = estimate_diarization_speaker(pcmf32s, t0, t1);
        }

        for (int j = 0; j < n; ++j) {
            const auto & token = tokens[j];

            if (tokens[j].id >= whisper_token_eot(ctx)) {
                continue;
            }

            std::string txt_bg = "";
            std::string txt_fg = ""; // highlight token
            std::string txt_ul = ""; // underline

            if (params.diarize && pcmf32s.size() == 2) {
                txt_bg = speaker;
                txt_fg = speaker;
                txt_ul = "\\ \\ \\ \\ \\ \\ \\ \\ \\ \\ \\ ";
            }

            txt_bg.append("> ");
            txt_fg.append("> ");
            txt_ul.append("\\ \\ ");

            {
                for (int k = 0; k < n; ++k) {
                    const auto & token2 = tokens[k];

                    if (tokens[k].id >= whisper_token_eot(ctx)) {
                        continue;
                    }

                    const std::string txt = whisper_token_to_str(ctx, token2.id);

                    txt_bg += txt;

                    if (k == j) {
                        for (int l = 0; l < (int) txt.size(); ++l) {
                            txt_fg += txt[l];
                            txt_ul += "_";
                        }
                        txt_fg += "|";
                    } else {
                        for (int l = 0; l < (int) txt.size(); ++l) {
                            txt_fg += "\\ ";
                            txt_ul += "\\ ";
                        }
                    }
                }

                ::replace_all(txt_bg, "'", "\u2019");
                ::replace_all(txt_bg, "\"", "\\\"");
                ::replace_all(txt_fg, "'", "\u2019");
                ::replace_all(txt_fg, "\"", "\\\"");
            }

            if (is_first) {
                // background text
                fout << ",drawtext=fontfile='" << font << "':fontsize=24:fontcolor=gray:x=(w-text_w)/2:y=h/2:text='" << txt_bg << "':enable='between(t," << t0/100.0 << "," << t1/100.0 << ")'";
                is_first = false;
            }

            // foreground text
            fout << ",drawtext=fontfile='" << font << "':fontsize=24:fontcolor=lightgreen:x=(w-text_w)/2+8:y=h/2:text='" << txt_fg << "':enable='between(t," << token.t0/100.0 << "," << token.t1/100.0 << ")'";

            // underline
            fout << ",drawtext=fontfile='" << font << "':fontsize=24:fontcolor=lightgreen:x=(w-text_w)/2+8:y=h/2+16:text='" << txt_ul << "':enable='between(t," << token.t0/100.0 << "," << token.t1/100.0 << ")'";
        }
    }

    fout << "\" -c:v libx264 -pix_fmt yuv420p -y " << fname_inp << ".mp4" << "\n";

    fout << "\n\n";
    fout << "echo \"Your video has been saved to " << fname_inp << ".mp4\"" << "\n";
    fout << "\n";
    fout << "echo \"  ffplay " << fname_inp << ".mp4\"\n";
    fout << "\n";

    fout.close();

    fprintf(stderr, "%s: run 'source %s' to generate karaoke video\n", __func__, fname);

    return true;
}

bool output_lrc(struct whisper_context * ctx, const char * fname, const whisper_params & params, std::vector<std::vector<float>> pcmf32s) {
    auto fout = open(fname);
    if (!fout.is_open()) {
        fprintf(stderr, "%s: failed to open '%s' for writing\n", __func__, fname);
        return false;
    }

    fprintf(stderr, "%s: saving output to '%s'\n", __func__, fname);

    fout << "[by:whisper.cpp]\n";

    const int n_segments = whisper_full_n_segments(ctx);
    for (int i = 0; i < n_segments; ++i) {
        const char * text = whisper_full_get_segment_text(ctx, i);
        const int64_t t = whisper_full_get_segment_t0(ctx, i);

        int64_t msec = t * 10;
        int64_t min = msec / (1000 * 60);
        msec = msec - min * (1000 * 60);
        int64_t sec = msec / 1000;
        msec = msec - sec * 1000;

        char buf[16];
        snprintf(buf, sizeof(buf), "%02d:%02d.%02d", (int) min, (int) sec, (int) ( msec / 10));
        std::string timestamp_lrc = std::string(buf);
        std::string speaker = "";

        if (params.diarize && pcmf32s.size() == 2)
        {
            const int64_t t0 = whisper_full_get_segment_t0(ctx, i);
            const int64_t t1 = whisper_full_get_segment_t1(ctx, i);
            speaker = estimate_diarization_speaker(pcmf32s, t0, t1);
        }

        fout <<  '[' << timestamp_lrc << ']' << speaker << text << "\n";
    }

    return true;
}

int run(int argc, const char ** argv) {
    whisper_params params;

    if (whisper_params_parse(argc, argv, params) == false) {
        whisper_print_usage(argc, argv, params);
        return 1;
    }

    if (params.fname_inp.empty()) {
        fprintf(stderr, "error: no input files specified\n");
        whisper_print_usage(argc, argv, params);
        return 2;
    }

    if (params.language != "auto" && whisper_lang_id(params.language.c_str()) == -1) {
        fprintf(stderr, "error: unknown language '%s'\n", params.language.c_str());
        whisper_print_usage(argc, argv, params);
        exit(0);
    }

    if (params.diarize && params.tinydiarize) {
        fprintf(stderr, "error: cannot use both --diarize and --tinydiarize\n");
        whisper_print_usage(argc, argv, params);
        exit(0);
    }

    // whisper init

    struct whisper_context * ctx = whisper_init_from_file(params.model.c_str());

    if (ctx == nullptr) {
        fprintf(stderr, "error: failed to initialize whisper context\n");
        return 3;
    }

    // initialize openvino encoder. this has no effect on whisper.cpp builds that don't have OpenVINO configured
    whisper_ctx_init_openvino_encoder(ctx, nullptr, params.openvino_encode_device.c_str(), nullptr);

    for (int f = 0; f < (int) params.fname_inp.size(); ++f) {
        const auto fname_inp = params.fname_inp[f];
		const auto fname_out = f < (int) params.fname_out.size() && !params.fname_out[f].empty() ? params.fname_out[f] : params.fname_inp[f];

        std::vector<float> pcmf32;               // mono-channel F32 PCM
        std::vector<std::vector<float>> pcmf32s; // stereo-channel F32 PCM

        if (!::read_wav(fname_inp, pcmf32, pcmf32s, params.diarize)) {
            fprintf(stderr, "error: failed to read WAV file '%s'\n", fname_inp.c_str());
            continue;
        }

        // print system information
        {
            fprintf(stderr, "\n");
            fprintf(stderr, "system_info: n_threads = %d / %d | %s\n",
                    params.n_threads*params.n_processors, std::thread::hardware_concurrency(), whisper_print_system_info());
        }

        // print some info about the processing
        {
            fprintf(stderr, "\n");
            if (!whisper_is_multilingual(ctx)) {
                if (params.language != "en" || params.translate) {
                    params.language = "en";
                    params.translate = false;
                    fprintf(stderr, "%s: WARNING: model is not multilingual, ignoring language and translation options\n", __func__);
                }
            }
            if (params.detect_language) {
                params.language = "auto";
            }
            fprintf(stderr, "%s: processing '%s' (%d samples, %.1f sec), %d threads, %d processors, lang = %s, task = %s, %stimestamps = %d ...\n",
                    __func__, fname_inp.c_str(), int(pcmf32.size()), float(pcmf32.size())/WHISPER_SAMPLE_RATE,
                    params.n_threads, params.n_processors,
                    params.language.c_str(),
                    params.translate ? "translate" : "transcribe",
                    params.tinydiarize ? "tdrz = 1, " : "",
                    params.no_timestamps ? 0 : 1);

            fprintf(stderr, "\n");
        }

        // run the inference
        {
            whisper_full_params wparams = whisper_full_default_params(WHISPER_SAMPLING_GREEDY);

            wparams.strategy = params.beam_size > 1 ? WHISPER_SAMPLING_BEAM_SEARCH : WHISPER_SAMPLING_GREEDY;

            wparams.print_realtime   = false;
            wparams.print_progress   = params.print_progress;
            wparams.print_timestamps = !params.no_timestamps;
            wparams.print_special    = params.print_special;
            wparams.translate        = params.translate;
            wparams.language         = params.language.c_str();
            wparams.detect_language  = params.detect_language;
            wparams.n_threads        = params.n_threads;
            wparams.n_max_text_ctx   = params.max_context >= 0 ? params.max_context : wparams.n_max_text_ctx;
            wparams.offset_ms        = params.offset_t_ms;
            wparams.duration_ms      = params.duration_ms;

            wparams.token_timestamps = params.output_wts || params.output_jsn_full || params.max_len > 0;
            wparams.thold_pt         = params.word_thold;
            wparams.max_len          = params.output_wts && params.max_len == 0 ? 60 : params.max_len;
            wparams.split_on_word    = params.split_on_word;

            wparams.speed_up         = params.speed_up;
            wparams.debug_mode       = params.debug_mode;

            wparams.tdrz_enable      = params.tinydiarize; // [TDRZ]

            wparams.initial_prompt   = params.prompt.c_str();

            wparams.greedy.best_of        = params.best_of;
            wparams.beam_search.beam_size = params.beam_size;

            wparams.temperature_inc  = params.no_fallback ? 0.0f : wparams.temperature_inc;
            wparams.entropy_thold    = params.entropy_thold;
            wparams.logprob_thold    = params.logprob_thold;

            whisper_print_user_data user_data = { &params, &pcmf32s, 0 };

            // this callback is called on each new segment
            if (!wparams.print_realtime) {
                wparams.new_segment_callback           = whisper_print_segment_callback;
                wparams.new_segment_callback_user_data = &user_data;
            }

            if (wparams.print_progress) {
                wparams.progress_callback           = whisper_print_progress_callback;
                wparams.progress_callback_user_data = &user_data;
            }

            // examples for abort mechanism
            // in examples below, we do not abort the processing, but we could if the flag is set to true

            // the callback is called before every encoder run - if it returns false, the processing is aborted
            {
                static bool is_aborted = false; // NOTE: this should be atomic to avoid data race

                wparams.encoder_begin_callback = [](struct whisper_context * /*ctx*/, struct whisper_state * /*state*/, void * user_data) {
                    bool is_aborted = *(bool*)user_data;
                    return !is_aborted;
                };
                wparams.encoder_begin_callback_user_data = &is_aborted;
            }

            // the callback is called before every computation - if it returns true, the computation is aborted
            {
                static bool is_aborted = false; // NOTE: this should be atomic to avoid data race

                wparams.abort_callback = [](void * user_data) {
                    bool is_aborted = *(bool*)user_data;
                    return is_aborted;
                };
                wparams.abort_callback_user_data = &is_aborted;
            }

            if (whisper_full_parallel(ctx, wparams, pcmf32.data(), pcmf32.size(), params.n_processors) != 0) {
                fprintf(stderr, "%s: failed to process audio\n", argv[0]);
                return 10;
            }
        }

        // output stuff
        {
            printf("\n");

            // output to text file
            if (params.output_txt) {
                const auto fname_txt = fname_out + ".txt";
                output_txt(ctx, fname_txt.c_str(), params, pcmf32s);
            }

            // output to VTT file
            if (params.output_vtt) {
                const auto fname_vtt = fname_out + ".vtt";
                output_vtt(ctx, fname_vtt.c_str(), params, pcmf32s);
            }

            // output to SRT file
            if (params.output_srt) {
                const auto fname_srt = fname_out + ".srt";
                output_srt(ctx, fname_srt.c_str(), params, pcmf32s);
            }

            // output to WTS file
            if (params.output_wts) {
                const auto fname_wts = fname_out + ".wts";
                output_wts(ctx, fname_wts.c_str(), fname_inp.c_str(), params, float(pcmf32.size() + 1000)/WHISPER_SAMPLE_RATE, pcmf32s);
            }

            // output to CSV file
            if (params.output_csv) {
                const auto fname_csv = fname_out + ".csv";
                output_csv(ctx, fname_csv.c_str(), params, pcmf32s);
            }

            // output to JSON file
            if (params.output_jsn) {
                const auto fname_jsn = fname_out + ".json";
                output_json(ctx, fname_jsn.c_str(), params, pcmf32s, params.output_jsn_full);
            }

            // output to LRC file
            if (params.output_lrc) {
                const auto fname_lrc = fname_out + ".lrc";
                output_lrc(ctx, fname_lrc.c_str(), params, pcmf32s);
            }

            // output to score file
            if (params.log_score) {
                const auto fname_score = fname_out + ".score.txt";
                output_score(ctx, fname_score.c_str(), params, pcmf32s);
            }
        }
    }

    whisper_print_timings(ctx);
    whisper_free(ctx);

    return 0;
}

#if WIN32
int wmain(int argc, const wchar_t ** argv_UTF16LE) {
    init_console();
    std::vector<std::string> buffer(argc);
    std::vector<const char*> argv_UTF8(argc);
    for (int i = 0; i < argc; ++i) {
        buffer[i] = ConvertUTF16toUTF8(argv_UTF16LE[i]);
        argv_UTF8[i] = buffer[i].c_str();
    }
    return run(argc, argv_UTF8.data());
}
#else
int main(int argc, const char ** argv_UTF8) {
    init_console();
    return run(argc, argv_UTF8);
}
#endif<|MERGE_RESOLUTION|>--- conflicted
+++ resolved
@@ -555,18 +555,13 @@
     return true;
 }
 
-<<<<<<< HEAD
-bool output_json(struct whisper_context * ctx, const char * fname, const whisper_params & params, std::vector<std::vector<float>> pcmf32s) {
-    auto fout = open(fname);
-=======
 bool output_json(
              struct whisper_context * ctx,
                          const char * fname,
                const whisper_params & params,
     std::vector<std::vector<float>>   pcmf32s,
                                bool   full) {
-    std::ofstream fout(fname);
->>>>>>> bce49a26
+    auto fout = open(fname);
     int indent = 0;
 
     auto doindent = [&]() {
