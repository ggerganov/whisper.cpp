#define LLAMA_API_INTERNAL
#include "llama.h"

#include "unicode.h"

#include "ggml.h"

#include "ggml-alloc.h"

#ifdef GGML_USE_CUBLAS
#  include "ggml-cuda.h"
#elif defined(GGML_USE_CLBLAST)
#  include "ggml-opencl.h"
#endif

#ifdef GGML_USE_METAL
#  include "ggml-metal.h"
#endif
#ifdef GGML_USE_MPI
#  include "ggml-mpi.h"
#endif
#ifndef QK_K
#  ifdef GGML_QKK_64
#    define QK_K 64
#  else
#    define QK_K 256
#  endif
#endif

#ifdef __has_include
    #if __has_include(<unistd.h>)
        #include <unistd.h>
        #if defined(_POSIX_MAPPED_FILES)
            #include <sys/mman.h>
        #endif
        #if defined(_POSIX_MEMLOCK_RANGE)
            #include <sys/resource.h>
        #endif
    #endif
#endif

#if defined(_WIN32)
    #define WIN32_LEAN_AND_MEAN
    #ifndef NOMINMAX
        #define NOMINMAX
    #endif
    #include <windows.h>
    #include <io.h>
    #include <stdio.h> // for _fseeki64
#endif

#include <algorithm>
#include <array>
#include <cassert>
#include <cinttypes>
#include <climits>
#include <cmath>
#include <cstdarg>
#include <cstddef>
#include <cstdint>
#include <cstdio>
#include <cstring>
#include <ctime>
#include <forward_list>
#include <fstream>
#include <functional>
#include <initializer_list>
#include <map>
#include <memory>
#include <mutex>
#include <numeric>
#include <queue>
#include <random>
#include <regex>
#include <set>
#include <sstream>
#include <thread>
#include <unordered_map>

#if defined(_MSC_VER)
#pragma warning(disable: 4244 4267) // possible loss of data
#endif

#ifdef __GNUC__
#ifdef __MINGW32__
#define LLAMA_ATTRIBUTE_FORMAT(...) __attribute__((format(gnu_printf, __VA_ARGS__)))
#else
#define LLAMA_ATTRIBUTE_FORMAT(...) __attribute__((format(printf, __VA_ARGS__)))
#endif
#else
#define LLAMA_ATTRIBUTE_FORMAT(...)
#endif

//
// logging
//

LLAMA_ATTRIBUTE_FORMAT(2, 3)
static void llama_log_internal        (ggml_log_level level, const char* format, ...);
static void llama_log_callback_default(ggml_log_level level, const char * text, void * user_data);

#define LLAMA_LOG_INFO(...)  llama_log_internal(GGML_LOG_LEVEL_INFO , __VA_ARGS__)
#define LLAMA_LOG_WARN(...)  llama_log_internal(GGML_LOG_LEVEL_WARN , __VA_ARGS__)
#define LLAMA_LOG_ERROR(...) llama_log_internal(GGML_LOG_LEVEL_ERROR, __VA_ARGS__)

//
// helpers
//

static size_t utf8_len(char src) {
    const size_t lookup[] = { 1, 1, 1, 1, 1, 1, 1, 1, 1, 1, 1, 1, 2, 2, 3, 4 };
    uint8_t highbits = static_cast<uint8_t>(src) >> 4;
    return lookup[highbits];
}

static void replace_all(std::string & s, const std::string & search, const std::string & replace) {
    std::string result;
    for (size_t pos = 0; ; pos += search.length()) {
        auto new_pos = s.find(search, pos);
        if (new_pos == std::string::npos) {
            result += s.substr(pos, s.size() - pos);
            break;
        }
        result += s.substr(pos, new_pos - pos) + replace;
        pos = new_pos;
    }
    s = std::move(result);
}

static bool is_float_close(float a, float b, float abs_tol) {
    // Check for non-negative tolerance
    if (abs_tol < 0.0) {
        throw std::invalid_argument("Tolerance must be non-negative");
    }

    // Exact equality check
    if (a == b) {
        return true;
    }

    // Check for infinities
    if (std::isinf(a) || std::isinf(b)) {
        return false;
    }

    // Regular comparison using the provided absolute tolerance
    return std::fabs(b - a) <= abs_tol;
}

#ifdef GGML_USE_CPU_HBM
#include <hbwmalloc.h>
#endif

static void zeros(std::ofstream & file, size_t n) {
    char zero = 0;
    for (size_t i = 0; i < n; ++i) {
        file.write(&zero, 1);
    }
}

LLAMA_ATTRIBUTE_FORMAT(1, 2)
static std::string format(const char * fmt, ...) {
    va_list ap;
    va_list ap2;
    va_start(ap, fmt);
    va_copy(ap2, ap);
    int size = vsnprintf(NULL, 0, fmt, ap);
    GGML_ASSERT(size >= 0 && size < INT_MAX); // NOLINT
    std::vector<char> buf(size + 1);
    int size2 = vsnprintf(buf.data(), size + 1, fmt, ap2);
    GGML_ASSERT(size2 == size);
    va_end(ap2);
    va_end(ap);
    return std::string(buf.data(), size);
}

//
// gguf constants (sync with gguf.py)
//

enum llm_arch {
    LLM_ARCH_LLAMA,
    LLM_ARCH_FALCON,
    LLM_ARCH_BAICHUAN,
    LLM_ARCH_GPT2,
    LLM_ARCH_GPTJ,
    LLM_ARCH_GPTNEOX,
    LLM_ARCH_MPT,
    LLM_ARCH_STARCODER,
    LLM_ARCH_PERSIMMON,
    LLM_ARCH_REFACT,
    LLM_ARCH_BLOOM,
    LLM_ARCH_UNKNOWN,
};

static std::map<llm_arch, std::string> LLM_ARCH_NAMES = {
    { LLM_ARCH_LLAMA,           "llama"     },
    { LLM_ARCH_FALCON,          "falcon"    },
    { LLM_ARCH_GPT2,            "gpt2"      },
    { LLM_ARCH_GPTJ,            "gptj"      },
    { LLM_ARCH_GPTNEOX,         "gptneox"   },
    { LLM_ARCH_MPT,             "mpt"       },
    { LLM_ARCH_BAICHUAN,        "baichuan"  },
    { LLM_ARCH_STARCODER,       "starcoder" },
    { LLM_ARCH_PERSIMMON,       "persimmon" },
    { LLM_ARCH_REFACT,          "refact"    },
    { LLM_ARCH_BLOOM,           "bloom"     },
};

enum llm_kv {
    LLM_KV_GENERAL_ARCHITECTURE,
    LLM_KV_GENERAL_QUANTIZATION_VERSION,
    LLM_KV_GENERAL_ALIGNMENT,
    LLM_KV_GENERAL_NAME,
    LLM_KV_GENERAL_AUTHOR,
    LLM_KV_GENERAL_URL,
    LLM_KV_GENERAL_DESCRIPTION,
    LLM_KV_GENERAL_LICENSE,
    LLM_KV_GENERAL_SOURCE_URL,
    LLM_KV_GENERAL_SOURCE_HF_REPO,

    LLM_KV_CONTEXT_LENGTH,
    LLM_KV_EMBEDDING_LENGTH,
    LLM_KV_BLOCK_COUNT,
    LLM_KV_FEED_FORWARD_LENGTH,
    LLM_KV_USE_PARALLEL_RESIDUAL,
    LLM_KV_TENSOR_DATA_LAYOUT,

    LLM_KV_ATTENTION_HEAD_COUNT,
    LLM_KV_ATTENTION_HEAD_COUNT_KV,
    LLM_KV_ATTENTION_MAX_ALIBI_BIAS,
    LLM_KV_ATTENTION_CLAMP_KQV,
    LLM_KV_ATTENTION_LAYERNORM_EPS,
    LLM_KV_ATTENTION_LAYERNORM_RMS_EPS,

    LLM_KV_ROPE_DIMENSION_COUNT,
    LLM_KV_ROPE_FREQ_BASE,
    LLM_KV_ROPE_SCALE_LINEAR,
    LLM_KV_ROPE_SCALING_TYPE,
    LLM_KV_ROPE_SCALING_FACTOR,
    LLM_KV_ROPE_SCALING_ORIG_CTX_LEN,
    LLM_KV_ROPE_SCALING_FINETUNED,

    LLM_KV_TOKENIZER_MODEL,
    LLM_KV_TOKENIZER_LIST,
    LLM_KV_TOKENIZER_TOKEN_TYPE,
    LLM_KV_TOKENIZER_SCORES,
    LLM_KV_TOKENIZER_MERGES,
    LLM_KV_TOKENIZER_BOS_ID,
    LLM_KV_TOKENIZER_EOS_ID,
    LLM_KV_TOKENIZER_UNK_ID,
    LLM_KV_TOKENIZER_SEP_ID,
    LLM_KV_TOKENIZER_PAD_ID,
    LLM_KV_TOKENIZER_HF_JSON,
    LLM_KV_TOKENIZER_RWKV,
};

static std::map<llm_kv, std::string> LLM_KV_NAMES = {
    { LLM_KV_GENERAL_ARCHITECTURE,          "general.architecture"                  },
    { LLM_KV_GENERAL_QUANTIZATION_VERSION,  "general.quantization_version"          },
    { LLM_KV_GENERAL_ALIGNMENT,             "general.alignment"                     },
    { LLM_KV_GENERAL_NAME,                  "general.name"                          },
    { LLM_KV_GENERAL_AUTHOR,                "general.author"                        },
    { LLM_KV_GENERAL_URL,                   "general.url"                           },
    { LLM_KV_GENERAL_DESCRIPTION,           "general.description"                   },
    { LLM_KV_GENERAL_LICENSE,               "general.license"                       },
    { LLM_KV_GENERAL_SOURCE_URL,            "general.source.url"                    },
    { LLM_KV_GENERAL_SOURCE_HF_REPO,        "general.source.huggingface.repository" },

    { LLM_KV_CONTEXT_LENGTH,                "%s.context_length"        },
    { LLM_KV_EMBEDDING_LENGTH,              "%s.embedding_length"      },
    { LLM_KV_BLOCK_COUNT,                   "%s.block_count"           },
    { LLM_KV_FEED_FORWARD_LENGTH,           "%s.feed_forward_length"   },
    { LLM_KV_USE_PARALLEL_RESIDUAL,         "%s.use_parallel_residual" },
    { LLM_KV_TENSOR_DATA_LAYOUT,            "%s.tensor_data_layout"    },

    { LLM_KV_ATTENTION_HEAD_COUNT,          "%s.attention.head_count"             },
    { LLM_KV_ATTENTION_HEAD_COUNT_KV,       "%s.attention.head_count_kv"          },
    { LLM_KV_ATTENTION_MAX_ALIBI_BIAS,      "%s.attention.max_alibi_bias"         },
    { LLM_KV_ATTENTION_CLAMP_KQV,           "%s.attention.clamp_kqv"              },
    { LLM_KV_ATTENTION_LAYERNORM_EPS,       "%s.attention.layer_norm_epsilon"     },
    { LLM_KV_ATTENTION_LAYERNORM_RMS_EPS,   "%s.attention.layer_norm_rms_epsilon" },

    { LLM_KV_ROPE_DIMENSION_COUNT,          "%s.rope.dimension_count"                 },
    { LLM_KV_ROPE_FREQ_BASE,                "%s.rope.freq_base"                       },
    { LLM_KV_ROPE_SCALE_LINEAR,             "%s.rope.scale_linear"                    },
    { LLM_KV_ROPE_SCALING_TYPE,             "%s.rope.scaling.type"                    },
    { LLM_KV_ROPE_SCALING_FACTOR,           "%s.rope.scaling.factor"                  },
    { LLM_KV_ROPE_SCALING_ORIG_CTX_LEN,     "%s.rope.scaling.original_context_length" },
    { LLM_KV_ROPE_SCALING_FINETUNED,        "%s.rope.scaling.finetuned"               },

    { LLM_KV_TOKENIZER_MODEL,               "tokenizer.ggml.model"              },
    { LLM_KV_TOKENIZER_LIST,                "tokenizer.ggml.tokens"             },
    { LLM_KV_TOKENIZER_TOKEN_TYPE,          "tokenizer.ggml.token_type"         },
    { LLM_KV_TOKENIZER_SCORES,              "tokenizer.ggml.scores"             },
    { LLM_KV_TOKENIZER_MERGES,              "tokenizer.ggml.merges"             },
    { LLM_KV_TOKENIZER_BOS_ID,              "tokenizer.ggml.bos_token_id"       },
    { LLM_KV_TOKENIZER_EOS_ID,              "tokenizer.ggml.eos_token_id"       },
    { LLM_KV_TOKENIZER_UNK_ID,              "tokenizer.ggml.unknown_token_id"   },
    { LLM_KV_TOKENIZER_SEP_ID,              "tokenizer.ggml.seperator_token_id" },
    { LLM_KV_TOKENIZER_PAD_ID,              "tokenizer.ggml.padding_token_id"   },
    { LLM_KV_TOKENIZER_HF_JSON,             "tokenizer.huggingface.json"        },
    { LLM_KV_TOKENIZER_RWKV,                "tokenizer.rwkv.world"              },
};

struct LLM_KV {
    LLM_KV(llm_arch arch) : arch(arch) {}

    llm_arch arch;

    std::string operator()(llm_kv kv) const {
        return ::format(LLM_KV_NAMES[kv].c_str(), LLM_ARCH_NAMES[arch].c_str());
    }
};

enum llm_tensor {
    LLM_TENSOR_TOKEN_EMBD,
    LLM_TENSOR_TOKEN_EMBD_NORM,
    LLM_TENSOR_POS_EMBD,
    LLM_TENSOR_OUTPUT,
    LLM_TENSOR_OUTPUT_NORM,
    LLM_TENSOR_ROPE_FREQS,
    LLM_TENSOR_ATTN_Q,
    LLM_TENSOR_ATTN_K,
    LLM_TENSOR_ATTN_V,
    LLM_TENSOR_ATTN_QKV,
    LLM_TENSOR_ATTN_OUT,
    LLM_TENSOR_ATTN_NORM,
    LLM_TENSOR_ATTN_NORM_2,
    LLM_TENSOR_ATTN_ROT_EMBD,
    LLM_TENSOR_FFN_GATE,
    LLM_TENSOR_FFN_DOWN,
    LLM_TENSOR_FFN_UP,
    LLM_TENSOR_FFN_NORM,
    LLM_TENSOR_ATTN_Q_NORM,
    LLM_TENSOR_ATTN_K_NORM,
};

static std::map<llm_arch, std::map<llm_tensor, std::string>> LLM_TENSOR_NAMES = {
    {
        LLM_ARCH_LLAMA,
        {
            { LLM_TENSOR_TOKEN_EMBD,      "token_embd" },
            { LLM_TENSOR_OUTPUT_NORM,     "output_norm" },
            { LLM_TENSOR_OUTPUT,          "output" },
            { LLM_TENSOR_ROPE_FREQS,      "rope_freqs" },
            { LLM_TENSOR_ATTN_NORM,       "blk.%d.attn_norm" },
            { LLM_TENSOR_ATTN_Q,          "blk.%d.attn_q" },
            { LLM_TENSOR_ATTN_K,          "blk.%d.attn_k" },
            { LLM_TENSOR_ATTN_V,          "blk.%d.attn_v" },
            { LLM_TENSOR_ATTN_OUT,        "blk.%d.attn_output" },
            { LLM_TENSOR_ATTN_ROT_EMBD,   "blk.%d.attn_rot_embd" },
            { LLM_TENSOR_FFN_NORM,        "blk.%d.ffn_norm" },
            { LLM_TENSOR_FFN_GATE,        "blk.%d.ffn_gate" },
            { LLM_TENSOR_FFN_DOWN,        "blk.%d.ffn_down" },
            { LLM_TENSOR_FFN_UP,          "blk.%d.ffn_up" },
        },
    },
    {
        LLM_ARCH_BAICHUAN,
        {
            { LLM_TENSOR_TOKEN_EMBD,      "token_embd" },
            { LLM_TENSOR_OUTPUT_NORM,     "output_norm" },
            { LLM_TENSOR_OUTPUT,          "output" },
            { LLM_TENSOR_ROPE_FREQS,      "rope_freqs" },
            { LLM_TENSOR_ATTN_NORM,       "blk.%d.attn_norm" },
            { LLM_TENSOR_ATTN_Q,          "blk.%d.attn_q" },
            { LLM_TENSOR_ATTN_K,          "blk.%d.attn_k" },
            { LLM_TENSOR_ATTN_V,          "blk.%d.attn_v" },
            { LLM_TENSOR_ATTN_OUT,        "blk.%d.attn_output" },
            { LLM_TENSOR_ATTN_ROT_EMBD,   "blk.%d.attn_rot_embd" },
            { LLM_TENSOR_FFN_NORM,        "blk.%d.ffn_norm" },
            { LLM_TENSOR_FFN_GATE,        "blk.%d.ffn_gate" },
            { LLM_TENSOR_FFN_DOWN,        "blk.%d.ffn_down" },
            { LLM_TENSOR_FFN_UP,          "blk.%d.ffn_up" },
        },
    },
    {
        LLM_ARCH_FALCON,
        {
            { LLM_TENSOR_TOKEN_EMBD,      "token_embd" },
            { LLM_TENSOR_OUTPUT_NORM,     "output_norm" },
            { LLM_TENSOR_OUTPUT,          "output" },
            { LLM_TENSOR_ATTN_NORM,       "blk.%d.attn_norm" },
            { LLM_TENSOR_ATTN_NORM_2,     "blk.%d.attn_norm_2" },
            { LLM_TENSOR_ATTN_QKV,        "blk.%d.attn_qkv" },
            { LLM_TENSOR_ATTN_OUT,        "blk.%d.attn_output" },
            { LLM_TENSOR_FFN_DOWN,        "blk.%d.ffn_down" },
            { LLM_TENSOR_FFN_UP,          "blk.%d.ffn_up" },
        },
    },
    {
        LLM_ARCH_GPT2,
        {
            { LLM_TENSOR_TOKEN_EMBD,      "token_embd" },
        },
    },
    {
        LLM_ARCH_GPTJ,
        {
            { LLM_TENSOR_TOKEN_EMBD,      "token_embd" },
        },
    },
    {
        LLM_ARCH_GPTNEOX,
        {
            { LLM_TENSOR_TOKEN_EMBD,      "token_embd" },
            { LLM_TENSOR_OUTPUT_NORM,     "output_norm" },
            { LLM_TENSOR_OUTPUT,          "output" },
            { LLM_TENSOR_ATTN_NORM,       "blk.%d.attn_norm" },
            { LLM_TENSOR_ATTN_QKV,        "blk.%d.attn_qkv" },
            { LLM_TENSOR_ATTN_OUT,        "blk.%d.attn_output" },
            { LLM_TENSOR_FFN_NORM,        "blk.%d.ffn_norm" },
            { LLM_TENSOR_FFN_DOWN,        "blk.%d.ffn_down" },
            { LLM_TENSOR_FFN_UP,          "blk.%d.ffn_up" },
        },
    },
    {
        LLM_ARCH_PERSIMMON,
        {
            { LLM_TENSOR_TOKEN_EMBD,      "token_embd"},
            { LLM_TENSOR_OUTPUT_NORM,     "output_norm"},
            { LLM_TENSOR_OUTPUT,          "output"},
            { LLM_TENSOR_ATTN_NORM,       "blk.%d.attn_norm"},
            { LLM_TENSOR_ATTN_QKV,        "blk.%d.attn_qkv"},
            { LLM_TENSOR_ATTN_OUT,        "blk.%d.attn_output"},
            { LLM_TENSOR_ATTN_Q_NORM,     "blk.%d.attn_q_norm"},
            { LLM_TENSOR_ATTN_K_NORM,     "blk.%d.attn_k_norm"},
            { LLM_TENSOR_FFN_NORM,        "blk.%d.ffn_norm"},
            { LLM_TENSOR_FFN_DOWN,        "blk.%d.ffn_down"},
            { LLM_TENSOR_FFN_UP,          "blk.%d.ffn_up"},
            { LLM_TENSOR_ATTN_ROT_EMBD,   "blk.%d.attn_rot_embd"},
        },
    },
    {
        LLM_ARCH_MPT,
        {
            { LLM_TENSOR_TOKEN_EMBD,      "token_embd" },
            { LLM_TENSOR_OUTPUT_NORM,     "output_norm" },
            { LLM_TENSOR_OUTPUT,          "output" },
            { LLM_TENSOR_ATTN_NORM,       "blk.%d.attn_norm" },
            { LLM_TENSOR_FFN_NORM,        "blk.%d.ffn_norm" },
            { LLM_TENSOR_ATTN_QKV,        "blk.%d.attn_qkv" },
            { LLM_TENSOR_ATTN_OUT,        "blk.%d.attn_output" },
            { LLM_TENSOR_FFN_DOWN,        "blk.%d.ffn_down" },
            { LLM_TENSOR_FFN_UP,          "blk.%d.ffn_up" },
        },
    },
    {
        LLM_ARCH_STARCODER,
        {
            { LLM_TENSOR_TOKEN_EMBD,      "token_embd" },
            { LLM_TENSOR_POS_EMBD,        "position_embd" },
            { LLM_TENSOR_OUTPUT_NORM,     "output_norm" },
            { LLM_TENSOR_OUTPUT,          "output" },
            { LLM_TENSOR_ATTN_NORM,       "blk.%d.attn_norm" },
            { LLM_TENSOR_ATTN_QKV,        "blk.%d.attn_qkv" },
            { LLM_TENSOR_ATTN_OUT,        "blk.%d.attn_output" },
            { LLM_TENSOR_FFN_NORM,        "blk.%d.ffn_norm" },
            { LLM_TENSOR_FFN_UP,          "blk.%d.ffn_up" },
            { LLM_TENSOR_FFN_DOWN,        "blk.%d.ffn_down" },
        },
    },
    {
        LLM_ARCH_REFACT,
        {
            { LLM_TENSOR_TOKEN_EMBD,      "token_embd" },
            { LLM_TENSOR_OUTPUT_NORM,     "output_norm" },
            { LLM_TENSOR_OUTPUT,          "output" },
            { LLM_TENSOR_ATTN_NORM,       "blk.%d.attn_norm" },
            { LLM_TENSOR_ATTN_Q,          "blk.%d.attn_q" },
            { LLM_TENSOR_ATTN_K,          "blk.%d.attn_k" },
            { LLM_TENSOR_ATTN_V,          "blk.%d.attn_v" },
            { LLM_TENSOR_ATTN_OUT,        "blk.%d.attn_output" },
            { LLM_TENSOR_FFN_NORM,        "blk.%d.ffn_norm" },
            { LLM_TENSOR_FFN_GATE,        "blk.%d.ffn_gate" },
            { LLM_TENSOR_FFN_DOWN,        "blk.%d.ffn_down" },
            { LLM_TENSOR_FFN_UP,          "blk.%d.ffn_up" },
        },
    },
    {
        LLM_ARCH_BLOOM,
        {
            { LLM_TENSOR_TOKEN_EMBD,      "token_embd" },
            { LLM_TENSOR_TOKEN_EMBD_NORM, "token_embd_norm" },
            { LLM_TENSOR_OUTPUT_NORM,     "output_norm" },
            { LLM_TENSOR_OUTPUT,          "output" },
            { LLM_TENSOR_ATTN_NORM,       "blk.%d.attn_norm" },
            { LLM_TENSOR_ATTN_QKV,        "blk.%d.attn_qkv" },
            { LLM_TENSOR_ATTN_OUT,        "blk.%d.attn_output" },
            { LLM_TENSOR_FFN_NORM,        "blk.%d.ffn_norm" },
            { LLM_TENSOR_FFN_UP,          "blk.%d.ffn_up" },
            { LLM_TENSOR_FFN_DOWN,        "blk.%d.ffn_down" },
        },
    },
    {
        LLM_ARCH_UNKNOWN,
        {
            { LLM_TENSOR_TOKEN_EMBD,      "token_embd" },
        },
    },
};

static llm_arch llm_arch_from_string(const std::string & name) {
    for (const auto & kv : LLM_ARCH_NAMES) { // NOLINT
        if (kv.second == name) {
            return kv.first;
        }
    }

    return LLM_ARCH_UNKNOWN;
}

// helper to handle gguf constants
// usage:
//
//   const auto tn = LLM_TN(LLM_ARCH_LLAMA);
//
//   std::string name = tn(LLM_TENSOR_OUTPUT);                     -> "output"
//   std::string name = tn(LLM_TENSOR_TOKEN_EMBD, "bias");         -> "token_embd.bias"
//   std::string name = tn(LLM_TENSOR_ATTN_NORM, "weight", 3);     -> "blk.3.attn_norm.weight"
//
struct LLM_TN {
    LLM_TN(llm_arch arch) : arch(arch) {}

    llm_arch arch;

    std::string operator()(llm_tensor tensor) const {
        return LLM_TENSOR_NAMES[arch].at(tensor);
    }

    std::string operator()(llm_tensor tensor, const std::string & suffix) const {
        return LLM_TENSOR_NAMES[arch].at(tensor) + "." + suffix;
    }

    std::string operator()(llm_tensor tensor, int bid) const {
        return ::format(LLM_TENSOR_NAMES[arch].at(tensor).c_str(), bid);
    }

    std::string operator()(llm_tensor tensor, const std::string & suffix, int bid) const {
        return ::format(LLM_TENSOR_NAMES[arch].at(tensor).c_str(), bid) + "." + suffix;
    }
};

//
// gguf helpers
//

#define GGUF_GET_KEY(ctx, dst, func, type, req, key) \
do { \
    const std::string skey(key); \
    const int kid = gguf_find_key(ctx, skey.c_str()); \
    if (kid >= 0) { \
        enum gguf_type ktype = gguf_get_kv_type(ctx, kid); \
        if (ktype != (type)) { \
            throw std::runtime_error(format("key %s has wrong type: %s", skey.c_str(), gguf_type_name(ktype))); \
        } \
        (dst) = func(ctx, kid); \
    } else if (req) { \
        throw std::runtime_error(format("key not found in model: %s", skey.c_str())); \
    } \
} while (0)

static std::map<int8_t, std::string> LLAMA_ROPE_SCALING_TYPES = {
    { LLAMA_ROPE_SCALING_NONE,   "none"   },
    { LLAMA_ROPE_SCALING_LINEAR, "linear" },
    { LLAMA_ROPE_SCALING_YARN,   "yarn"   },
};

static int8_t llama_rope_scaling_type_from_string(const std::string & name) {
    for (const auto & kv : LLAMA_ROPE_SCALING_TYPES) {
        if (kv.second == name) {
            return kv.first;
        }
    }

    return LLAMA_ROPE_SCALING_UNSPECIFIED;
}

//
// ggml helpers
//

static void ggml_graph_compute_helper(std::vector<uint8_t> & buf, ggml_cgraph * graph, int n_threads) {
    struct ggml_cplan plan = ggml_graph_plan(graph, n_threads);

    if (plan.work_size > 0) {
        buf.resize(plan.work_size);
        plan.work_data = buf.data();
    }

    ggml_graph_compute(graph, &plan);
}

//
// llama helpers
//

#ifdef GGML_USE_CUBLAS
#   define llama_host_malloc(n)  ggml_cuda_host_malloc(n)
#   define llama_host_free(data) ggml_cuda_host_free(data)
#elif GGML_USE_METAL
#   define llama_host_malloc(n)  ggml_metal_host_malloc(n)
#   define llama_host_free(data) ggml_metal_host_free(data)
#elif GGML_USE_CPU_HBM
#   define llama_host_malloc(n)  hbw_malloc(n)
#   define llama_host_free(data) if (data != NULL) hbw_free(data)
#else
#   define llama_host_malloc(n)  malloc(n)
#   define llama_host_free(data) free(data)
#endif

#if defined(_WIN32)
static std::string llama_format_win_err(DWORD err) {
    LPSTR buf;
    size_t size = FormatMessageA(FORMAT_MESSAGE_ALLOCATE_BUFFER | FORMAT_MESSAGE_FROM_SYSTEM | FORMAT_MESSAGE_IGNORE_INSERTS,
                                 NULL, err, MAKELANGID(LANG_NEUTRAL, SUBLANG_DEFAULT), (LPSTR)&buf, 0, NULL);
    if (!size) {
        return "FormatMessageA failed";
    }
    std::string ret(buf, size);
    LocalFree(buf);
    return ret;
}
#endif

struct llama_buffer {
    void * data = NULL;
    size_t size = 0;

    // fallback to malloc / free
    // useful in cases where CUDA can try to allocate PINNED memory
    bool fallback = false;

    void resize(size_t n) {
        llama_host_free(data);

        data = llama_host_malloc(n);
        if (!data) {
            fallback = true;
            data = malloc(n);
        } else {
            fallback = false;
        }

        GGML_ASSERT(data);
        size = n;
    }

    ~llama_buffer() {
        if (data) {
            if (fallback) { // NOLINT
                free(data);
            } else {
                llama_host_free(data);
            }
        }

        data = NULL;
    }
};

struct llama_file {
    // use FILE * so we don't have to re-open the file to mmap
    FILE * fp;
    size_t size;

    llama_file(const char * fname, const char * mode) {
        fp = std::fopen(fname, mode);
        if (fp == NULL) {
            throw std::runtime_error(format("failed to open %s: %s", fname, strerror(errno)));
        }
        seek(0, SEEK_END);
        size = tell();
        seek(0, SEEK_SET);
    }

    size_t tell() const {
#ifdef _WIN32
        __int64 ret = _ftelli64(fp);
#else
        long ret = std::ftell(fp);
#endif
        GGML_ASSERT(ret != -1); // this really shouldn't fail
        return (size_t) ret;
    }

    void seek(size_t offset, int whence) const {
#ifdef _WIN32
        int ret = _fseeki64(fp, (__int64) offset, whence);
#else
        int ret = std::fseek(fp, (long) offset, whence);
#endif
        GGML_ASSERT(ret == 0); // same
    }

    void read_raw(void * ptr, size_t len) const {
        if (len == 0) {
            return;
        }
        errno = 0;
        std::size_t ret = std::fread(ptr, len, 1, fp);
        if (ferror(fp)) {
            throw std::runtime_error(format("read error: %s", strerror(errno)));
        }
        if (ret != 1) {
            throw std::runtime_error(std::string("unexpectedly reached end of file"));
        }
    }

    uint32_t read_u32() const {
        uint32_t ret;
        read_raw(&ret, sizeof(ret));
        return ret;
    }

    void write_raw(const void * ptr, size_t len) const {
        if (len == 0) {
            return;
        }
        errno = 0;
        size_t ret = std::fwrite(ptr, len, 1, fp);
        if (ret != 1) {
            throw std::runtime_error(format("write error: %s", strerror(errno)));
        }
    }

    void write_u32(std::uint32_t val) const {
        write_raw(&val, sizeof(val));
    }

    ~llama_file() {
        if (fp) {
            std::fclose(fp);
        }
    }
};

struct llama_mmap {
    void * addr;
    size_t size;

    llama_mmap(const llama_mmap &) = delete;

#ifdef _POSIX_MAPPED_FILES
    static constexpr bool SUPPORTED = true;

    llama_mmap(struct llama_file * file, size_t prefetch = (size_t) -1 /* -1 = max value */, bool numa = false) {
        size = file->size;
        int fd = fileno(file->fp);
        int flags = MAP_SHARED;
        // prefetch/readahead impairs performance on NUMA systems
        if (numa) { prefetch = 0; }
#ifdef __linux__
        if (prefetch) { flags |= MAP_POPULATE; }
#endif
        addr = mmap(NULL, file->size, PROT_READ, flags, fd, 0);
        if (addr == MAP_FAILED) {
            throw std::runtime_error(format("mmap failed: %s", strerror(errno)));
        }

        if (prefetch > 0) {
            // Advise the kernel to preload the mapped memory
            if (posix_madvise(addr, std::min(file->size, prefetch), POSIX_MADV_WILLNEED)) {
                fprintf(stderr, "warning: posix_madvise(.., POSIX_MADV_WILLNEED) failed: %s\n",
                        strerror(errno));
            }
        }
        if (numa) {
            // advise the kernel not to use readahead
            // (because the next page might not belong on the same node)
            if (posix_madvise(addr, file->size, POSIX_MADV_RANDOM)) {
                fprintf(stderr, "warning: posix_madvise(.., POSIX_MADV_RANDOM) failed: %s\n",
                        strerror(errno));
            }
        }
    }

    ~llama_mmap() {
        munmap(addr, size);
    }
#elif defined(_WIN32)
    static constexpr bool SUPPORTED = true;

    llama_mmap(struct llama_file * file, bool prefetch = true, bool numa = false) {
        (void) numa;

        size = file->size;

        HANDLE hFile = (HANDLE) _get_osfhandle(_fileno(file->fp));

        HANDLE hMapping = CreateFileMappingA(hFile, NULL, PAGE_READONLY, 0, 0, NULL);
        DWORD error = GetLastError();

        if (hMapping == NULL) {
            throw std::runtime_error(format("CreateFileMappingA failed: %s", llama_format_win_err(error).c_str()));
        }

        addr = MapViewOfFile(hMapping, FILE_MAP_READ, 0, 0, 0);
        error = GetLastError();
        CloseHandle(hMapping);

        if (addr == NULL) {
            throw std::runtime_error(format("MapViewOfFile failed: %s", llama_format_win_err(error).c_str()));
        }

        if (prefetch) {
            // PrefetchVirtualMemory is only present on Windows 8 and above, so we dynamically load it
            BOOL (WINAPI *pPrefetchVirtualMemory) (HANDLE, ULONG_PTR, PWIN32_MEMORY_RANGE_ENTRY, ULONG);
            HMODULE hKernel32 = GetModuleHandleW(L"kernel32.dll");

            // may fail on pre-Windows 8 systems
            pPrefetchVirtualMemory = reinterpret_cast<decltype(pPrefetchVirtualMemory)> (GetProcAddress(hKernel32, "PrefetchVirtualMemory"));

            if (pPrefetchVirtualMemory) {
                // advise the kernel to preload the mapped memory
                WIN32_MEMORY_RANGE_ENTRY range;
                range.VirtualAddress = addr;
                range.NumberOfBytes = (SIZE_T)size;
                if (!pPrefetchVirtualMemory(GetCurrentProcess(), 1, &range, 0)) {
                    fprintf(stderr, "warning: PrefetchVirtualMemory failed: %s\n",
                            llama_format_win_err(GetLastError()).c_str());
                }
            }
        }
    }

    ~llama_mmap() {
        if (!UnmapViewOfFile(addr)) {
            fprintf(stderr, "warning: UnmapViewOfFile failed: %s\n",
                    llama_format_win_err(GetLastError()).c_str());
        }
    }
#else
    static constexpr bool SUPPORTED = false;

    llama_mmap(struct llama_file * file, bool prefetch = true, bool numa = false) {
        (void) file;
        (void) prefetch;
        (void) numa;

        throw std::runtime_error(std::string("mmap not supported"));
    }
#endif
};

// Represents some region of memory being locked using mlock or VirtualLock;
// will automatically unlock on destruction.
struct llama_mlock {
    void * addr = NULL;
    size_t size = 0;

    bool failed_already = false;

    llama_mlock() {}
    llama_mlock(const llama_mlock &) = delete;

    ~llama_mlock() {
        if (size) {
            raw_unlock(addr, size);
        }
    }

    void init(void * ptr) {
        GGML_ASSERT(addr == NULL && size == 0); // NOLINT
        addr = ptr;
    }

    void grow_to(size_t target_size) {
        GGML_ASSERT(addr);
        if (failed_already) {
            return;
        }
        size_t granularity = lock_granularity();
        target_size = (target_size + granularity - 1) & ~(granularity - 1);
        if (target_size > size) {
            if (raw_lock((uint8_t *) addr + size, target_size - size)) {
                size = target_size;
            } else {
                failed_already = true;
            }
        }
    }

#ifdef _POSIX_MEMLOCK_RANGE
    static constexpr bool SUPPORTED = true;

    static size_t lock_granularity() {
        return (size_t) sysconf(_SC_PAGESIZE);
    }

    #ifdef __APPLE__
        #define MLOCK_SUGGESTION \
            "Try increasing the sysctl values 'vm.user_wire_limit' and 'vm.global_user_wire_limit' and/or " \
            "decreasing 'vm.global_no_user_wire_amount'.  Also try increasing RLIMIT_MLOCK (ulimit -l).\n"
    #else
        #define MLOCK_SUGGESTION \
            "Try increasing RLIMIT_MLOCK ('ulimit -l' as root).\n"
    #endif

    bool raw_lock(const void * addr, size_t size) const {
        if (!mlock(addr, size)) {
            return true;
        }

        char* errmsg = std::strerror(errno);
        bool suggest = (errno == ENOMEM);

        // Check if the resource limit is fine after all
        struct rlimit lock_limit;
        if (suggest && getrlimit(RLIMIT_MEMLOCK, &lock_limit)) {
            suggest = false;
        }
        if (suggest && (lock_limit.rlim_max > lock_limit.rlim_cur + size)) {
            suggest = false;
        }

        fprintf(stderr, "warning: failed to mlock %zu-byte buffer (after previously locking %zu bytes): %s\n%s",
                size, this->size, errmsg, suggest ? MLOCK_SUGGESTION : "");
        return false;
    }

    #undef MLOCK_SUGGESTION

    static void raw_unlock(void * addr, size_t size) {
        if (munlock(addr, size)) {
            fprintf(stderr, "warning: failed to munlock buffer: %s\n", std::strerror(errno));
        }
    }
#elif defined(_WIN32)
    static constexpr bool SUPPORTED = true;

    static size_t lock_granularity() {
        SYSTEM_INFO si;
        GetSystemInfo(&si);
        return (size_t) si.dwPageSize;
    }

    bool raw_lock(void * ptr, size_t len) const {
        for (int tries = 1; ; tries++) {
            if (VirtualLock(ptr, len)) {
                return true;
            }
            if (tries == 2) {
                fprintf(stderr, "warning: failed to VirtualLock %zu-byte buffer (after previously locking %zu bytes): %s\n",
                    len, size, llama_format_win_err(GetLastError()).c_str());
                return false;
            }

            // It failed but this was only the first try; increase the working
            // set size and try again.
            SIZE_T min_ws_size, max_ws_size;
            if (!GetProcessWorkingSetSize(GetCurrentProcess(), &min_ws_size, &max_ws_size)) {
                fprintf(stderr, "warning: GetProcessWorkingSetSize failed: %s\n",
                        llama_format_win_err(GetLastError()).c_str());
                return false;
            }
            // Per MSDN: "The maximum number of pages that a process can lock
            // is equal to the number of pages in its minimum working set minus
            // a small overhead."
            // Hopefully a megabyte is enough overhead:
            size_t increment = len + 1048576;
            // The minimum must be <= the maximum, so we need to increase both:
            min_ws_size += increment;
            max_ws_size += increment;
            if (!SetProcessWorkingSetSize(GetCurrentProcess(), min_ws_size, max_ws_size)) {
                fprintf(stderr, "warning: SetProcessWorkingSetSize failed: %s\n",
                        llama_format_win_err(GetLastError()).c_str());
                return false;
            }
        }
    }

    static void raw_unlock(void * ptr, size_t len) {
        if (!VirtualUnlock(ptr, len)) {
            fprintf(stderr, "warning: failed to VirtualUnlock buffer: %s\n",
                    llama_format_win_err(GetLastError()).c_str());
        }
    }
#else
    static constexpr bool SUPPORTED = false;

    static size_t lock_granularity() {
        return (size_t) 65536;
    }

    bool raw_lock(const void * addr, size_t len) const {
        fprintf(stderr, "warning: mlock not supported on this system\n");
        return false;
    }

    static void raw_unlock(const void * addr, size_t len) {}
#endif
};

typedef void (*offload_func_t)(struct ggml_tensor * tensor);

static void ggml_offload_nop(struct ggml_tensor * tensor) {
    (void) tensor;
}

static std::string llama_token_to_piece(const struct llama_context * ctx, llama_token token) {
    std::vector<char> result(8, 0);
    const int n_tokens = llama_token_to_piece(llama_get_model(ctx), token, result.data(), result.size());
    if (n_tokens < 0) {
        result.resize(-n_tokens);
        int check = llama_token_to_piece(llama_get_model(ctx), token, result.data(), result.size());
        GGML_ASSERT(check == -n_tokens);
    }
    else {
        result.resize(n_tokens);
    }

    return std::string(result.data(), result.size());
}

//
// globals
//

struct llama_state {
    // We save the log callback globally
    ggml_log_callback log_callback = llama_log_callback_default;
    void * log_callback_user_data = nullptr;
};

static llama_state g_state;

// available llama models
enum e_model {
    MODEL_UNKNOWN,
    MODEL_1B,
    MODEL_3B,
    MODEL_7B,
    MODEL_8B,
    MODEL_13B,
    MODEL_15B,
    MODEL_30B,
    MODEL_34B,
    MODEL_40B,
    MODEL_65B,
    MODEL_70B,
};

static const size_t kB = 1024;
static const size_t MB = 1024*kB;
static const size_t GB = 1024*MB;

struct llama_hparams {
    bool     vocab_only;
    uint32_t n_vocab;
    uint32_t n_ctx_train; // context size the model was trained on
    uint32_t n_embd;
    uint32_t n_head;
    uint32_t n_head_kv;
    uint32_t n_layer;
    uint32_t n_rot;
    uint32_t n_ff;

    float f_norm_eps;
    float f_norm_rms_eps;

    float    rope_freq_base_train;
    float    rope_freq_scale_train;
    uint32_t n_yarn_orig_ctx;
    int8_t   rope_scaling_type_train : 3;
    bool     rope_finetuned : 1;

    float f_clamp_kqv;
    float f_max_alibi_bias;

    bool operator!=(const llama_hparams & other) const {
        if (this->vocab_only  != other.vocab_only)  return true;
        if (this->n_vocab     != other.n_vocab)     return true;
        if (this->n_ctx_train != other.n_ctx_train) return true;
        if (this->n_embd      != other.n_embd)      return true;
        if (this->n_head      != other.n_head)      return true;
        if (this->n_head_kv   != other.n_head_kv)   return true;
        if (this->n_layer     != other.n_layer)     return true;
        if (this->n_rot       != other.n_rot)       return true;
        if (this->n_ff        != other.n_ff)        return true;
        if (this->rope_finetuned  != other.rope_finetuned)  return true;
        if (this->n_yarn_orig_ctx != other.n_yarn_orig_ctx) return true;

        const float EPSILON = 1e-9;

        if (!is_float_close(this->f_norm_eps,            other.f_norm_eps,            EPSILON)) return true;
        if (!is_float_close(this->f_norm_rms_eps,        other.f_norm_rms_eps,        EPSILON)) return true;
        if (!is_float_close(this->rope_freq_base_train,  other.rope_freq_base_train,  EPSILON)) return true;
        if (!is_float_close(this->rope_freq_scale_train, other.rope_freq_scale_train, EPSILON)) return true;

        return false;
    }

    uint32_t n_gqa() const {
        return n_head/n_head_kv;
    }

    uint32_t n_embd_head() const {
        return n_embd/n_head;
    }

    uint32_t n_embd_gqa() const {
        return n_embd/n_gqa();
    }
};

struct llama_cparams {
    uint32_t n_ctx;       // context size used during inference
    uint32_t n_batch;
    uint32_t n_threads;       // number of threads to use for generation
    uint32_t n_threads_batch; // number of threads to use for batch processing

    float    rope_freq_base;
    float    rope_freq_scale;

    uint32_t n_yarn_orig_ctx;
    // These hyperparameters are not exposed in GGUF, because all
    // existing YaRN models use the same values for them.
    float yarn_ext_factor;
    float yarn_attn_factor;
    float yarn_beta_fast;
    float yarn_beta_slow;

    bool mul_mat_q;
};

struct llama_layer {
    // normalization
    struct ggml_tensor * attn_norm;
    struct ggml_tensor * attn_norm_b;
    struct ggml_tensor * attn_norm_2;
    struct ggml_tensor * attn_norm_2_b;
    struct ggml_tensor * attn_q_norm;
    struct ggml_tensor * attn_q_norm_b;
    struct ggml_tensor * attn_k_norm;
    struct ggml_tensor * attn_k_norm_b;

    // attention
    struct ggml_tensor * wq;
    struct ggml_tensor * wk;
    struct ggml_tensor * wv;
    struct ggml_tensor * wo;
    struct ggml_tensor * wqkv;

    // attention bias
    struct ggml_tensor * bo;
    struct ggml_tensor * bqkv;

    // normalization
    struct ggml_tensor * ffn_norm;
    struct ggml_tensor * ffn_norm_b;

    // ff
    struct ggml_tensor * ffn_gate; // w1
    struct ggml_tensor * ffn_down; // w2
    struct ggml_tensor * ffn_up;   // w3

    // ff bias
    struct ggml_tensor * ffn_down_b; // b2
    struct ggml_tensor * ffn_up_b;   // b3
};

struct llama_kv_cell {
    llama_pos pos   = -1;
    llama_pos delta = 0;

    std::set<llama_seq_id> seq_id;

    bool has_seq_id(const llama_seq_id & id) const {
        return seq_id.find(id) != seq_id.end();
    }
};

// ring-buffer of cached KV data
struct llama_kv_cache {
    bool has_shift = false;

    // Note: The value of head isn't only used to optimize searching
    // for a free KV slot. llama_decode_internal also uses it, so it
    // cannot be freely changed after a slot has been allocated.
    uint32_t head = 0;
    uint32_t size = 0;

    // computed before each graph build
    uint32_t n = 0;

    std::vector<llama_kv_cell> cells;

    struct ggml_tensor * k = NULL;
    struct ggml_tensor * v = NULL;

    struct ggml_context * ctx = NULL;

    llama_buffer buf;

    ~llama_kv_cache() {
        if (ctx) {
            ggml_free(ctx);
        }

#ifdef GGML_USE_CUBLAS
        ggml_cuda_free_data(k);
        ggml_cuda_free_data(v);
#endif // GGML_USE_CUBLAS
    }
};

struct llama_vocab {
    using id    = int32_t;
    using token = std::string;
    using ttype = llama_token_type;

    struct token_data {
        token text;
        float score;
        ttype type;
    };

    enum llama_vocab_type type = LLAMA_VOCAB_TYPE_SPM;

    std::unordered_map<token, id> token_to_id;
    std::vector<token_data>       id_to_token;

    std::unordered_map<token, id> special_tokens_cache;

    std::map<std::pair<std::string, std::string>, int> bpe_ranks;

    // default LLaMA special tokens
    id special_bos_id = 1;
    id special_eos_id = 2;
    id special_unk_id = 0;
    id special_sep_id = -1;
    id special_pad_id = -1;

    id linefeed_id       = 13;
    id special_prefix_id = 32007;
    id special_middle_id = 32009;
    id special_suffix_id = 32008;
    id special_eot_id    = 32010;

    int find_bpe_rank(std::string token_left, std::string token_right) const {
        GGML_ASSERT(token_left.find(" ") == std::string::npos);
        GGML_ASSERT(token_left.find("\n") == std::string::npos);
        GGML_ASSERT(token_right.find(" ") == std::string::npos);
        GGML_ASSERT(token_right.find("\n") == std::string::npos);

        auto it = bpe_ranks.find(std::make_pair(token_left, token_right));
        if (it == bpe_ranks.end()) {
            return -1;
        }

        return it->second;
    }
};

struct llama_model {
    e_model     type  = MODEL_UNKNOWN;
    llm_arch    arch  = LLM_ARCH_UNKNOWN;
    llama_ftype ftype = LLAMA_FTYPE_ALL_F32;

    std::string name = "n/a";

    llama_hparams hparams = {};
    llama_vocab   vocab;

    struct ggml_tensor * tok_embd;
    struct ggml_tensor * pos_embd;
    struct ggml_tensor * tok_norm;
    struct ggml_tensor * tok_norm_b;

    struct ggml_tensor * output_norm;
    struct ggml_tensor * output_norm_b;
    struct ggml_tensor * output;

    std::vector<llama_layer> layers;

    int n_gpu_layers;

    // context
    struct ggml_context * ctx = NULL;

    // the model memory buffer
    llama_buffer buf;

    // model memory mapped file
    std::unique_ptr<llama_mmap> mapping;

    // objects representing data potentially being locked in memory
    llama_mlock mlock_buf;
    llama_mlock mlock_mmap;

    // for quantize-stats only
    std::vector<std::pair<std::string, struct ggml_tensor *>> tensors_by_name;

    int64_t t_load_us = 0;
    int64_t t_start_us = 0;

    ~llama_model() {
        if (ctx) {
            ggml_free(ctx);
        }

#ifdef GGML_USE_CUBLAS
        for (size_t i = 0; i < tensors_by_name.size(); ++i) {
            ggml_cuda_free_data(tensors_by_name[i].second);
        }
        ggml_cuda_free_scratch();
#elif defined(GGML_USE_CLBLAST)
        for (size_t i = 0; i < tensors_by_name.size(); ++i) {
            ggml_cl_free_data(tensors_by_name[i].second);
        }
#endif
    }
};

struct llama_context {
    llama_context(const llama_model & model) : model(model), t_start_us(model.t_start_us), t_load_us(model.t_load_us) {}
    ~llama_context() {
#ifdef GGML_USE_METAL
        if (ctx_metal) {
            ggml_metal_free(ctx_metal);
        }
#endif
        if (alloc) {
            ggml_allocr_free(alloc);
        }
    }

    llama_cparams cparams;

    const llama_model & model;

    // key + value cache for the self attention
    struct llama_kv_cache kv_self;

    std::mt19937 rng;

    bool has_evaluated_once = false;

    int64_t t_start_us;
    int64_t t_load_us;
    int64_t t_sample_us = 0;
    int64_t t_p_eval_us = 0;
    int64_t t_eval_us   = 0;

    int32_t n_sample = 0; // number of tokens sampled
    int32_t n_p_eval = 0; // number of tokens in eval calls for the prompt (with batch size > 1)
    int32_t n_eval   = 0; // number of eval calls

    // decode output (2-dimensional array: [n_tokens][n_vocab])
    std::vector<float> logits;
    bool logits_all = false;

    // input embedding (1-dimensional array: [n_embd])
    std::vector<float> embedding;

    // reusable buffer for `struct ggml_graph_plan.work_data`
    std::vector<uint8_t> work_buffer;

    // memory buffers used to evaluate the model
    llama_buffer buf_compute;

    llama_buffer buf_alloc;
    ggml_allocr * alloc = NULL;

#ifdef GGML_USE_METAL
    ggml_metal_context * ctx_metal = NULL;
#endif

#ifdef GGML_USE_MPI
    ggml_mpi_context * ctx_mpi = NULL;
#endif
};

//
// kv cache helpers
//

static bool llama_kv_cache_init(
        const struct llama_hparams & hparams,
             struct llama_kv_cache & cache,
                         ggml_type   wtype,
                          uint32_t   n_ctx,
                               int   n_gpu_layers) {
    const uint32_t n_embd  = hparams.n_embd_gqa();
    const uint32_t n_layer = hparams.n_layer;

    const int64_t n_mem      = n_layer*n_ctx;
    const int64_t n_elements = n_embd*n_mem;

    cache.has_shift = false;

    cache.head = 0;
    cache.size = n_ctx;

    cache.cells.clear();
    cache.cells.resize(n_ctx);

    cache.buf.resize(2u*n_elements*ggml_type_size(wtype) + 2u*ggml_tensor_overhead());
    memset(cache.buf.data, 0, cache.buf.size);

    struct ggml_init_params params;
    params.mem_size   = cache.buf.size;
    params.mem_buffer = cache.buf.data;
    params.no_alloc   = false;

    cache.ctx = ggml_init(params);

    if (!cache.ctx) {
        LLAMA_LOG_ERROR("%s: failed to allocate memory for kv cache\n", __func__);
        return false;
    }

    cache.k = ggml_new_tensor_1d(cache.ctx, wtype, n_elements);
    cache.v = ggml_new_tensor_1d(cache.ctx, wtype, n_elements);
    ggml_set_name(cache.k, "cache_k");
    ggml_set_name(cache.v, "cache_v");

    (void) n_gpu_layers;
#ifdef GGML_USE_CUBLAS
    size_t vram_kv_cache = 0;

    if (n_gpu_layers > (int)n_layer + 1) {
        ggml_cuda_assign_buffers_no_scratch(cache.v);
        LLAMA_LOG_INFO("%s: offloading v cache to GPU\n", __func__);
        vram_kv_cache += ggml_nbytes(cache.v);
    }
    if (n_gpu_layers > (int)n_layer + 2) {
        ggml_cuda_assign_buffers_no_scratch(cache.k);
        LLAMA_LOG_INFO("%s: offloading k cache to GPU\n", __func__);
        vram_kv_cache += ggml_nbytes(cache.k);
    }
    if (vram_kv_cache > 0) {
        LLAMA_LOG_INFO("%s: VRAM kv self = %.2f MB\n", __func__, vram_kv_cache / 1024.0 / 1024.0);
    }
#endif // GGML_USE_CUBLAS

    return true;
}

// find an empty slot of size "n_tokens" in the cache
// updates the cache head
// Note: On success, it's important that cache.head points
// to the first cell of the slot.
static bool llama_kv_cache_find_slot(
           struct llama_kv_cache & cache,
        const struct llama_batch & batch) {
    const uint32_t n_ctx    = cache.size;
    const uint32_t n_tokens = batch.n_tokens;

    if (n_tokens > n_ctx) {
        LLAMA_LOG_ERROR("%s: n_tokens=%d > n_ctx=%d\n", __func__, n_tokens, n_ctx);
        return false;
    }

    uint32_t n_tested = 0;

    while (true) {
        if (cache.head + n_tokens > n_ctx) {
            n_tested += n_ctx - cache.head;
            cache.head = 0;
            continue;
        }

        bool found = true;
        for (uint32_t i = 0; i < n_tokens; i++) {
            if (cache.cells[cache.head + i].pos >= 0) {
                found = false;
                cache.head += i + 1;
                n_tested   += i + 1;
                break;
            }
        }

        if (found) {
            break;
        }

        if (n_tested >= n_ctx) {
            //LLAMA_LOG_ERROR("%s: failed to find a slot for %d tokens\n", __func__, n_tokens);
            return false;
        }
    }

    for (uint32_t i = 0; i < n_tokens; i++) {
        cache.cells[cache.head + i].pos = batch.pos[i];

        for (int32_t j = 0; j < batch.n_seq_id[i]; j++) {
            cache.cells[cache.head + i].seq_id.insert(batch.seq_id[i][j]);
        }
    }

    return true;
}

// find how many cells are currently in use
static int32_t llama_kv_cache_cell_max(const struct llama_kv_cache & cache) {
    for (uint32_t i = cache.size - 1; i > 0; --i) {
        if (cache.cells[i].pos >= 0 && !cache.cells[i].seq_id.empty()) {
            return i + 1;
        }
    }

    return 0;
}

static void llama_kv_cache_clear(struct llama_kv_cache & cache) {
    for (int32_t i = 0; i < (int32_t) cache.size; ++i) {
        cache.cells[i].pos = -1;
        cache.cells[i].seq_id.clear();
    }
    cache.head = 0;
}

static void llama_kv_cache_seq_rm(
        struct llama_kv_cache & cache,
                 llama_seq_id   seq_id,
                    llama_pos   p0,
                    llama_pos   p1) {
    uint32_t new_head = cache.size;

    if (p0 < 0) p0 = 0;
    if (p1 < 0) p1 = std::numeric_limits<llama_pos>::max();

    for (uint32_t i = 0; i < cache.size; ++i) {
        if (cache.cells[i].pos >= p0 && cache.cells[i].pos < p1) {
            if (seq_id < 0) {
                cache.cells[i].seq_id.clear();
            } else if (cache.cells[i].has_seq_id(seq_id)) {
                cache.cells[i].seq_id.erase(seq_id);
            } else {
                continue;
            }
            if (cache.cells[i].seq_id.empty()) {
                cache.cells[i].pos = -1;
                if (new_head == cache.size) new_head = i;
            }
        }
    }

    // If we freed up a slot, set head to it so searching can start there.
    if (new_head != cache.size) cache.head = new_head;
}

static void llama_kv_cache_seq_cp(
        struct llama_kv_cache & cache,
                 llama_seq_id   seq_id_src,
                 llama_seq_id   seq_id_dst,
                    llama_pos   p0,
                    llama_pos   p1) {
    if (p0 < 0) p0 = 0;
    if (p1 < 0) p1 = std::numeric_limits<llama_pos>::max();

    cache.head = 0;

    for (uint32_t i = 0; i < cache.size; ++i) {
        if (cache.cells[i].has_seq_id(seq_id_src) && cache.cells[i].pos >= p0 && cache.cells[i].pos < p1) {
            cache.cells[i].seq_id.insert(seq_id_dst);
        }
    }
}

static void llama_kv_cache_seq_keep(struct llama_kv_cache & cache, llama_seq_id seq_id) {
    uint32_t new_head = cache.size;

    for (uint32_t i = 0; i < cache.size; ++i) {
        if (!cache.cells[i].has_seq_id(seq_id)) {
            cache.cells[i].pos = -1;
            cache.cells[i].seq_id.clear();
            if (new_head == cache.size) new_head = i;
        } else {
            cache.cells[i].seq_id.clear();
            cache.cells[i].seq_id.insert(seq_id);
        }
    }

    // If we freed up a slot, set head to it so searching can start there.
    if (new_head != cache.size) cache.head = new_head;
}

static void llama_kv_cache_seq_shift(
        struct llama_kv_cache & cache,
                 llama_seq_id   seq_id,
                    llama_pos   p0,
                    llama_pos   p1,
                    llama_pos   delta) {
    uint32_t new_head = cache.size;

    if (p0 < 0) p0 = 0;
    if (p1 < 0) p1 = std::numeric_limits<llama_pos>::max();

    for (uint32_t i = 0; i < cache.size; ++i) {
        if (cache.cells[i].has_seq_id(seq_id) && cache.cells[i].pos >= p0 && cache.cells[i].pos < p1) {
            cache.has_shift = true;
            cache.cells[i].pos   += delta;
            cache.cells[i].delta += delta;

            if (cache.cells[i].pos < 0) {
                cache.cells[i].pos = -1;
                cache.cells[i].seq_id.clear();
                if (new_head == cache.size) new_head = i;
            }
        }
    }

    // If we freed up a slot, set head to it so searching can start there.
    // Otherwise we just start the next search from the beginning.
    cache.head = new_head != cache.size ? new_head : 0;
}

//
// model loading and saving
//
<<<<<<< HEAD
static bool llama_eval_internal(
        llama_context & lctx,
    const llama_token * tokens,
            const int   n_tokens,
            const int   n_past,
                  int   n_threads) {

    // enforce that the first token is BOS
    if (n_past == 0 && tokens[0] != llama_token_bos()) {
        fprintf(stderr, "%s: first token must be BOS\n", __func__);
        return false;
=======

enum llama_fver {
    GGUF_FILE_VERSION_V1 = 1,
    GGUF_FILE_VERSION_V2 = 2,
    GGUF_FILE_VERSION_V3 = 3,
};

static const char * llama_file_version_name(llama_fver version) {
    switch (version) {
        case GGUF_FILE_VERSION_V1: return "GGUF V1 (support until nov 2023)";
        case GGUF_FILE_VERSION_V2: return "GGUF V2";
        case GGUF_FILE_VERSION_V3: return "GGUF V3 (latest)";
>>>>>>> c23598e4
    }

    return "unknown";
}

static std::string llama_format_tensor_shape(const std::vector<int64_t> & ne) {
    char buf[256];
    snprintf(buf, sizeof(buf), "%5" PRId64, ne.at(0));
    for (size_t i = 1; i < ne.size(); i++) {
        snprintf(buf + strlen(buf), sizeof(buf) - strlen(buf), ", %5" PRId64, ne.at(i));
    }
    return buf;
}

static std::string llama_format_tensor_shape(const struct ggml_tensor * t) {
    char buf[256];
    snprintf(buf, sizeof(buf), "%5" PRId64, t->ne[0]);
    for (int i = 1; i < GGML_MAX_DIMS; i++) {
        snprintf(buf + strlen(buf), sizeof(buf) - strlen(buf), ", %5" PRId64, t->ne[i]);
    }
    return buf;
}

struct llama_model_loader {
    int n_kv      = 0;
    int n_tensors = 0;
    int n_created = 0;

    int64_t n_elements = 0;
    size_t  n_bytes    = 0;

    bool use_mmap = false;

<<<<<<< HEAD
    const float eps = 5e-6f; // TODO: take from hparams

    auto & mem_per_token = lctx.mem_per_token;
    auto & buf_compute   = lctx.buf_compute;
=======
    llama_file  file;
    llama_ftype ftype;
    llama_fver  fver;
>>>>>>> c23598e4

    std::unique_ptr<llama_mmap> mapping;

    struct gguf_context * ctx_gguf = NULL;
    struct ggml_context * ctx_meta = NULL;

<<<<<<< HEAD
    // for big prompts, if BLAS is enabled, it is better to use only one thread
    // otherwise, the threads are spin-lock waiting for the BLAS calls and are degrading the performance
    ggml_cgraph gf = {};
    n_threads = N >= 32 && ggml_cpu_has_blas() && !ggml_cpu_has_gpublas() ? 1 : n_threads;
=======
    llama_model_loader(const std::string & fname, bool use_mmap) : file(fname.c_str(), "rb") {
        struct gguf_init_params params = {
            /*.no_alloc = */ true,
            /*.ctx      = */ &ctx_meta,
        };
>>>>>>> c23598e4

        ctx_gguf = gguf_init_from_file(fname.c_str(), params);
        if (!ctx_gguf) {
            throw std::runtime_error(format("%s: failed to load model from %s\n", __func__, fname.c_str()));
        }

        n_kv      = gguf_get_n_kv(ctx_gguf);
        n_tensors = gguf_get_n_tensors(ctx_gguf);

        fver = (enum llama_fver ) gguf_get_version(ctx_gguf);

        for (int i = 0; i < n_tensors; i++) {
            const char * name = gguf_get_tensor_name(ctx_gguf, i);
            struct ggml_tensor * t = ggml_get_tensor(ctx_meta, name);
            n_elements += ggml_nelements(t);
            n_bytes    += ggml_nbytes(t);
        }

        LLAMA_LOG_INFO("%s: loaded meta data with %d key-value pairs and %d tensors from %s (version %s)\n",
                __func__, n_kv, n_tensors, fname.c_str(), llama_file_version_name(fver));

        // determine file type based on the number of tensors for each quantization and print meta data
        // TODO: make optional
        {
<<<<<<< HEAD
            cur = ggml_rms_norm(ctx0, inpL, eps);
=======
            std::map<enum ggml_type, uint32_t> n_type;

            uint32_t n_type_max = 0;
            enum ggml_type type_max = GGML_TYPE_F32;

            for (int i = 0; i < n_tensors; i++) {
                const char * name = gguf_get_tensor_name(ctx_gguf, i);
                struct ggml_tensor * meta = ggml_get_tensor(ctx_meta, name);

                n_type[meta->type]++;

                if (n_type_max < n_type[meta->type]) {
                    n_type_max = n_type[meta->type];
                    type_max   = meta->type;
                }

                LLAMA_LOG_INFO("%s: - tensor %4d: %32s %-8s [ %s ]\n", __func__, i, name, ggml_type_name(meta->type), llama_format_tensor_shape(meta).c_str());
            }

            switch (type_max) {
                case GGML_TYPE_F32:  ftype = LLAMA_FTYPE_ALL_F32;       break;
                case GGML_TYPE_F16:  ftype = LLAMA_FTYPE_MOSTLY_F16;    break;
                case GGML_TYPE_Q4_0: ftype = LLAMA_FTYPE_MOSTLY_Q4_0;   break;
                case GGML_TYPE_Q4_1: ftype = LLAMA_FTYPE_MOSTLY_Q4_1;   break;
                case GGML_TYPE_Q5_0: ftype = LLAMA_FTYPE_MOSTLY_Q5_0;   break;
                case GGML_TYPE_Q5_1: ftype = LLAMA_FTYPE_MOSTLY_Q5_1;   break;
                case GGML_TYPE_Q8_0: ftype = LLAMA_FTYPE_MOSTLY_Q8_0;   break;
                case GGML_TYPE_Q2_K: ftype = LLAMA_FTYPE_MOSTLY_Q2_K;   break;
                case GGML_TYPE_Q3_K: ftype = LLAMA_FTYPE_MOSTLY_Q3_K_M; break;
                case GGML_TYPE_Q4_K: ftype = LLAMA_FTYPE_MOSTLY_Q4_K_M; break;
                case GGML_TYPE_Q5_K: ftype = LLAMA_FTYPE_MOSTLY_Q5_K_M; break;
                case GGML_TYPE_Q6_K: ftype = LLAMA_FTYPE_MOSTLY_Q6_K;   break;
                default:
                     {
                         LLAMA_LOG_WARN("%s: unknown type %s\n", __func__, ggml_type_name(type_max));
                         ftype = LLAMA_FTYPE_ALL_F32;
                     } break;
            }

            // this is a way to mark that we have "guessed" the file type
            ftype = (llama_ftype) (ftype | LLAMA_FTYPE_GUESSED);

            {
                const int kid = gguf_find_key(ctx_gguf, "general.file_type");
                if (kid >= 0) {
                    ftype = (llama_ftype) gguf_get_val_u32(ctx_gguf, kid);
                }
            }

            for (int i = 0; i < n_kv; i++) {
                const char * name         = gguf_get_key(ctx_gguf, i);
                const enum gguf_type type = gguf_get_kv_type(ctx_gguf, i);

                LLAMA_LOG_INFO("%s: - kv %3d: %42s %-8s\n", __func__, i, name, gguf_type_name(type));
            }

            // print type counts
            for (auto & kv : n_type) {
                if (kv.second == 0) {
                    continue;
                }

                LLAMA_LOG_INFO("%s: - type %4s: %4d tensors\n", __func__, ggml_type_name(kv.first), kv.second);
            }
        }

        if (!llama_mmap::SUPPORTED) {
            LLAMA_LOG_WARN("%s: mmap is not supported on this platform\n", __func__);
            use_mmap = false;
        }

        this->use_mmap = use_mmap;
    }

    ~llama_model_loader() {
        if (ctx_gguf) {
            gguf_free(ctx_gguf);
        }
        if (ctx_meta) {
            ggml_free(ctx_meta);
        }
    }

    std::string get_arch_name() const {
        const auto kv = LLM_KV(LLM_ARCH_UNKNOWN);

        std::string arch_name;
        GGUF_GET_KEY(ctx_gguf, arch_name, gguf_get_val_str, GGUF_TYPE_STRING, false, kv(LLM_KV_GENERAL_ARCHITECTURE));

        return arch_name;
    }

    enum llm_arch get_arch() const {
        const std::string arch_name = get_arch_name();

        return llm_arch_from_string(arch_name);
    }

    const char * get_tensor_name(int i) const {
        return gguf_get_tensor_name(ctx_gguf, i);
    }

    struct ggml_tensor * get_tensor_meta(int i) const {
        return ggml_get_tensor(ctx_meta, get_tensor_name(i));
    }

    void calc_sizes(size_t & ctx_size_p, size_t & mmapped_size_p) const {
        ctx_size_p     = 0;
        mmapped_size_p = 0;

        for (int i = 0; i < n_tensors; i++) {
            struct ggml_tensor * meta = get_tensor_meta(i);
            ctx_size_p += sizeof(struct ggml_tensor) + GGML_OBJECT_SIZE;
            (use_mmap ? mmapped_size_p : ctx_size_p) += ggml_nbytes_pad(meta);
        }
    }

    struct ggml_tensor * create_tensor_for(struct ggml_context * ctx, struct ggml_tensor * meta, ggml_backend_type backend) {
        if (backend != GGML_BACKEND_CPU) {
            ggml_set_no_alloc(ctx, true);
        }

        struct ggml_tensor * tensor = ggml_dup_tensor(ctx, meta);
        tensor->backend = backend; // TODO: ggml_set_backend
        ggml_set_name(tensor, ggml_get_name(meta));

        if (backend != GGML_BACKEND_CPU) {
            ggml_set_no_alloc(ctx, use_mmap);
        }
>>>>>>> c23598e4

        n_created++;

        return tensor;
    }

    struct ggml_tensor * create_tensor(struct ggml_context * ctx, const std::string & name, const std::vector<int64_t> & ne, ggml_backend_type backend) {
        struct ggml_tensor * cur = ggml_get_tensor(ctx_meta, name.c_str());

        if (cur == NULL) {
            throw std::runtime_error(format("%s: tensor '%s' not found", __func__, name.c_str()));
        }

        if (backend == GGML_BACKEND_GPU_SPLIT) {
            if (ne.size() == 1) {
                throw std::runtime_error(format("%s: 1-dimensional tensor '%s' cannot be split on the GPU", __func__, name.c_str()));
            }
        }

        {
            bool is_ok = true;
            for (size_t i = 0; i < ne.size(); ++i) {
                if (ne[i] != cur->ne[i]) {
                    is_ok = false;
                    break;
                }
            }
            if (!is_ok) {
                throw std::runtime_error(
                        format("%s: tensor '%s' has wrong shape; expected %s, got %s",
                            __func__, name.c_str(),
                            llama_format_tensor_shape(ne).c_str(),
                            llama_format_tensor_shape(cur).c_str()));
            }
        }

        return create_tensor_for(ctx, cur, backend);
    }

    void done_getting_tensors() const {
        if (n_created != n_tensors) {
            throw std::runtime_error(format("%s: wrong number of tensors; expected %d, got %d", __func__, n_tensors, n_created));
        }
    }

    size_t file_offset(const char * name) const {
        const int idx = gguf_find_tensor(ctx_gguf, name);

        if (idx < 0) {
            throw std::runtime_error(format("%s: tensor '%s' not found in the file", __func__, name));
        }

        return gguf_get_data_offset(ctx_gguf) + gguf_get_tensor_offset(ctx_gguf, idx);
    }

    void load_data_for(struct ggml_tensor * cur) const {
        const size_t offs = file_offset(ggml_get_name(cur));

        if (use_mmap) {
            cur->data = (uint8_t *) mapping->addr + offs;
        } else {
            file.seek(offs, SEEK_SET);
            file.read_raw(cur->data, ggml_nbytes(cur));
        }
    }

    void load_all_data(struct ggml_context * ctx, llama_progress_callback progress_callback, void * progress_callback_user_data, llama_mlock * lmlock) {
        size_t size_data = 0;
        size_t size_lock = 0;
        size_t size_pref = 0; // prefetch

        for (int i = 0; i < gguf_get_n_tensors(ctx_gguf); i++) {
            struct ggml_tensor * cur = ggml_get_tensor(ctx, gguf_get_tensor_name(ctx_gguf, i));
            size_data += ggml_nbytes(cur);
            if (cur->backend == GGML_BACKEND_CPU) {
                size_pref += ggml_nbytes(cur);
            }
        }

        if (use_mmap) {
            mapping.reset(new llama_mmap(&file, size_pref, ggml_is_numa()));
            if (lmlock) {
                lmlock->init(mapping->addr);
            }
        }

        size_t done_size = 0;
        for (int i = 0; i < gguf_get_n_tensors(ctx_gguf); i++) {
            struct ggml_tensor * cur = ggml_get_tensor(ctx, gguf_get_tensor_name(ctx_gguf, i));
            GGML_ASSERT(cur); // unused tensors should have been caught by load_data already

            if (progress_callback) {
                progress_callback((float) done_size / size_data, progress_callback_user_data);
            }

            // allocate temp buffer if not using mmap
            if (!use_mmap && cur->data == NULL) {
                GGML_ASSERT(cur->backend != GGML_BACKEND_CPU);
                #ifdef GGML_USE_CPU_HBM
                cur->data = (uint8_t*)hbw_malloc(ggml_nbytes(cur));
                #else
                cur->data = (uint8_t*)malloc(ggml_nbytes(cur));
                #endif
            }

            load_data_for(cur);

            switch (cur->backend) {
                case GGML_BACKEND_CPU:
                    if (use_mmap && lmlock) {
                        size_lock += ggml_nbytes(cur);
                        lmlock->grow_to(size_lock);
                    }
                    break;
#ifdef GGML_USE_CUBLAS
                case GGML_BACKEND_GPU:
                case GGML_BACKEND_GPU_SPLIT:
                    // old code:
                    //ggml_cuda_transform_tensor(lt.data, lt.ggml_tensor);

                    // TODO: test if this works !!
                    ggml_cuda_transform_tensor(cur->data, cur);
                    if (!use_mmap) {
                        free(cur->data);
                    }
                    break;
#elif defined(GGML_USE_CLBLAST)
                case GGML_BACKEND_GPU:
                    ggml_cl_transform_tensor(cur->data, cur);
                    if (!use_mmap) {
                        free(cur->data);
                    }
                    break;
#endif
                default:
                    continue;
            }

            done_size += ggml_nbytes(cur);
        }
    }
};

//
// load LLaMA models
//

static std::string llama_model_arch_name(llm_arch arch) {
    auto it = LLM_ARCH_NAMES.find(arch);
    if (it == LLM_ARCH_NAMES.end()) {
        return "unknown";
    }
    return it->second;
}

static std::string llama_model_ftype_name(llama_ftype ftype) {
    if (ftype & LLAMA_FTYPE_GUESSED) {
        return llama_model_ftype_name((enum llama_ftype) (ftype & ~LLAMA_FTYPE_GUESSED)) + " (guessed)";
    }

    switch (ftype) {
        case LLAMA_FTYPE_ALL_F32:     return "all F32";
        case LLAMA_FTYPE_MOSTLY_F16:  return "mostly F16";
        case LLAMA_FTYPE_MOSTLY_Q4_0: return "mostly Q4_0";
        case LLAMA_FTYPE_MOSTLY_Q4_1: return "mostly Q4_1";
        case LLAMA_FTYPE_MOSTLY_Q4_1_SOME_F16:
                                      return "mostly Q4_1, some F16";
        case LLAMA_FTYPE_MOSTLY_Q5_0: return "mostly Q5_0";
        case LLAMA_FTYPE_MOSTLY_Q5_1: return "mostly Q5_1";
        case LLAMA_FTYPE_MOSTLY_Q8_0: return "mostly Q8_0";

        // K-quants
        case LLAMA_FTYPE_MOSTLY_Q2_K:   return "mostly Q2_K";
        case LLAMA_FTYPE_MOSTLY_Q3_K_S: return "mostly Q3_K - Small";
        case LLAMA_FTYPE_MOSTLY_Q3_K_M: return "mostly Q3_K - Medium";
        case LLAMA_FTYPE_MOSTLY_Q3_K_L: return "mostly Q3_K - Large";
        case LLAMA_FTYPE_MOSTLY_Q4_K_S: return "mostly Q4_K - Small";
        case LLAMA_FTYPE_MOSTLY_Q4_K_M: return "mostly Q4_K - Medium";
        case LLAMA_FTYPE_MOSTLY_Q5_K_S: return "mostly Q5_K - Small";
        case LLAMA_FTYPE_MOSTLY_Q5_K_M: return "mostly Q5_K - Medium";
        case LLAMA_FTYPE_MOSTLY_Q6_K:   return "mostly Q6_K";

        default: return "unknown, may not work";
    }
}

static const char * llama_model_type_name(e_model type) {
    switch (type) {
        case MODEL_1B:  return "1B";
        case MODEL_3B:  return "3B";
        case MODEL_7B:  return "7B";
        case MODEL_8B:  return "8B";
        case MODEL_13B: return "13B";
        case MODEL_15B: return "15B";
        case MODEL_30B: return "30B";
        case MODEL_34B: return "34B";
        case MODEL_40B: return "40B";
        case MODEL_65B: return "65B";
        case MODEL_70B: return "70B";
        default:        return "?B";
    }
}

static void llm_load_arch(llama_model_loader & ml, llama_model & model) {
    model.arch = ml.get_arch();
    if (model.arch == LLM_ARCH_UNKNOWN) {
        throw std::runtime_error("unknown model architecture: '" + ml.get_arch_name() + "'");
    }
}

static void llm_load_hparams(
        llama_model_loader & ml,
        llama_model & model) {
    struct gguf_context * ctx = ml.ctx_gguf;

    const auto kv = LLM_KV(model.arch);

    auto & hparams = model.hparams;

    // get general kv
    GGUF_GET_KEY(ctx, model.name, gguf_get_val_str, GGUF_TYPE_STRING, false, kv(LLM_KV_GENERAL_NAME));

    // get hparams kv
    GGUF_GET_KEY(ctx, hparams.n_vocab,        gguf_get_arr_n,   GGUF_TYPE_ARRAY,  true, kv(LLM_KV_TOKENIZER_LIST));
    GGUF_GET_KEY(ctx, hparams.n_ctx_train,    gguf_get_val_u32, GGUF_TYPE_UINT32, true, kv(LLM_KV_CONTEXT_LENGTH));
    GGUF_GET_KEY(ctx, hparams.n_embd,         gguf_get_val_u32, GGUF_TYPE_UINT32, true, kv(LLM_KV_EMBEDDING_LENGTH));
    GGUF_GET_KEY(ctx, hparams.n_ff,           gguf_get_val_u32, GGUF_TYPE_UINT32, true, kv(LLM_KV_FEED_FORWARD_LENGTH));
    GGUF_GET_KEY(ctx, hparams.n_head,         gguf_get_val_u32, GGUF_TYPE_UINT32, true, kv(LLM_KV_ATTENTION_HEAD_COUNT));
    GGUF_GET_KEY(ctx, hparams.n_layer,        gguf_get_val_u32, GGUF_TYPE_UINT32, true, kv(LLM_KV_BLOCK_COUNT));

    // n_head_kv is optional, default to n_head
    hparams.n_head_kv = hparams.n_head;
    GGUF_GET_KEY(ctx, hparams.n_head_kv, gguf_get_val_u32, GGUF_TYPE_UINT32, false, kv(LLM_KV_ATTENTION_HEAD_COUNT_KV));

    hparams.rope_finetuned = false;
    GGUF_GET_KEY(ctx, hparams.rope_finetuned, gguf_get_val_bool, GGUF_TYPE_BOOL, false,
                 kv(LLM_KV_ROPE_SCALING_FINETUNED));

    hparams.n_yarn_orig_ctx = hparams.n_ctx_train;
    GGUF_GET_KEY(ctx, hparams.n_yarn_orig_ctx, gguf_get_val_u32, GGUF_TYPE_UINT32, false,
                 kv(LLM_KV_ROPE_SCALING_ORIG_CTX_LEN));

    // rope_freq_base (optional)
    hparams.rope_freq_base_train = 10000.0f;
    GGUF_GET_KEY(ctx, hparams.rope_freq_base_train, gguf_get_val_f32, GGUF_TYPE_FLOAT32, false, kv(LLM_KV_ROPE_FREQ_BASE));

    std::string rope_scaling("linear");
    GGUF_GET_KEY(ctx, rope_scaling, gguf_get_val_str, GGUF_TYPE_STRING, false, kv(LLM_KV_ROPE_SCALING_TYPE));
    hparams.rope_scaling_type_train = llama_rope_scaling_type_from_string(rope_scaling);
    GGML_ASSERT(hparams.rope_scaling_type_train != LLAMA_ROPE_SCALING_UNSPECIFIED);

    // rope_freq_scale (inverse of the kv) is optional
    float ropescale = 0.0f;
    GGUF_GET_KEY(ctx, ropescale, gguf_get_val_f32, GGUF_TYPE_FLOAT32, false, kv(LLM_KV_ROPE_SCALING_FACTOR));
    if (ropescale == 0.0f) { // try the old key name
        GGUF_GET_KEY(ctx, ropescale, gguf_get_val_f32, GGUF_TYPE_FLOAT32, false, kv(LLM_KV_ROPE_SCALE_LINEAR));
    }
    hparams.rope_freq_scale_train = ropescale == 0.0f ? 1.0f : 1.0f/ropescale;

    // sanity check for n_rot (optional)
    {
        hparams.n_rot = hparams.n_embd / hparams.n_head;

        GGUF_GET_KEY(ctx, hparams.n_rot, gguf_get_val_u32, GGUF_TYPE_UINT32, false, kv(LLM_KV_ROPE_DIMENSION_COUNT));

        if (model.arch == LLM_ARCH_LLAMA || model.arch == LLM_ARCH_FALCON) {
            if (hparams.n_rot != hparams.n_embd / hparams.n_head) {
                throw std::runtime_error(format("invalid n_rot: %u, expected %u", hparams.n_rot, hparams.n_embd / hparams.n_head));
            }
        }
        // gpt-neox n_rot = rotary_pct * (n_embd / n_head)
        // gpt-j n_rot = rotary_dim
    }

    // arch-specific KVs
    switch (model.arch) {
        case LLM_ARCH_LLAMA:
            {
                GGUF_GET_KEY(ctx, hparams.f_norm_rms_eps, gguf_get_val_f32, GGUF_TYPE_FLOAT32, true, kv(LLM_KV_ATTENTION_LAYERNORM_RMS_EPS));

                switch (hparams.n_layer) {
                    case 26: model.type = e_model::MODEL_3B; break;
                    case 32: model.type = e_model::MODEL_7B; break;
                    case 40: model.type = e_model::MODEL_13B; break;
                    case 48: model.type = e_model::MODEL_34B; break;
                    case 60: model.type = e_model::MODEL_30B; break;
                    case 80: model.type = hparams.n_head == hparams.n_head_kv ? e_model::MODEL_65B : e_model::MODEL_70B; break;
                    default: model.type = e_model::MODEL_UNKNOWN;
                }
            } break;
        case LLM_ARCH_FALCON:
            {
                GGUF_GET_KEY(ctx, hparams.f_norm_eps, gguf_get_val_f32, GGUF_TYPE_FLOAT32, true, kv(LLM_KV_ATTENTION_LAYERNORM_EPS));

                switch (hparams.n_layer) {
                    case 32: model.type = e_model::MODEL_7B; break;
                    case 60: model.type = e_model::MODEL_40B; break;
                    default: model.type = e_model::MODEL_UNKNOWN;
                }
            } break;
        case LLM_ARCH_BAICHUAN:
            {
                GGUF_GET_KEY(ctx, hparams.f_norm_rms_eps, gguf_get_val_f32, GGUF_TYPE_FLOAT32, true, kv(LLM_KV_ATTENTION_LAYERNORM_RMS_EPS));
                switch (hparams.n_layer) {
                    case 32: model.type = e_model::MODEL_7B; break;
                    case 40: model.type = e_model::MODEL_13B; break;
                    default: model.type = e_model::MODEL_UNKNOWN;
                }
            } break;
        case LLM_ARCH_STARCODER:
            {
                GGUF_GET_KEY(ctx, hparams.f_norm_eps, gguf_get_val_f32, GGUF_TYPE_FLOAT32, true, kv(LLM_KV_ATTENTION_LAYERNORM_EPS));
                switch (hparams.n_layer) {
                    case 24: model.type = e_model::MODEL_1B; break;
                    case 36: model.type = e_model::MODEL_3B; break;
                    case 42: model.type = e_model::MODEL_7B; break;
                    case 40: model.type = e_model::MODEL_15B; break;
                    default: model.type = e_model::MODEL_UNKNOWN;
                }
            } break;
        case LLM_ARCH_PERSIMMON:
            {
                GGUF_GET_KEY(ctx, hparams.f_norm_eps, gguf_get_val_f32, GGUF_TYPE_FLOAT32, true, kv(LLM_KV_ATTENTION_LAYERNORM_EPS));
                switch (hparams.n_layer) {
                    case 36: model.type = e_model::MODEL_8B; break;
                    default: model.type = e_model::MODEL_UNKNOWN;
                }
            } break;
        case LLM_ARCH_REFACT:
            {
                GGUF_GET_KEY(ctx, hparams.f_norm_rms_eps, gguf_get_val_f32, GGUF_TYPE_FLOAT32, true, kv(LLM_KV_ATTENTION_LAYERNORM_RMS_EPS));
                switch (hparams.n_layer) {
                    case 32: model.type = e_model::MODEL_1B; break;
                    default: model.type = e_model::MODEL_UNKNOWN;
                }
            } break;
        case LLM_ARCH_BLOOM:
            {
                GGUF_GET_KEY(ctx, hparams.f_norm_eps, gguf_get_val_f32, GGUF_TYPE_FLOAT32, true, kv(LLM_KV_ATTENTION_LAYERNORM_EPS));

                switch (hparams.n_layer) {
                    case 24: model.type = e_model::MODEL_1B; break;
                    case 30:
                        switch (hparams.n_embd) {
                            case 2560: model.type = e_model::MODEL_3B; break;
                            case 4096: model.type = e_model::MODEL_7B; break;
                        } break;
                }
            } break;
        case LLM_ARCH_MPT:
            {
                hparams.f_clamp_kqv = 0.0f;

                GGUF_GET_KEY(ctx, hparams.f_norm_eps, gguf_get_val_f32, GGUF_TYPE_FLOAT32, true, kv(LLM_KV_ATTENTION_LAYERNORM_EPS));
                GGUF_GET_KEY(ctx, hparams.f_clamp_kqv, gguf_get_val_f32, GGUF_TYPE_FLOAT32, false, kv(LLM_KV_ATTENTION_CLAMP_KQV));
                GGUF_GET_KEY(ctx, hparams.f_max_alibi_bias, gguf_get_val_f32, GGUF_TYPE_FLOAT32, true, kv(LLM_KV_ATTENTION_MAX_ALIBI_BIAS));

                switch (hparams.n_layer) {
                    case 32: model.type = e_model::MODEL_7B; break;
                    case 48: model.type = e_model::MODEL_30B; break;
                    default: model.type = e_model::MODEL_UNKNOWN;
                }
            } break;
        default: (void)0;
    }

    model.ftype = ml.ftype;
}

// TODO: This should probably be in llama.h
static std::vector<llama_vocab::id> llama_tokenize_internal(const llama_vocab & vocab, std::string raw_text, bool bos, bool special = false);
static llama_token llama_byte_to_token(const llama_vocab & vocab, uint8_t ch);

static void llm_load_vocab(
        llama_model_loader & ml,
        llama_model & model) {
    auto & vocab = model.vocab;

    struct gguf_context * ctx = ml.ctx_gguf;

    const auto kv = LLM_KV(model.arch);

    const int token_idx = gguf_find_key(ctx, kv(LLM_KV_TOKENIZER_LIST).c_str());
    if (token_idx == -1) {
        throw std::runtime_error("cannot find tokenizer vocab in model file\n");
    }

    const float * scores = nullptr;
    const int score_idx = gguf_find_key(ctx, kv(LLM_KV_TOKENIZER_SCORES).c_str());
    if (score_idx != -1) {
        scores = (const float * ) gguf_get_arr_data(ctx, score_idx);
    }

    const int * toktypes = nullptr;
    const int toktype_idx = gguf_find_key(ctx, kv(LLM_KV_TOKENIZER_TOKEN_TYPE).c_str());
    if (toktype_idx != -1) {
        toktypes = (const int * ) gguf_get_arr_data(ctx, toktype_idx);
    }

    // determine vocab type
    {
        std::string tokenizer_name;

        GGUF_GET_KEY(ctx, tokenizer_name, gguf_get_val_str, GGUF_TYPE_STRING, true, kv(LLM_KV_TOKENIZER_MODEL));

        if (tokenizer_name == "llama") {
            vocab.type = LLAMA_VOCAB_TYPE_SPM;

            // default special tokens
            vocab.special_bos_id = 1;
            vocab.special_eos_id = 2;
            vocab.special_unk_id = 0;
            vocab.special_sep_id = -1;
            vocab.special_pad_id = -1;
        } else if (tokenizer_name == "gpt2") {
            vocab.type = LLAMA_VOCAB_TYPE_BPE;

            // read bpe merges and populate bpe ranks
            const int merges_keyidx = gguf_find_key(ctx, kv(LLM_KV_TOKENIZER_MERGES).c_str());
            if (merges_keyidx == -1) {
                throw std::runtime_error("cannot find tokenizer merges in model file\n");
            }

            const int n_merges = gguf_get_arr_n(ctx, merges_keyidx);

            for (int i = 0; i < n_merges; i++) {
                const std::string word = gguf_get_arr_str(ctx, merges_keyidx, i);
                GGML_ASSERT(codepoints_from_utf8(word).size() > 0);

                std::string first;
                std::string second;

                const size_t pos = word.find(' ', 1);

                if (pos != std::string::npos) {
                    first  = word.substr(0, pos);
                    second = word.substr(pos + 1);
                }

                vocab.bpe_ranks.emplace(std::make_pair(first, second), i);
            }

            // default special tokens
            vocab.special_bos_id = 11;
            vocab.special_eos_id = 11;
            vocab.special_unk_id = -1;
            vocab.special_sep_id = -1;
            vocab.special_pad_id = -1;
        } else {
            LLAMA_LOG_WARN("%s: unknown tokenizer: '%s'", __func__, tokenizer_name.c_str());
            LLAMA_LOG_WARN("%s: using default tokenizer: 'llama'", __func__);

            vocab.type = LLAMA_VOCAB_TYPE_SPM;
        }
    }

    const uint32_t n_vocab = gguf_get_arr_n(ctx, token_idx);

    vocab.id_to_token.resize(n_vocab);

    for (uint32_t i = 0; i < n_vocab; i++) {
        std::string word = gguf_get_arr_str(ctx, token_idx, i);
        GGML_ASSERT(codepoints_from_utf8(word).size() > 0);

        vocab.token_to_id[word] = i;

        auto & token_data = vocab.id_to_token[i];
        token_data.text  = std::move(word);
        token_data.score = scores ? scores[i] : 0.0f;
        token_data.type  = toktypes ? (llama_token_type) toktypes[i] : LLAMA_TOKEN_TYPE_NORMAL;
    }
    GGML_ASSERT(vocab.id_to_token.size() == vocab.token_to_id.size());

    // determine the newline token: LLaMA "<0x0A>" == 10 == '\n', Falcon 193 == '\n'
    if (vocab.type == LLAMA_VOCAB_TYPE_SPM) {
        vocab.linefeed_id = llama_byte_to_token(vocab, '\n');
    } else {
        const std::vector<int> ids = llama_tokenize_internal(vocab, "\u010A", false);
        GGML_ASSERT(!ids.empty() && "model vocab missing newline token");
        vocab.linefeed_id = ids[0];
    }

    // special tokens
    {
        const std::vector<std::pair<enum llm_kv, int32_t &>> special_token_types = {
            { LLM_KV_TOKENIZER_BOS_ID, vocab.special_bos_id },
            { LLM_KV_TOKENIZER_EOS_ID, vocab.special_eos_id },
            { LLM_KV_TOKENIZER_UNK_ID, vocab.special_unk_id },
            { LLM_KV_TOKENIZER_SEP_ID, vocab.special_sep_id },
            { LLM_KV_TOKENIZER_PAD_ID, vocab.special_pad_id },
        };
        for (const auto & it : special_token_types) {
            const std::string & key = kv(std::get<0>(it));
            int32_t & id = std::get<1>(it), old_id = id;

            GGUF_GET_KEY(ctx, id, gguf_get_val_u32, GGUF_TYPE_UINT32, false, key);
            // Must be >= -1 and < vocab size. Since the key is unsigned, -1
            // can only come from the default value, so there's no point in
            // validating that.
            if (size_t(id + 1) > vocab.id_to_token.size()) {
                LLAMA_LOG_WARN("%s: bad special token: '%s' = %d, using default id %d\n",
                    __func__, key.c_str(), id, old_id);
                id = old_id;
            }
        }
    }

    // build special tokens cache
    {
        // TODO: It is unclear (to me) at this point, whether special tokes are guaranteed to be of a deterministic type,
        //  and will always be correctly labeled in 'added_tokens.json' etc.
        // The assumption is, since special tokens aren't meant to be exposed to end user, they are designed
        //  to be unmatchable by the tokenizer, therefore tokens from the vocab, which are unmatchable by the tokenizer
        //  are special tokens.
        // From testing, this appears to corelate 1:1 with special tokens.
        //

        // Counting special tokens and verifying in only one direction
        //  is sufficient to detect difference in those two sets.
        //
        uint32_t special_tokens_count_by_type = 0;
        uint32_t special_tokens_count_from_verification = 0;

        bool special_tokens_definition_mismatch = false;

        for (const auto & t : vocab.token_to_id) {
            const auto & token = t.first;
            const auto & id    = t.second;

            // Count all non-normal tokens in the vocab while iterating
            if (vocab.id_to_token[id].type != LLAMA_TOKEN_TYPE_NORMAL) {
                special_tokens_count_by_type++;
            }

            // Skip single character tokens
            if (token.length() > 1) {
                bool is_tokenizable = false;

                // Split token string representation in two, in all possible ways
                //  and check if both halves can be matched to a valid token
                for (unsigned i = 1; i < token.length();) {
                    const auto left  = token.substr(0, i);
                    const auto right = token.substr(i);

                    // check if we didnt partition in the middle of a utf sequence
                    auto utf = utf8_len(left.at(left.length() - 1));

                    if (utf == 1) {
                        if (vocab.token_to_id.find(left)  != vocab.token_to_id.end() &&
                            vocab.token_to_id.find(right) != vocab.token_to_id.end() ) {
                            is_tokenizable = true;
                            break;
                        }
                        i++;
                    } else {
                        // skip over the rest of multibyte utf sequence
                        i += utf - 1;
                    }
                }

                if (!is_tokenizable) {
                    // Some tokens are multibyte, but they are utf sequences with equivalent text length of 1
                    //  it's faster to re-filter them here, since there are way less candidates now

                    // Calculate a total "utf" length of a token string representation
                    size_t utf8_str_len = 0;
                    for (unsigned i = 0; i < token.length();) {
                        utf8_str_len++;
                        i += utf8_len(token.at(i));
                    }

                    // And skip the ones which are one character
                    if (utf8_str_len > 1) {
                        // At this point what we have left are special tokens only
                        vocab.special_tokens_cache[token] = id;

                        // Count manually found special tokens
                        special_tokens_count_from_verification++;

                        // If this manually found special token is not marked as such, flag a mismatch
                        if (vocab.id_to_token[id].type == LLAMA_TOKEN_TYPE_NORMAL) {
                            special_tokens_definition_mismatch = true;
                        }
                    }
                }
            }
        }

        if (special_tokens_definition_mismatch || special_tokens_count_from_verification != special_tokens_count_by_type) {
            LLAMA_LOG_WARN("%s: mismatch in special tokens definition ( %u/%zu vs %u/%zu ).\n",
                __func__,
                special_tokens_count_from_verification, vocab.id_to_token.size(),
                special_tokens_count_by_type, vocab.id_to_token.size()
            );
        } else {
            LLAMA_LOG_INFO("%s: special tokens definition check successful ( %u/%zu ).\n",
                __func__,
                special_tokens_count_from_verification, vocab.id_to_token.size()
            );
        }
    }
}

static void llm_load_print_meta(llama_model_loader & ml, llama_model & model) {
    const auto & hparams = model.hparams;
    const auto & vocab   = model.vocab;

    const auto rope_scaling_type = LLAMA_ROPE_SCALING_TYPES.at(hparams.rope_scaling_type_train);

    // hparams
    LLAMA_LOG_INFO("%s: format           = %s\n",     __func__, llama_file_version_name(ml.fver));
    LLAMA_LOG_INFO("%s: arch             = %s\n",     __func__, LLM_ARCH_NAMES.at(model.arch).c_str());
    LLAMA_LOG_INFO("%s: vocab type       = %s\n",     __func__, vocab.type == LLAMA_VOCAB_TYPE_SPM ? "SPM" : "BPE"); // TODO: fix
    LLAMA_LOG_INFO("%s: n_vocab          = %u\n",     __func__, hparams.n_vocab);
    LLAMA_LOG_INFO("%s: n_merges         = %u\n",     __func__, (int) vocab.bpe_ranks.size());
    LLAMA_LOG_INFO("%s: n_ctx_train      = %u\n",     __func__, hparams.n_ctx_train);
    LLAMA_LOG_INFO("%s: n_embd           = %u\n",     __func__, hparams.n_embd);
    LLAMA_LOG_INFO("%s: n_head           = %u\n",     __func__, hparams.n_head);
    LLAMA_LOG_INFO("%s: n_head_kv        = %u\n",     __func__, hparams.n_head_kv);
    LLAMA_LOG_INFO("%s: n_layer          = %u\n",     __func__, hparams.n_layer);
    LLAMA_LOG_INFO("%s: n_rot            = %u\n",     __func__, hparams.n_rot); // a.k.a. n_embd_head, n_head_dim
    LLAMA_LOG_INFO("%s: n_gqa            = %u\n",     __func__, hparams.n_gqa());
    LLAMA_LOG_INFO("%s: f_norm_eps       = %.1e\n",   __func__, hparams.f_norm_eps);
    LLAMA_LOG_INFO("%s: f_norm_rms_eps   = %.1e\n",   __func__, hparams.f_norm_rms_eps);
    LLAMA_LOG_INFO("%s: f_clamp_kqv      = %.1e\n",   __func__, hparams.f_clamp_kqv);
    LLAMA_LOG_INFO("%s: f_max_alibi_bias = %.1e\n",   __func__, hparams.f_max_alibi_bias);
    LLAMA_LOG_INFO("%s: n_ff             = %u\n",     __func__, hparams.n_ff);
    LLAMA_LOG_INFO("%s: rope scaling     = %s\n",     __func__, rope_scaling_type.c_str());
    LLAMA_LOG_INFO("%s: freq_base_train  = %.1f\n",   __func__, hparams.rope_freq_base_train);
    LLAMA_LOG_INFO("%s: freq_scale_train = %g\n",     __func__, hparams.rope_freq_scale_train);
    LLAMA_LOG_INFO("%s: n_yarn_orig_ctx  = %u\n",     __func__, hparams.n_yarn_orig_ctx);
    LLAMA_LOG_INFO("%s: rope_finetuned   = %s\n",     __func__, hparams.rope_finetuned ? "yes" : "unknown");
    LLAMA_LOG_INFO("%s: model type       = %s\n",     __func__, llama_model_type_name(model.type));
    LLAMA_LOG_INFO("%s: model ftype      = %s\n",     __func__, llama_model_ftype_name(model.ftype).c_str());
    LLAMA_LOG_INFO("%s: model params     = %.2f B\n", __func__, ml.n_elements*1e-9);
    if (ml.n_bytes < GB) {
        LLAMA_LOG_INFO("%s: model size       = %.2f MiB (%.2f BPW) \n", __func__, ml.n_bytes/1024.0/1024.0, ml.n_bytes*8.0/ml.n_elements);
    } else {
        LLAMA_LOG_INFO("%s: model size       = %.2f GiB (%.2f BPW) \n", __func__, ml.n_bytes/1024.0/1024.0/1024.0, ml.n_bytes*8.0/ml.n_elements);
    }

    // general kv
    LLAMA_LOG_INFO("%s: general.name   = %s\n",    __func__, model.name.c_str());

    // special tokens
    if (vocab.special_bos_id != -1) { LLAMA_LOG_INFO( "%s: BOS token = %d '%s'\n", __func__, vocab.special_bos_id, vocab.id_to_token[vocab.special_bos_id].text.c_str() ); }
    if (vocab.special_eos_id != -1) { LLAMA_LOG_INFO( "%s: EOS token = %d '%s'\n", __func__, vocab.special_eos_id, vocab.id_to_token[vocab.special_eos_id].text.c_str() ); }
    if (vocab.special_unk_id != -1) { LLAMA_LOG_INFO( "%s: UNK token = %d '%s'\n", __func__, vocab.special_unk_id, vocab.id_to_token[vocab.special_unk_id].text.c_str() ); }
    if (vocab.special_sep_id != -1) { LLAMA_LOG_INFO( "%s: SEP token = %d '%s'\n", __func__, vocab.special_sep_id, vocab.id_to_token[vocab.special_sep_id].text.c_str() ); }
    if (vocab.special_pad_id != -1) { LLAMA_LOG_INFO( "%s: PAD token = %d '%s'\n", __func__, vocab.special_pad_id, vocab.id_to_token[vocab.special_pad_id].text.c_str() ); }
    if (vocab.linefeed_id    != -1) { LLAMA_LOG_INFO( "%s: LF token  = %d '%s'\n", __func__, vocab.linefeed_id,    vocab.id_to_token[vocab.linefeed_id].text.c_str() );    }
}

static void llm_load_tensors(
        llama_model_loader & ml,
        llama_model & model,
        int n_gpu_layers,
        int main_gpu,
        const float * tensor_split,
        bool use_mlock,
        llama_progress_callback progress_callback,
        void * progress_callback_user_data) {
    model.t_start_us = ggml_time_us();

    auto & ctx     = model.ctx;
    auto & hparams = model.hparams;

    model.n_gpu_layers = n_gpu_layers;

    size_t ctx_size;
    size_t mmapped_size;

    ml.calc_sizes(ctx_size, mmapped_size);

    LLAMA_LOG_INFO("%s: ggml ctx size = %7.2f MB\n", __func__, ctx_size/1024.0/1024.0);

    // create the ggml context
    {
        model.buf.resize(ctx_size);
        if (use_mlock) {
            model.mlock_buf.init   (model.buf.data);
            model.mlock_buf.grow_to(model.buf.size);
        }

        struct ggml_init_params params = {
            /*.mem_size   =*/ model.buf.size,
            /*.mem_buffer =*/ model.buf.data,
            /*.no_alloc   =*/ ml.use_mmap,
        };

        model.ctx = ggml_init(params);
        if (!model.ctx) {
            throw std::runtime_error(format("ggml_init() failed"));
        }
    }

    (void) main_gpu;
#ifdef GGML_USE_CUBLAS
    LLAMA_LOG_INFO("%s: using " GGML_CUDA_NAME " for GPU acceleration\n", __func__);
    ggml_cuda_set_main_device(main_gpu);
#define LLAMA_BACKEND_OFFLOAD       GGML_BACKEND_GPU
#define LLAMA_BACKEND_OFFLOAD_SPLIT GGML_BACKEND_GPU_SPLIT
#elif defined(GGML_USE_CLBLAST)
    LLAMA_LOG_INFO("%s: using OpenCL for GPU acceleration\n", __func__);
#define LLAMA_BACKEND_OFFLOAD       GGML_BACKEND_GPU
#define LLAMA_BACKEND_OFFLOAD_SPLIT GGML_BACKEND_GPU
#else
#define LLAMA_BACKEND_OFFLOAD       GGML_BACKEND_CPU
#define LLAMA_BACKEND_OFFLOAD_SPLIT GGML_BACKEND_CPU
#endif

    // prepare memory for the weights
    size_t vram_weights = 0;
    {
        const int64_t n_embd     = hparams.n_embd;
        const int64_t n_embd_gqa = hparams.n_embd_gqa();
        const int64_t n_layer    = hparams.n_layer;
        const int64_t n_vocab    = hparams.n_vocab;

        const auto tn = LLM_TN(model.arch);
        switch (model.arch) {
            case LLM_ARCH_LLAMA:
            case LLM_ARCH_REFACT:
                {
                    model.tok_embd = ml.create_tensor(ctx, tn(LLM_TENSOR_TOKEN_EMBD, "weight"), {n_embd, n_vocab}, GGML_BACKEND_CPU);

                    // output
                    {
                        ggml_backend_type backend_norm;
                        ggml_backend_type backend_output;

                        if (n_gpu_layers > int(n_layer)) {
                            // norm is not performance relevant on its own but keeping it in VRAM reduces data copying
                            // on Windows however this is detrimental unless everything is on the GPU
#ifndef _WIN32
                            backend_norm = LLAMA_BACKEND_OFFLOAD;
#else
                            backend_norm = n_gpu_layers <= (int) n_layer + 2 ? GGML_BACKEND_CPU : LLAMA_BACKEND_OFFLOAD;
#endif // _WIN32

                            backend_output = LLAMA_BACKEND_OFFLOAD_SPLIT;
                        } else {
                            backend_norm   = GGML_BACKEND_CPU;
                            backend_output = GGML_BACKEND_CPU;
                        }

                        model.output_norm = ml.create_tensor(ctx, tn(LLM_TENSOR_OUTPUT_NORM, "weight"), {n_embd},          backend_norm);
                        model.output      = ml.create_tensor(ctx, tn(LLM_TENSOR_OUTPUT,      "weight"), {n_embd, n_vocab}, backend_output);

                        if (backend_norm == GGML_BACKEND_GPU) {
                            vram_weights += ggml_nbytes(model.output_norm);
                        }
                        if (backend_output == GGML_BACKEND_GPU_SPLIT) {
                            vram_weights += ggml_nbytes(model.output);
                        }
                    }

                    const uint32_t n_ff = hparams.n_ff;

                    const int i_gpu_start = n_layer - n_gpu_layers;

                    model.layers.resize(n_layer);

                    for (uint32_t i = 0; i < n_layer; ++i) {
                        const ggml_backend_type backend = int(i) < i_gpu_start ? GGML_BACKEND_CPU : LLAMA_BACKEND_OFFLOAD; // NOLINT
                        const ggml_backend_type backend_split = int(i) < i_gpu_start ? GGML_BACKEND_CPU : LLAMA_BACKEND_OFFLOAD_SPLIT; // NOLINT

                        auto & layer = model.layers[i];

                        layer.attn_norm = ml.create_tensor(ctx, tn(LLM_TENSOR_ATTN_NORM, "weight", i), {n_embd}, backend);

                        layer.wq = ml.create_tensor(ctx, tn(LLM_TENSOR_ATTN_Q,   "weight", i), {n_embd, n_embd},     backend_split);
                        layer.wk = ml.create_tensor(ctx, tn(LLM_TENSOR_ATTN_K,   "weight", i), {n_embd, n_embd_gqa}, backend_split);
                        layer.wv = ml.create_tensor(ctx, tn(LLM_TENSOR_ATTN_V,   "weight", i), {n_embd, n_embd_gqa}, backend_split);
                        layer.wo = ml.create_tensor(ctx, tn(LLM_TENSOR_ATTN_OUT, "weight", i), {n_embd, n_embd},     backend_split);

                        layer.ffn_norm = ml.create_tensor(ctx, tn(LLM_TENSOR_FFN_NORM, "weight", i), {n_embd}, backend);

                        layer.ffn_gate = ml.create_tensor(ctx, tn(LLM_TENSOR_FFN_GATE, "weight", i), {n_embd,   n_ff}, backend_split);
                        layer.ffn_down = ml.create_tensor(ctx, tn(LLM_TENSOR_FFN_DOWN, "weight", i), {  n_ff, n_embd}, backend_split);
                        layer.ffn_up   = ml.create_tensor(ctx, tn(LLM_TENSOR_FFN_UP,   "weight", i), {n_embd,   n_ff}, backend_split);

                        if (backend == GGML_BACKEND_GPU) {
                            vram_weights +=
                                ggml_nbytes(layer.attn_norm) + ggml_nbytes(layer.wq)       + ggml_nbytes(layer.wk)       +
                                ggml_nbytes(layer.wv)        + ggml_nbytes(layer.wo)       + ggml_nbytes(layer.ffn_norm) +
                                ggml_nbytes(layer.ffn_gate)  + ggml_nbytes(layer.ffn_down) + ggml_nbytes(layer.ffn_up);
                        }
                    }
                } break;
            case LLM_ARCH_BAICHUAN:
                {
                    model.tok_embd = ml.create_tensor(ctx, tn(LLM_TENSOR_TOKEN_EMBD, "weight"), {n_embd, n_vocab}, GGML_BACKEND_CPU);
                    {
                        ggml_backend_type backend_norm;
                        ggml_backend_type backend_output;

                        if (n_gpu_layers > int(n_layer)) {
                            // norm is not performance relevant on its own but keeping it in VRAM reduces data copying
                            // on Windows however this is detrimental unless everything is on the GPU
#ifndef _WIN32
                            backend_norm = LLAMA_BACKEND_OFFLOAD;
#else
                            backend_norm = n_gpu_layers <= (int) n_layer + 2 ? GGML_BACKEND_CPU : LLAMA_BACKEND_OFFLOAD;
#endif // _WIN32

                            backend_output = LLAMA_BACKEND_OFFLOAD_SPLIT;
                        } else {
                            backend_norm   = GGML_BACKEND_CPU;
                            backend_output = GGML_BACKEND_CPU;
                        }

                        model.output_norm = ml.create_tensor(ctx, tn(LLM_TENSOR_OUTPUT_NORM, "weight"), {n_embd},          backend_norm);
                        model.output      = ml.create_tensor(ctx, tn(LLM_TENSOR_OUTPUT,      "weight"), {n_embd, n_vocab}, backend_output);

                        if (backend_norm == GGML_BACKEND_GPU) {
                            vram_weights += ggml_nbytes(model.output_norm);
                        }
                        if (backend_output == GGML_BACKEND_GPU_SPLIT) {
                            vram_weights += ggml_nbytes(model.output);
                        }
                    }

                    const uint32_t n_ff = hparams.n_ff;

                    const int i_gpu_start = n_layer - n_gpu_layers;

                    model.layers.resize(n_layer);

                    for (uint32_t i = 0; i < n_layer; ++i) {
                        const ggml_backend_type backend = int(i) < i_gpu_start ? GGML_BACKEND_CPU : LLAMA_BACKEND_OFFLOAD; // NOLINT
                        const ggml_backend_type backend_split = int(i) < i_gpu_start ? GGML_BACKEND_CPU : LLAMA_BACKEND_OFFLOAD_SPLIT; // NOLINT

                        auto & layer = model.layers[i];

                        layer.attn_norm = ml.create_tensor(ctx, tn(LLM_TENSOR_ATTN_NORM, "weight", i), {n_embd}, backend);

                        layer.wq = ml.create_tensor(ctx, tn(LLM_TENSOR_ATTN_Q,   "weight", i), {n_embd, n_embd},     backend_split);
                        layer.wk = ml.create_tensor(ctx, tn(LLM_TENSOR_ATTN_K,   "weight", i), {n_embd, n_embd_gqa}, backend_split);
                        layer.wv = ml.create_tensor(ctx, tn(LLM_TENSOR_ATTN_V,   "weight", i), {n_embd, n_embd_gqa}, backend_split);
                        layer.wo = ml.create_tensor(ctx, tn(LLM_TENSOR_ATTN_OUT, "weight", i), {n_embd, n_embd},     backend_split);

                        layer.ffn_norm = ml.create_tensor(ctx, tn(LLM_TENSOR_FFN_NORM, "weight", i), {n_embd}, backend);

                        layer.ffn_gate = ml.create_tensor(ctx, tn(LLM_TENSOR_FFN_GATE, "weight", i), {n_embd,   n_ff}, backend_split);
                        layer.ffn_down = ml.create_tensor(ctx, tn(LLM_TENSOR_FFN_DOWN, "weight", i), {  n_ff, n_embd}, backend_split);
                        layer.ffn_up   = ml.create_tensor(ctx, tn(LLM_TENSOR_FFN_UP,   "weight", i), {n_embd,   n_ff}, backend_split);

                        if (backend == GGML_BACKEND_GPU) {
                            vram_weights +=
                                ggml_nbytes(layer.attn_norm) + ggml_nbytes(layer.wq)       + ggml_nbytes(layer.wk)       +
                                ggml_nbytes(layer.wv)        + ggml_nbytes(layer.wo)       + ggml_nbytes(layer.ffn_norm) +
                                ggml_nbytes(layer.ffn_gate)  + ggml_nbytes(layer.ffn_down) + ggml_nbytes(layer.ffn_up);
                        }
                    }
                } break;
            case LLM_ARCH_FALCON:
                {
                    // TODO: CPU-only for now

                    model.tok_embd = ml.create_tensor(ctx, tn(LLM_TENSOR_TOKEN_EMBD, "weight"), {n_embd, n_vocab}, GGML_BACKEND_CPU);

                    // output
                    {
                        ggml_backend_type backend_norm;
                        ggml_backend_type backend_output;

                        if (n_gpu_layers > int(n_layer)) {
                            // norm is not performance relevant on its own but keeping it in VRAM reduces data copying
                            // on Windows however this is detrimental unless everything is on the GPU
#ifndef _WIN32
                            backend_norm = LLAMA_BACKEND_OFFLOAD;
#else
                            backend_norm = n_gpu_layers <= (int) n_layer + 2 ? GGML_BACKEND_CPU : LLAMA_BACKEND_OFFLOAD;
#endif // _WIN32

                            backend_output = LLAMA_BACKEND_OFFLOAD_SPLIT;
                        } else {
                            backend_norm   = GGML_BACKEND_CPU;
                            backend_output = GGML_BACKEND_CPU;
                        }

                        model.output_norm   = ml.create_tensor(ctx, tn(LLM_TENSOR_OUTPUT_NORM, "weight"), {n_embd},          backend_norm);
                        model.output_norm_b = ml.create_tensor(ctx, tn(LLM_TENSOR_OUTPUT_NORM, "bias"),   {n_embd},          backend_norm);
                        model.output        = ml.create_tensor(ctx, tn(LLM_TENSOR_OUTPUT,      "weight"), {n_embd, n_vocab}, backend_output);

                        if (backend_norm == GGML_BACKEND_GPU) {
                            vram_weights += ggml_nbytes(model.output_norm);
                            vram_weights += ggml_nbytes(model.output_norm_b);
                        }
                        if (backend_output == GGML_BACKEND_GPU_SPLIT) {
                            vram_weights += ggml_nbytes(model.output);
                        }
                    }

                    const uint32_t n_ff = hparams.n_ff;

                    const int i_gpu_start = n_layer - n_gpu_layers;

                    model.layers.resize(n_layer);

                    for (uint32_t i = 0; i < n_layer; ++i) {
                        const ggml_backend_type backend       = int(i) < i_gpu_start ? GGML_BACKEND_CPU : LLAMA_BACKEND_OFFLOAD; // NOLINT
                        const ggml_backend_type backend_split = int(i) < i_gpu_start ? GGML_BACKEND_CPU : LLAMA_BACKEND_OFFLOAD_SPLIT; // NOLINT

                        auto & layer = model.layers[i];

                        layer.attn_norm   = ml.create_tensor(ctx, tn(LLM_TENSOR_ATTN_NORM,   "weight", i), {n_embd}, backend);
                        layer.attn_norm_b = ml.create_tensor(ctx, tn(LLM_TENSOR_ATTN_NORM,   "bias", i),   {n_embd}, backend);

                        if (gguf_find_tensor(ml.ctx_gguf, tn(LLM_TENSOR_ATTN_NORM_2, "weight", i).c_str()) >= 0) {
                            layer.attn_norm_2   = ml.create_tensor(ctx, tn(LLM_TENSOR_ATTN_NORM_2, "weight", i), {n_embd}, backend);
                            layer.attn_norm_2_b = ml.create_tensor(ctx, tn(LLM_TENSOR_ATTN_NORM_2, "bias", i),   {n_embd}, backend);

                            if (backend == GGML_BACKEND_GPU) {
                                vram_weights += ggml_nbytes(layer.attn_norm_2);
                                vram_weights += ggml_nbytes(layer.attn_norm_2_b);
                            }
                        }

                        layer.wqkv = ml.create_tensor(ctx, tn(LLM_TENSOR_ATTN_QKV, "weight", i), {n_embd, n_embd + 2*n_embd_gqa}, backend_split);
                        layer.wo   = ml.create_tensor(ctx, tn(LLM_TENSOR_ATTN_OUT, "weight", i), {n_embd, n_embd},                backend_split);

                        layer.ffn_down = ml.create_tensor(ctx, tn(LLM_TENSOR_FFN_DOWN, "weight", i), {  n_ff, n_embd}, backend_split);
                        layer.ffn_up   = ml.create_tensor(ctx, tn(LLM_TENSOR_FFN_UP,   "weight", i), {n_embd,   n_ff}, backend_split);

                        if (backend == GGML_BACKEND_GPU) {
                            vram_weights +=
                                ggml_nbytes(layer.attn_norm) + ggml_nbytes(layer.attn_norm_b) +
                                ggml_nbytes(layer.wqkv)      + ggml_nbytes(layer.wo)          +
                                ggml_nbytes(layer.ffn_down)  + ggml_nbytes(layer.ffn_up);
                        }
                    }
                } break;
            case LLM_ARCH_STARCODER:
                {
                    model.tok_embd = ml.create_tensor(ctx, tn(LLM_TENSOR_TOKEN_EMBD, "weight"), {n_embd, n_vocab},             GGML_BACKEND_CPU);
                    model.pos_embd = ml.create_tensor(ctx, tn(LLM_TENSOR_POS_EMBD, "weight"),   {n_embd, hparams.n_ctx_train}, GGML_BACKEND_CPU);

                    // output
                    {
                        ggml_backend_type backend_norm;
                        ggml_backend_type backend_output;

                        if (n_gpu_layers > int(n_layer)) {
                            // norm is not performance relevant on its own but keeping it in VRAM reduces data copying
                            // on Windows however this is detrimental unless everything is on the GPU
#ifndef _WIN32
                            backend_norm = LLAMA_BACKEND_OFFLOAD;
#else
                            backend_norm = n_gpu_layers <= (int) n_layer + 2 ? GGML_BACKEND_CPU : LLAMA_BACKEND_OFFLOAD;
#endif // _WIN32

                            backend_output = LLAMA_BACKEND_OFFLOAD_SPLIT;
                        } else {
                            backend_norm   = GGML_BACKEND_CPU;
                            backend_output = GGML_BACKEND_CPU;
                        }

                        model.output_norm   = ml.create_tensor(ctx, tn(LLM_TENSOR_OUTPUT_NORM, "weight"), {n_embd},          backend_norm);
                        model.output_norm_b = ml.create_tensor(ctx, tn(LLM_TENSOR_OUTPUT_NORM, "bias"),   {n_embd},          backend_norm);
                        model.output        = ml.create_tensor(ctx, tn(LLM_TENSOR_OUTPUT,      "weight"), {n_embd, n_vocab}, backend_output);

                        if (backend_norm == GGML_BACKEND_GPU) {
                            vram_weights += ggml_nbytes(model.output_norm);
                            vram_weights += ggml_nbytes(model.output_norm_b);
                        }
                        if (backend_output == GGML_BACKEND_GPU_SPLIT) {
                            vram_weights += ggml_nbytes(model.output);
                        }
                    }

                    const uint32_t n_ff = hparams.n_ff;

                    const int i_gpu_start = n_layer - n_gpu_layers;

                    model.layers.resize(n_layer);

                    for (uint32_t i = 0; i < n_layer; ++i) {
                        const ggml_backend_type backend       = int(i) < i_gpu_start ? GGML_BACKEND_CPU : LLAMA_BACKEND_OFFLOAD; // NOLINT
                        const ggml_backend_type backend_split = int(i) < i_gpu_start ? GGML_BACKEND_CPU : LLAMA_BACKEND_OFFLOAD_SPLIT; // NOLINT

                        auto & layer = model.layers[i];

                        layer.attn_norm   = ml.create_tensor(ctx, tn(LLM_TENSOR_ATTN_NORM,   "weight", i), {n_embd}, backend);
                        layer.attn_norm_b = ml.create_tensor(ctx, tn(LLM_TENSOR_ATTN_NORM,   "bias", i),   {n_embd}, backend);

                        layer.wqkv = ml.create_tensor(ctx, tn(LLM_TENSOR_ATTN_QKV, "weight", i), {n_embd, n_embd + 2*n_embd_gqa}, backend_split);
                        layer.bqkv = ml.create_tensor(ctx, tn(LLM_TENSOR_ATTN_QKV, "bias", i),   {n_embd + 2*n_embd_gqa},         backend);

                        layer.wo   = ml.create_tensor(ctx, tn(LLM_TENSOR_ATTN_OUT, "weight", i), {n_embd, n_embd},   backend_split);
                        layer.bo   = ml.create_tensor(ctx, tn(LLM_TENSOR_ATTN_OUT, "bias", i),   {n_embd},           backend);

                        layer.ffn_norm   = ml.create_tensor(ctx, tn(LLM_TENSOR_FFN_NORM, "weight", i), {n_embd}, backend);
                        layer.ffn_norm_b = ml.create_tensor(ctx, tn(LLM_TENSOR_FFN_NORM, "bias", i),   {n_embd}, backend);

                        layer.ffn_down   = ml.create_tensor(ctx, tn(LLM_TENSOR_FFN_DOWN, "weight", i), {n_ff, n_embd}, backend_split);
                        layer.ffn_down_b = ml.create_tensor(ctx, tn(LLM_TENSOR_FFN_DOWN, "bias", i),   {n_embd},       backend);

                        layer.ffn_up   = ml.create_tensor(ctx, tn(LLM_TENSOR_FFN_UP,   "weight", i), {n_embd, n_ff}, backend_split);
                        layer.ffn_up_b = ml.create_tensor(ctx, tn(LLM_TENSOR_FFN_UP,   "bias", i),           {n_ff}, backend);

                        if (backend == GGML_BACKEND_GPU) {
                            vram_weights +=
                                ggml_nbytes(layer.attn_norm) + ggml_nbytes(layer.attn_norm_b) +
                                ggml_nbytes(layer.wqkv)      + ggml_nbytes(layer.bqkv)        +
                                ggml_nbytes(layer.wo)        + ggml_nbytes(layer.bo)          +
                                ggml_nbytes(layer.ffn_norm)  + ggml_nbytes(layer.ffn_norm_b)  +
                                ggml_nbytes(layer.ffn_down)  + ggml_nbytes(layer.ffn_down_b)  +
                                ggml_nbytes(layer.ffn_up)    + ggml_nbytes(layer.ffn_up_b);
                        }
                    }
                } break;
            case LLM_ARCH_PERSIMMON:
                {
                    model.tok_embd = ml.create_tensor(ctx, tn(LLM_TENSOR_TOKEN_EMBD, "weight"),  {n_embd, n_vocab}, GGML_BACKEND_CPU);

                    {
                        ggml_backend_type backend_norm;
                        ggml_backend_type backend_output;

                        if (n_gpu_layers > int(n_layer)) {
                            // norm is not performance relevant on its own but keeping it in VRAM reduces data copying
                            // on Windows however this is detrimental unless everything is on the GPU
#ifndef _WIN32
                            backend_norm = LLAMA_BACKEND_OFFLOAD;
#else
                            backend_norm = n_gpu_layers <= (int) n_layer + 2 ? GGML_BACKEND_CPU : LLAMA_BACKEND_OFFLOAD;
#endif // _WIN32

                            backend_output = LLAMA_BACKEND_OFFLOAD_SPLIT;
                        } else {
                            backend_norm   = GGML_BACKEND_CPU;
                            backend_output = GGML_BACKEND_CPU;
                        }

                        model.output_norm    = ml.create_tensor(ctx, tn(LLM_TENSOR_OUTPUT_NORM, "weight"), {n_embd},          backend_norm);
                        model.output_norm_b  = ml.create_tensor(ctx, tn(LLM_TENSOR_OUTPUT_NORM, "bias"),   {n_embd},          backend_norm);
                        model.output         = ml.create_tensor(ctx, tn(LLM_TENSOR_OUTPUT,      "weight"), {n_embd, n_vocab}, backend_output);

                        if (backend_norm == GGML_BACKEND_GPU) {
                            vram_weights += ggml_nbytes(model.output_norm);
                            vram_weights += ggml_nbytes(model.output_norm_b);
                        }
                        if (backend_output == GGML_BACKEND_GPU_SPLIT) {
                            vram_weights += ggml_nbytes(model.output);
                        }
                    }

                    const uint32_t n_ff = hparams.n_ff;
                    const int i_gpu_start = n_layer - n_gpu_layers;
                    model.layers.resize(n_layer);
                    for (uint32_t i = 0; i < n_layer; ++i) {
                        const ggml_backend_type backend = int(i) < i_gpu_start ? GGML_BACKEND_CPU : LLAMA_BACKEND_OFFLOAD;
                        const ggml_backend_type backend_split = int(i) < i_gpu_start ? GGML_BACKEND_CPU : LLAMA_BACKEND_OFFLOAD_SPLIT;
                        auto & layer = model.layers[i];
                        layer.attn_norm     = ml.create_tensor(ctx, tn(LLM_TENSOR_ATTN_NORM,   "weight", i), {n_embd}, backend);
                        layer.attn_norm_b   = ml.create_tensor(ctx, tn(LLM_TENSOR_ATTN_NORM,   "bias",   i), {n_embd}, backend);
                        layer.wqkv          = ml.create_tensor(ctx, tn(LLM_TENSOR_ATTN_QKV,    "weight", i), {n_embd, n_embd + 2*n_embd_gqa}, backend_split);
                        layer.bqkv          = ml.create_tensor(ctx, tn(LLM_TENSOR_ATTN_QKV,    "bias",   i), {n_embd + 2*n_embd_gqa},         backend);
                        layer.wo            = ml.create_tensor(ctx, tn(LLM_TENSOR_ATTN_OUT,    "weight", i), {n_embd, n_embd},   backend_split);
                        layer.bo            = ml.create_tensor(ctx, tn(LLM_TENSOR_ATTN_OUT,    "bias",   i), {n_embd},           backend);
                        layer.ffn_down      = ml.create_tensor(ctx, tn(LLM_TENSOR_FFN_DOWN,    "weight", i), {n_ff, n_embd}, backend_split);
                        layer.ffn_down_b    = ml.create_tensor(ctx, tn(LLM_TENSOR_FFN_DOWN,    "bias",   i), {n_embd},       backend);
                        layer.ffn_up        = ml.create_tensor(ctx, tn(LLM_TENSOR_FFN_UP,      "weight", i), {n_embd,   n_ff}, backend_split);
                        layer.ffn_up_b      = ml.create_tensor(ctx, tn(LLM_TENSOR_FFN_UP,      "bias",   i), {n_ff},           backend);
                        layer.ffn_norm      = ml.create_tensor(ctx, tn(LLM_TENSOR_FFN_NORM,    "weight", i), {n_embd}, backend);
                        layer.ffn_norm_b    = ml.create_tensor(ctx, tn(LLM_TENSOR_FFN_NORM,    "bias",   i), {n_embd}, backend);
                        layer.attn_q_norm   = ml.create_tensor(ctx, tn(LLM_TENSOR_ATTN_Q_NORM, "weight", i), {64}, backend);
                        layer.attn_q_norm_b = ml.create_tensor(ctx, tn(LLM_TENSOR_ATTN_Q_NORM, "bias",   i), {64}, backend);
                        layer.attn_k_norm   = ml.create_tensor(ctx, tn(LLM_TENSOR_ATTN_K_NORM, "weight", i), {64}, backend);
                        layer.attn_k_norm_b = ml.create_tensor(ctx, tn(LLM_TENSOR_ATTN_K_NORM, "bias",   i), {64}, backend);
                    }
                } break;
            case LLM_ARCH_BLOOM:
                {
                    // TODO: CPU-only for now

                    model.tok_embd   = ml.create_tensor(ctx, tn(LLM_TENSOR_TOKEN_EMBD,      "weight"), {n_embd, n_vocab}, GGML_BACKEND_CPU);
                    model.tok_norm   = ml.create_tensor(ctx, tn(LLM_TENSOR_TOKEN_EMBD_NORM, "weight"), {n_embd},          GGML_BACKEND_CPU);
                    model.tok_norm_b = ml.create_tensor(ctx, tn(LLM_TENSOR_TOKEN_EMBD_NORM, "bias"),   {n_embd},          GGML_BACKEND_CPU);

                    // output
                    {
                        ggml_backend_type backend_norm;
                        ggml_backend_type backend_output;

                        if (n_gpu_layers > int(n_layer)) {
                            // norm is not performance relevant on its own but keeping it in VRAM reduces data copying
                            // on Windows however this is detrimental unless everything is on the GPU
#ifndef _WIN32
                            backend_norm = LLAMA_BACKEND_OFFLOAD;
#else
                            backend_norm = n_gpu_layers <= (int) n_layer + 2 ? GGML_BACKEND_CPU : LLAMA_BACKEND_OFFLOAD;
#endif // _WIN32

                            backend_output = LLAMA_BACKEND_OFFLOAD_SPLIT;
                        } else {
                            backend_norm   = GGML_BACKEND_CPU;
                            backend_output = GGML_BACKEND_CPU;
                        }

                        model.output_norm   = ml.create_tensor(ctx, tn(LLM_TENSOR_OUTPUT_NORM, "weight"), {n_embd},          backend_norm);
                        model.output_norm_b = ml.create_tensor(ctx, tn(LLM_TENSOR_OUTPUT_NORM, "bias"),   {n_embd},          backend_norm);
                        model.output        = ml.create_tensor(ctx, tn(LLM_TENSOR_OUTPUT,      "weight"), {n_embd, n_vocab}, backend_output);

                        if (backend_norm == GGML_BACKEND_GPU) {
                            vram_weights += ggml_nbytes(model.output_norm);
                            vram_weights += ggml_nbytes(model.output_norm_b);
                        }
                        if (backend_output == GGML_BACKEND_GPU_SPLIT) {
                            vram_weights += ggml_nbytes(model.output);
                        }
                    }

                    const uint32_t n_ff = hparams.n_ff;

                    const int i_gpu_start = n_layer - n_gpu_layers;

                    model.layers.resize(n_layer);

                    for (uint32_t i = 0; i < n_layer; ++i) {
                        const ggml_backend_type backend       = int(i) < i_gpu_start ? GGML_BACKEND_CPU : LLAMA_BACKEND_OFFLOAD; // NOLINT
                        const ggml_backend_type backend_split = int(i) < i_gpu_start ? GGML_BACKEND_CPU : LLAMA_BACKEND_OFFLOAD_SPLIT; // NOLINT

                        auto & layer = model.layers[i];

                        layer.attn_norm   = ml.create_tensor(ctx, tn(LLM_TENSOR_ATTN_NORM,   "weight", i), {n_embd}, backend);
                        layer.attn_norm_b = ml.create_tensor(ctx, tn(LLM_TENSOR_ATTN_NORM,   "bias", i),   {n_embd}, backend);

                        layer.wqkv = ml.create_tensor(ctx, tn(LLM_TENSOR_ATTN_QKV, "weight", i), {n_embd, n_embd + 2*n_embd_gqa}, backend_split);
                        layer.bqkv = ml.create_tensor(ctx, tn(LLM_TENSOR_ATTN_QKV, "bias", i),   {n_embd + 2*n_embd_gqa},         backend);

                        layer.wo   = ml.create_tensor(ctx, tn(LLM_TENSOR_ATTN_OUT, "weight", i), {n_embd, n_embd},                backend_split);
                        layer.bo   = ml.create_tensor(ctx, tn(LLM_TENSOR_ATTN_OUT, "bias", i),   {n_embd},                        backend);

                        layer.ffn_norm   = ml.create_tensor(ctx, tn(LLM_TENSOR_FFN_NORM, "weight", i), {n_embd}, backend);
                        layer.ffn_norm_b = ml.create_tensor(ctx, tn(LLM_TENSOR_FFN_NORM, "bias", i),   {n_embd}, backend);

                        layer.ffn_down   = ml.create_tensor(ctx, tn(LLM_TENSOR_FFN_DOWN, "weight", i), {n_ff, n_embd}, backend_split);
                        layer.ffn_down_b = ml.create_tensor(ctx, tn(LLM_TENSOR_FFN_DOWN, "bias", i),   {n_embd},       backend);

                        layer.ffn_up   = ml.create_tensor(ctx, tn(LLM_TENSOR_FFN_UP,   "weight", i), {n_embd,   n_ff}, backend_split);
                        layer.ffn_up_b = ml.create_tensor(ctx, tn(LLM_TENSOR_FFN_UP,   "bias", i),   {n_ff},           backend);

                        if (backend == GGML_BACKEND_GPU) {
                            vram_weights +=
                                ggml_nbytes(layer.attn_norm) + ggml_nbytes(layer.attn_norm_b) +
                                ggml_nbytes(layer.wqkv)      + ggml_nbytes(layer.bqkv)        +
                                ggml_nbytes(layer.wo)        + ggml_nbytes(layer.bo)          +
                                ggml_nbytes(layer.ffn_norm)  + ggml_nbytes(layer.ffn_norm_b)  +
                                ggml_nbytes(layer.ffn_up)    + ggml_nbytes(layer.ffn_up_b)    +
                                ggml_nbytes(layer.ffn_down)  + ggml_nbytes(layer.ffn_down_b);
                        }
                    }
                } break;
            case LLM_ARCH_MPT:
                {
                    model.tok_embd = ml.create_tensor(ctx, tn(LLM_TENSOR_TOKEN_EMBD, "weight"), {n_embd, n_vocab}, GGML_BACKEND_CPU);

                    // output
                    {
                        ggml_backend_type backend_norm;
                        ggml_backend_type backend_output;

                        if (n_gpu_layers > int(n_layer)) {
                            // norm is not performance relevant on its own but keeping it in VRAM reduces data copying
                            // on Windows however this is detrimental unless everything is on the GPU
#ifndef _WIN32
                            backend_norm = LLAMA_BACKEND_OFFLOAD;
#else
                            backend_norm = n_gpu_layers <= (int) n_layer + 2 ? GGML_BACKEND_CPU : LLAMA_BACKEND_OFFLOAD;
#endif // _WIN32

                            backend_output = LLAMA_BACKEND_OFFLOAD_SPLIT;
                        } else {
                            backend_norm   = GGML_BACKEND_CPU;
                            backend_output = GGML_BACKEND_CPU;
                        }

                        model.output_norm   = ml.create_tensor(ctx, tn(LLM_TENSOR_OUTPUT_NORM, "weight"), {n_embd},          backend_norm);
                        model.output        = ml.create_tensor(ctx, tn(LLM_TENSOR_OUTPUT,      "weight"), {n_embd, n_vocab}, backend_output);

                        if (backend_norm == GGML_BACKEND_GPU) {
                            vram_weights += ggml_nbytes(model.output_norm);
                        }
                        if (backend_output == GGML_BACKEND_GPU_SPLIT) {
                            vram_weights += ggml_nbytes(model.output);
                        }
                    }

                    const uint32_t n_ff = hparams.n_ff;

                    const int i_gpu_start = n_layer - n_gpu_layers;

                    model.layers.resize(n_layer);

                    for (uint32_t i = 0; i < n_layer; ++i) {
                        const ggml_backend_type backend = int(i) < i_gpu_start ? GGML_BACKEND_CPU : LLAMA_BACKEND_OFFLOAD; // NOLINT
                        const ggml_backend_type backend_split = int(i) < i_gpu_start ? GGML_BACKEND_CPU : LLAMA_BACKEND_OFFLOAD_SPLIT; // NOLINT

                        auto & layer = model.layers[i];

                        layer.attn_norm = ml.create_tensor(ctx, tn(LLM_TENSOR_ATTN_NORM, "weight", i), {n_embd}, backend);
                        layer.wqkv = ml.create_tensor(ctx, tn(LLM_TENSOR_ATTN_QKV, "weight", i), {n_embd, n_embd + 2*n_embd_gqa}, backend_split);
                        layer.wo   = ml.create_tensor(ctx, tn(LLM_TENSOR_ATTN_OUT, "weight", i), {n_embd, n_embd},                backend_split);

                        layer.ffn_norm = ml.create_tensor(ctx, tn(LLM_TENSOR_FFN_NORM, "weight", i), {n_embd}, backend);

                        layer.ffn_down = ml.create_tensor(ctx, tn(LLM_TENSOR_FFN_DOWN, "weight", i), {  n_ff, n_embd}, backend_split);
                        layer.ffn_up   = ml.create_tensor(ctx, tn(LLM_TENSOR_FFN_UP,   "weight", i), {n_embd,   n_ff}, backend_split);

                        if (backend == GGML_BACKEND_GPU) {
                            vram_weights +=
                                ggml_nbytes(layer.attn_norm) +
                                ggml_nbytes(layer.wqkv)      +
                                ggml_nbytes(layer.wo)        +
                                ggml_nbytes(layer.ffn_norm)  +
                                ggml_nbytes(layer.ffn_down)  +
                                ggml_nbytes(layer.ffn_up);
                        }
                    }
                } break;
            default:
                throw std::runtime_error("unknown architecture");
        }
    }

    ml.done_getting_tensors();

    // print memory requirements
    {
        // this is the total memory required to run the inference
        size_t mem_required =
            ctx_size +
            mmapped_size - vram_weights; // weights in VRAM not in memory

        LLAMA_LOG_INFO("%s: mem required  = %7.2f MB\n", __func__, mem_required / 1024.0 / 1024.0);

#if defined(GGML_USE_CUBLAS) || defined(GGML_USE_CLBLAST)
        const int n_gpu = std::min(n_gpu_layers, int(hparams.n_layer));

        LLAMA_LOG_INFO("%s: offloading %d repeating layers to GPU\n", __func__, n_gpu);
        if (n_gpu_layers > (int) hparams.n_layer) {
            LLAMA_LOG_INFO("%s: offloading non-repeating layers to GPU\n", __func__);
        }

#ifdef GGML_USE_CUBLAS
        const int max_backend_supported_layers = hparams.n_layer + 3;
        const int max_offloadable_layers       = hparams.n_layer + 3;
#elif GGML_USE_CLBLAST
        const int max_backend_supported_layers = hparams.n_layer + 1;
        const int max_offloadable_layers       = hparams.n_layer + 1;
#endif // GGML_USE_CUBLAS

        LLAMA_LOG_INFO("%s: offloaded %d/%d layers to GPU\n", __func__, std::min(n_gpu_layers, max_offloadable_layers), max_backend_supported_layers);
        LLAMA_LOG_INFO("%s: VRAM used: %.2f MB\n", __func__, vram_weights / 1024.0 / 1024.0);
#else
        (void) n_gpu_layers;
#endif // defined(GGML_USE_CUBLAS) || defined(GGML_USE_CLBLAST)
    }

    // populate `tensors_by_name`
    for (int i = 0; i < ml.n_tensors; ++i) {
        struct ggml_tensor * cur = ggml_get_tensor(ctx, ml.get_tensor_name(i));
        model.tensors_by_name.emplace_back(ggml_get_name(cur), cur);
    }

    (void) tensor_split;
#ifdef GGML_USE_CUBLAS
    {
        ggml_cuda_set_tensor_split(tensor_split);
    }
#endif

    ml.load_all_data(ctx, progress_callback, progress_callback_user_data, use_mlock ? &model.mlock_mmap : NULL);

    if (progress_callback) {
        progress_callback(1.0f, progress_callback_user_data);
    }

    model.mapping = std::move(ml.mapping);

    // loading time will be recalculate after the first eval, so
    // we take page faults deferred by mmap() into consideration
    model.t_load_us = ggml_time_us() - model.t_start_us;
}

static bool llama_model_load(const std::string & fname, llama_model & model, const llama_model_params & params) {
    try {
        llama_model_loader ml(fname, params.use_mmap);

        model.hparams.vocab_only = params.vocab_only;

        llm_load_arch   (ml, model);
        llm_load_hparams(ml, model);
        llm_load_vocab  (ml, model);

        llm_load_print_meta(ml, model);

        if (model.hparams.n_vocab != model.vocab.id_to_token.size()) {
            throw std::runtime_error("vocab size mismatch");
        }

        if (params.vocab_only) {
            LLAMA_LOG_INFO("%s: vocab only - skipping tensors\n", __func__);
            return true;
        }

        llm_load_tensors(
            ml, model, params.n_gpu_layers, params.main_gpu, params.tensor_split, params.use_mlock,
            params.progress_callback, params.progress_callback_user_data
        );
    } catch (const std::exception & err) {
        LLAMA_LOG_ERROR("error loading model: %s\n", err.what());
        return false;
    }

    return true;
}

//
// llm_build
//

using llm_build_cb = std::function<void(struct ggml_tensor * cur, const char * name, int nl)>;

enum llm_rope_type {
    LLM_ROPE,
    LLM_ROPE_NEOX,
    LLM_ROPE_GLM,
};

enum llm_ffn_op_type {
    LLM_FFN_SILU,
    LLM_FFN_GELU,
    LLM_FFN_RELU,
    LLM_FFN_RELU_SQR,
};

enum llm_ffn_gate_type {
    LLM_FFN_SEQ,
    LLM_FFN_PAR, // ffn_gate is parallel to ffn_up
};

enum llm_norm_type {
    LLM_NORM,
    LLM_NORM_RMS,
};

static struct ggml_tensor * llm_build_inp_embd(
        struct ggml_context * ctx,
        const llama_hparams & hparams,
          const llama_batch & batch,
         struct ggml_tensor * tok_embd,
         const llm_build_cb & cb) {
    const int64_t n_embd = hparams.n_embd;

    struct ggml_tensor * inpL;

    if (batch.token) {
        struct ggml_tensor * inp_tokens = ggml_new_tensor_1d(ctx, GGML_TYPE_I32, batch.n_tokens);
        cb(inp_tokens, "inp_tokens", -1);

        inpL = ggml_get_rows(ctx, tok_embd, inp_tokens);
    } else {
#ifdef GGML_USE_MPI
        GGML_ASSERT(false && "not implemented");
#endif

        inpL = ggml_new_tensor_2d(ctx, GGML_TYPE_F32, n_embd, batch.n_tokens);
    }

    return inpL;
}

// Persimmon: n_rot = n_embd_head/2
// Other:     n_rot = n_embd_head
static void llm_build_k_shift(
      struct ggml_context * ctx,
      const llama_hparams & hparams,
      const llama_cparams & cparams,
     const llama_kv_cache & kv,
       struct ggml_cgraph * graph,
            llm_rope_type   type,
                  int64_t   n_ctx,
                  int64_t   n_rot,
                  float     freq_base,
                  float     freq_scale,
       const llm_build_cb & cb) {
    const int64_t n_layer     = hparams.n_layer;
    const int64_t n_head_kv   = hparams.n_head_kv;
    const int64_t n_embd_gqa  = hparams.n_embd_gqa();
    const int64_t n_embd_head = hparams.n_embd_head();
    const int32_t n_orig_ctx  = cparams.n_yarn_orig_ctx;
    const float   ext_factor  = cparams.yarn_ext_factor;
    const float   attn_factor = cparams.yarn_attn_factor;
    const float   beta_fast   = cparams.yarn_beta_fast;
    const float   beta_slow   = cparams.yarn_beta_slow;

    GGML_ASSERT(n_embd_head % n_rot == 0);

    struct ggml_tensor * K_shift = ggml_new_tensor_1d(ctx, GGML_TYPE_I32, n_ctx);
    cb(K_shift, "K_shift", -1);

    int rope_type = 0;

    switch (type) {
        case LLM_ROPE:      rope_type = 0; break;
        case LLM_ROPE_NEOX: rope_type = 2; break;
        case LLM_ROPE_GLM:  rope_type = 4; break;
    }

    for (int il = 0; il < n_layer; ++il) {
        struct ggml_tensor * tmp =
            // we rotate only the first n_rot dimensions
            ggml_rope_custom_inplace(ctx,
                    ggml_view_3d(ctx, kv.k,
                        n_rot, n_head_kv, n_ctx,
                        ggml_element_size(kv.k)*n_embd_head,
                        ggml_element_size(kv.k)*n_embd_gqa,
                        ggml_element_size(kv.k)*n_embd_gqa*n_ctx*il),
                    K_shift, n_rot, rope_type, 0, n_orig_ctx, freq_base, freq_scale,
                    ext_factor, attn_factor, beta_fast, beta_slow);
        cb(tmp, "K_shifted", il);
        ggml_build_forward_expand(graph, tmp);
    }
}

static void llm_build_kv_store(
        struct ggml_context * ctx,
        const llama_hparams & hparams,
       const llama_kv_cache & kv,
         struct ggml_cgraph * graph,
         struct ggml_tensor * k_cur,
         struct ggml_tensor * v_cur,
                    int64_t   n_ctx,
                    int32_t   n_tokens,
                    int32_t   kv_head,
         const llm_build_cb & cb,
                    int64_t   il) {
    const int64_t n_embd_gqa = hparams.n_embd_gqa();

    // compute the transposed [n_tokens, n_embd] V matrix
    struct ggml_tensor * v_cur_t = ggml_transpose(ctx, ggml_reshape_2d(ctx, v_cur, n_embd_gqa, n_tokens));
    //struct ggml_tensor * v_cur_t = ggml_transpose(ctx, v_cur); // TODO: reshape above is likely not needed
    cb(v_cur_t, "v_cur_t", il);

    struct ggml_tensor * k_cache_view = ggml_view_1d(ctx, kv.k, n_tokens*n_embd_gqa,
            (ggml_element_size(kv.k)*n_embd_gqa)*(il*n_ctx + kv_head));
    cb(k_cache_view, "k_cache_view", il);

    struct ggml_tensor * v_cache_view = ggml_view_2d(ctx, kv.v, n_tokens, n_embd_gqa,
            (   n_ctx)*ggml_element_size(kv.v),
            (il*n_ctx)*ggml_element_size(kv.v)*n_embd_gqa + kv_head*ggml_element_size(kv.v));
    cb(v_cache_view, "v_cache_view", il);

    // important: storing RoPE-ed version of K in the KV cache!
    ggml_build_forward_expand(graph, ggml_cpy(ctx, k_cur,   k_cache_view));
    ggml_build_forward_expand(graph, ggml_cpy(ctx, v_cur_t, v_cache_view));
}

static struct ggml_tensor * llm_build_norm(
        struct ggml_context * ctx,
         struct ggml_tensor * cur,
        const llama_hparams & hparams,
         struct ggml_tensor * mw,
         struct ggml_tensor * mb,
              llm_norm_type   type,
         const llm_build_cb & cb,
                        int   il) {
    switch (type) {
        case LLM_NORM:     cur = ggml_norm    (ctx, cur, hparams.f_norm_eps);     break;
        case LLM_NORM_RMS: cur = ggml_rms_norm(ctx, cur, hparams.f_norm_rms_eps); break;
    }

    if (mw || mb) {
        cb(cur, "norm", il);
    }

    if (mw) {
        cur = ggml_mul(ctx, cur, mw);
        if (mb) {
            cb(cur, "norm_w", il);
        }
    }

    if (mb) {
        cur = ggml_add(ctx, cur, mb);
    }

    return cur;
}

static struct ggml_tensor * llm_build_ffn(
        struct ggml_context * ctx,
         struct ggml_tensor * cur,
         struct ggml_tensor * up,
         struct ggml_tensor * up_b,
         struct ggml_tensor * gate,
         struct ggml_tensor * gate_b,
         struct ggml_tensor * down,
         struct ggml_tensor * down_b,
            llm_ffn_op_type   type_op,
          llm_ffn_gate_type   type_gate,
         const llm_build_cb & cb,
                        int   il) {
    struct ggml_tensor * tmp = ggml_mul_mat(ctx, up, cur);
    cb(tmp, "ffn_up", il);

    if (up_b) {
        tmp = ggml_add(ctx, tmp, up_b);
        cb(tmp, "ffn_up_b", il);
    }

    if (gate) {
        switch (type_gate) {
            case LLM_FFN_SEQ:
                {
                    cur = ggml_mul_mat(ctx, gate, tmp);
                    cb(cur, "ffn_gate", il);
                } break;
            case LLM_FFN_PAR:
                {
                    cur = ggml_mul_mat(ctx, gate, cur);
                    cb(cur, "ffn_gate", il);
                } break;
        }

        if (gate_b) {
            cur = ggml_add(ctx, cur, gate_b);
            cb(cur, "ffn_gate_b", il);
        }
    } else {
        cur = tmp;
    }

    switch (type_op) {
        case LLM_FFN_SILU:
            {
                cur = ggml_silu(ctx, cur);
                cb(cur, "ffn_silu", il);
            } break;
        case LLM_FFN_GELU:
            {
                cur = ggml_gelu(ctx, cur);
                cb(cur, "ffn_gelu", il);
            } break;
        case LLM_FFN_RELU:
            {
                cur = ggml_relu(ctx, cur);
                cb(cur, "ffn_relu", il);
            } break;
        case LLM_FFN_RELU_SQR:
            {
                cur = ggml_relu(ctx, cur);
                cb(cur, "ffn_relu", il);

                cur = ggml_sqr(ctx, cur);
                cb(cur, "ffn_sqr(relu)", il);
            } break;
    }

    if (type_gate == LLM_FFN_PAR) {
        cur = ggml_mul(ctx, cur, tmp);
        cb(cur, "ffn_gate_par", il);
    }

    cur = ggml_mul_mat(ctx, down, cur);
    if (down_b) {
        cb(cur, "ffn_down", il);
    }

    if (down_b) {
        cur = ggml_add(ctx, cur, down_b);
    }

    return cur;
}

// if max_alibi_bias > 0 then apply ALiBi
static struct ggml_tensor * llm_build_kqv(
        struct ggml_context * ctx,
        const llama_hparams & hparams,
       const llama_kv_cache & kv,
         struct ggml_tensor * wo,
         struct ggml_tensor * wo_b,
         struct ggml_tensor * q_cur,
         struct ggml_tensor * kq_scale,
         struct ggml_tensor * kq_mask,
                    int64_t   n_ctx,
                    int32_t   n_tokens,
                    int32_t   n_kv,
                    float     max_alibi_bias,
         const llm_build_cb & cb,
                    int       il) {
    const int64_t n_embd      = hparams.n_embd;
    const int64_t n_head      = hparams.n_head;
    const int64_t n_head_kv   = hparams.n_head_kv;
    const int64_t n_embd_head = hparams.n_embd_head();
    const int64_t n_embd_gqa  = hparams.n_embd_gqa();

    struct ggml_tensor * q = ggml_permute(ctx, q_cur, 0, 2, 1, 3);
    cb(q, "q", il);

    struct ggml_tensor * k =
        ggml_view_3d(ctx, kv.k,
                n_embd_head, n_kv, n_head_kv,
                ggml_element_size(kv.k)*n_embd_gqa,
                ggml_element_size(kv.k)*n_embd_head,
                ggml_element_size(kv.k)*n_embd_gqa*n_ctx*il);
    cb(k, "k", il);

    struct ggml_tensor * kq = ggml_mul_mat(ctx, k, q);
    cb(kq, "kq", il);

    kq = ggml_scale(ctx, kq, kq_scale);
    cb(kq, "kq_scaled", il);

    if (max_alibi_bias > 0.0f) {
        // TODO: n_head or n_head_kv
        // TODO: K-shift is likely not working
        // TODO: change to ggml_add
        kq = ggml_alibi(ctx, kq, /*n_past*/ 0, n_head, max_alibi_bias);
        cb(kq, "kq_scaled_alibi", il);
    }

    kq = ggml_add(ctx, kq, kq_mask);
    cb(kq, "kq_masked", il);

    kq = ggml_soft_max(ctx, kq);
    cb(kq, "kq_soft_max", il);

    // split cached v into n_head heads
    struct ggml_tensor * v =
        ggml_view_3d(ctx, kv.v,
                n_kv, n_embd_head, n_head_kv,
                ggml_element_size(kv.v)*n_ctx,
                ggml_element_size(kv.v)*n_ctx*n_embd_head,
                ggml_element_size(kv.v)*n_ctx*n_embd_gqa*il);
    cb(v, "v", il);

    struct ggml_tensor * kqv = ggml_mul_mat(ctx, v, kq);
    cb(kqv, "kqv", il);

    struct ggml_tensor * kqv_merged = ggml_permute(ctx, kqv, 0, 2, 1, 3);
    cb(kqv_merged, "kqv_merged", il);

    struct ggml_tensor * cur = ggml_cont_2d(ctx, kqv_merged, n_embd, n_tokens);
    cb(cur, "kqv_merged_cont", il);

    cur = ggml_mul_mat(ctx, wo, cur);
    if (wo_b) {
        cb(cur, "kqv_wo", il);
    }

    if (wo_b) {
        cur = ggml_add(ctx, cur, wo_b);
    }

    return cur;
}

struct llm_build_context {
    const llama_model    & model;
    const llama_hparams  & hparams;
    const llama_cparams  & cparams;
    const llama_batch    & batch;
    const llama_kv_cache & kv_self;

    const int64_t n_embd;
    const int64_t n_layer;
    const int64_t n_ctx;       // user-specified context size (can be different from n_ctx_train)
    const int64_t n_head;
    const int64_t n_head_kv;
    const int64_t n_embd_head;
    const int64_t n_embd_gqa;

    const float freq_base;
    const float freq_scale;
    const float ext_factor;
    const float attn_factor;
    const float beta_fast;
    const float beta_slow;
    const float norm_eps;
    const float norm_rms_eps;

    const int32_t n_tokens;
    const int32_t n_kv;     // size of KV cache to consider (n_kv <= n_ctx)
    const int32_t kv_head;  // index of where we store new KV data in the cache
    const int32_t n_orig_ctx;

    const bool do_rope_shift;

    const llm_build_cb & cb;

    llama_buffer & buf_compute;

    struct ggml_context * ctx0 = nullptr;

    // TODO: consider making the entire interface noexcept
    llm_build_context(
        llama_context  & lctx,
    const llama_batch  & batch,
    const llm_build_cb & cb,
                  bool   worst_case) :
        model         (lctx.model),
        hparams       (model.hparams),
        cparams       (lctx.cparams),
        batch         (batch),
        kv_self       (lctx.kv_self),
        n_embd        (hparams.n_embd),
        n_layer       (hparams.n_layer),
        n_ctx         (cparams.n_ctx),
        n_head        (hparams.n_head),
        n_head_kv     (hparams.n_head_kv),
        n_embd_head   (hparams.n_embd_head()),
        n_embd_gqa    (hparams.n_embd_gqa()),
        freq_base     (cparams.rope_freq_base),
        freq_scale    (cparams.rope_freq_scale),
        ext_factor    (cparams.yarn_ext_factor),
        attn_factor   (cparams.yarn_attn_factor),
        beta_fast     (cparams.yarn_beta_fast),
        beta_slow     (cparams.yarn_beta_slow),
        norm_eps      (hparams.f_norm_eps),
        norm_rms_eps  (hparams.f_norm_rms_eps),
        n_tokens      (batch.n_tokens),
        n_kv          (worst_case ? n_ctx            : kv_self.n),
        kv_head       (worst_case ? n_ctx - n_tokens : kv_self.head),
        n_orig_ctx    (cparams.n_yarn_orig_ctx),
        do_rope_shift (worst_case || kv_self.has_shift),
        cb            (cb),
        buf_compute   (lctx.buf_compute) {
            GGML_ASSERT(!!kv_self.ctx);

            // all initializations should be done in init()
        }

    void init() {
        struct ggml_init_params params = {
            /*.mem_size   =*/ buf_compute.size,
            /*.mem_buffer =*/ buf_compute.data,
            /*.no_alloc   =*/ true,
        };

        ctx0 = ggml_init(params);
    }

    void free() {
        if (ctx0) {
            ggml_free(ctx0);
            ctx0 = nullptr;
        }
    }

    struct ggml_cgraph * build_llama() {
        struct ggml_cgraph * gf = ggml_new_graph(ctx0);

        GGML_ASSERT(n_embd_head == hparams.n_rot);

        struct ggml_tensor * cur;
        struct ggml_tensor * inpL;

        inpL = llm_build_inp_embd(ctx0, hparams, batch, model.tok_embd, cb);
        cb(inpL, "inp_embd", -1);

        // inp_pos - contains the positions
        struct ggml_tensor * inp_pos = ggml_new_tensor_1d(ctx0, GGML_TYPE_I32, n_tokens);
        cb(inp_pos, "inp_pos", -1);

        // KQ_scale
        struct ggml_tensor * KQ_scale = ggml_new_tensor_1d(ctx0, GGML_TYPE_F32, 1);
        cb(KQ_scale, "KQ_scale", -1);

        // KQ_mask (mask for 1 head, it will be broadcasted to all heads)
        struct ggml_tensor * KQ_mask = ggml_new_tensor_3d(ctx0, GGML_TYPE_F32, n_kv, n_tokens, 1);
        cb(KQ_mask, "KQ_mask", -1);

        // shift the entire K-cache if needed
        if (do_rope_shift) {
            llm_build_k_shift(ctx0, hparams, cparams, kv_self, gf, LLM_ROPE, n_ctx, n_embd_head, freq_base, freq_scale, cb);
        }

        for (int il = 0; il < n_layer; ++il) {
            struct ggml_tensor * inpSA = inpL;

            // norm
            cur = llm_build_norm(ctx0, inpL, hparams,
                    model.layers[il].attn_norm, NULL,
                    LLM_NORM_RMS, cb, il);
            cb(cur, "attn_norm", il);

            // self-attention
            {
                // compute Q and K and RoPE them
                struct ggml_tensor * Qcur = ggml_mul_mat(ctx0, model.layers[il].wq, cur);
                cb(Qcur, "Qcur", il);

                struct ggml_tensor * Kcur = ggml_mul_mat(ctx0, model.layers[il].wk, cur);
                cb(Kcur, "Kcur", il);

                struct ggml_tensor * Vcur = ggml_mul_mat(ctx0, model.layers[il].wv, cur);
                cb(Vcur, "Vcur", il);

                Qcur = ggml_rope_custom(
                    ctx0, ggml_reshape_3d(ctx0, Qcur, n_embd_head, n_head,    n_tokens), inp_pos,
                    n_embd_head, 0, 0, n_orig_ctx, freq_base, freq_scale,
                    ext_factor, attn_factor, beta_fast, beta_slow
                );
                cb(Qcur, "Qcur", il);

                Kcur = ggml_rope_custom(
                    ctx0, ggml_reshape_3d(ctx0, Kcur, n_embd_head, n_head_kv, n_tokens), inp_pos,
                    n_embd_head, 0, 0, n_orig_ctx, freq_base, freq_scale,
                    ext_factor, attn_factor, beta_fast, beta_slow
                );
                cb(Kcur, "Kcur", il);

                llm_build_kv_store(ctx0, hparams, kv_self, gf, Kcur, Vcur, n_ctx, n_tokens, kv_head, cb, il);

                cur = llm_build_kqv(ctx0, hparams, kv_self,
                        model.layers[il].wo, NULL,
                        Qcur, KQ_scale, KQ_mask, n_ctx, n_tokens, n_kv, -1.0f, cb, il);
                cb(cur, "kqv_out", il);
            }

            struct ggml_tensor * ffn_inp = ggml_add(ctx0, cur, inpSA);
            cb(ffn_inp, "ffn_inp", il);

            // feed-forward network
            {
                cur = llm_build_norm(ctx0, ffn_inp, hparams,
                        model.layers[il].ffn_norm, NULL,
                        LLM_NORM_RMS, cb, il);
                cb(cur, "ffn_norm", il);

                cur = llm_build_ffn(ctx0, cur,
                        model.layers[il].ffn_up,   NULL,
                        model.layers[il].ffn_gate, NULL,
                        model.layers[il].ffn_down, NULL,
                        LLM_FFN_SILU, LLM_FFN_PAR, cb, il);
                cb(cur, "ffn_out", il);
            }

            cur = ggml_add(ctx0, cur, ffn_inp);
            cb(cur, "l_out", il);

            // input for next layer
            inpL = cur;
        }

        cur = inpL;

        cur = llm_build_norm(ctx0, cur, hparams,
                model.output_norm, NULL,
                LLM_NORM_RMS, cb, -1);
        cb(cur, "result_norm", -1);

        // lm_head
        cur = ggml_mul_mat(ctx0, model.output, cur);
        cb(cur, "result_output", -1);

        ggml_build_forward_expand(gf, cur);

        return gf;
    }

    struct ggml_cgraph * build_baichuan() {
        struct ggml_cgraph * gf = ggml_new_graph(ctx0);

        struct ggml_tensor * cur;
        struct ggml_tensor * inpL;

        inpL = llm_build_inp_embd(ctx0, hparams, batch, model.tok_embd, cb);
        cb(inpL, "inp_embd", -1);

        // inp_pos - contains the positions
        struct ggml_tensor * inp_pos = ggml_new_tensor_1d(ctx0, GGML_TYPE_I32, n_tokens);
        cb(inp_pos, "inp_pos", -1);

        // KQ_scale
        struct ggml_tensor * KQ_scale = ggml_new_tensor_1d(ctx0, GGML_TYPE_F32, 1);
        cb(KQ_scale, "KQ_scale", -1);

        // KQ_mask (mask for 1 head, it will be broadcasted to all heads)
        struct ggml_tensor * KQ_mask = ggml_new_tensor_3d(ctx0, GGML_TYPE_F32, n_kv, n_tokens, 1);
        cb(KQ_mask, "KQ_mask", -1);

        // shift the entire K-cache if needed
        if (do_rope_shift) {
            llm_build_k_shift(ctx0, hparams, cparams, kv_self, gf, LLM_ROPE, n_ctx, n_embd_head, freq_base, freq_scale, cb);
        }

        for (int il = 0; il < n_layer; ++il) {
            struct ggml_tensor * inpSA = inpL;

            cur = llm_build_norm(ctx0, inpL, hparams,
                    model.layers[il].attn_norm, NULL,
                    LLM_NORM_RMS, cb, il);
            cb(cur, "attn_norm", il);

            // self-attention
            {
                struct ggml_tensor * Qcur = ggml_mul_mat(ctx0, model.layers[il].wq, cur);
                cb(Qcur, "Qcur", il);

                struct ggml_tensor * Kcur = ggml_mul_mat(ctx0, model.layers[il].wk, cur);
                cb(Kcur, "Kcur", il);

                struct ggml_tensor * Vcur = ggml_mul_mat(ctx0, model.layers[il].wv, cur);
                cb(Vcur, "Vcur", il);

                switch (model.type) {
                    case MODEL_7B:
                        Qcur = ggml_rope_custom(
                            ctx0, ggml_reshape_3d(ctx0, Qcur, n_embd_head, n_head, n_tokens), inp_pos,
                            n_embd_head, 0, 0, n_orig_ctx, freq_base, freq_scale,
                            ext_factor, attn_factor, beta_fast, beta_slow
                        );
                        Kcur = ggml_rope_custom(
                            ctx0, ggml_reshape_3d(ctx0, Kcur, n_embd_head, n_head_kv, n_tokens), inp_pos,
                            n_embd_head, 0, 0, n_orig_ctx, freq_base, freq_scale,
                            ext_factor, attn_factor, beta_fast, beta_slow
                        );
                        break;
                    case MODEL_13B:
                        Qcur = ggml_reshape_3d(ctx0, Qcur, n_embd/n_head, n_head, n_tokens);
                        Kcur = ggml_reshape_3d(ctx0, Kcur, n_embd/n_head, n_head, n_tokens);
                        break;
                    default:
                        GGML_ASSERT(false);
                }
                cb(Qcur, "Qcur", il);
                cb(Kcur, "Kcur", il);

                llm_build_kv_store(ctx0, hparams, kv_self, gf, Kcur, Vcur, n_ctx, n_tokens, kv_head, cb, il);

                // apply ALiBi for 13B model
                const float max_alibi_bias = model.type == MODEL_13B ? 8.0f : -1.0f;

                cur = llm_build_kqv(ctx0, hparams, kv_self,
                        model.layers[il].wo, NULL,
                        Qcur, KQ_scale, KQ_mask, n_ctx, n_tokens, n_kv, max_alibi_bias, cb, il);
                cb(cur, "kqv_out", il);
            }

            struct ggml_tensor * ffn_inp = ggml_add(ctx0, cur, inpSA);
            cb(ffn_inp, "ffn_inp", il);

            // feed-forward network
            {
                cur = llm_build_norm(ctx0, ffn_inp, hparams,
                        model.layers[il].ffn_norm, NULL,
                        LLM_NORM_RMS, cb, il);
                cb(cur, "ffn_norm", il);

                cur = llm_build_ffn(ctx0, cur,
                        model.layers[il].ffn_up,   NULL,
                        model.layers[il].ffn_gate, NULL,
                        model.layers[il].ffn_down, NULL,
                        LLM_FFN_SILU, LLM_FFN_PAR, cb, il);
                cb(cur, "ffn_out", il);
            }

            cur = ggml_add(ctx0, cur, ffn_inp);
            cb(cur, "l_out", il);

            // input for next layer
            inpL = cur;
        }

        cur = inpL;

        cur = llm_build_norm(ctx0, cur, hparams,
                model.output_norm, NULL,
                LLM_NORM_RMS, cb, -1);
        cb(cur, "result_norm", -1);

        // lm_head
        cur = ggml_mul_mat(ctx0, model.output, cur);
        cb(cur, "result_output", -1);

        ggml_build_forward_expand(gf, cur);

        return gf;
    }

    struct ggml_cgraph * build_falcon() {
        struct ggml_cgraph * gf = ggml_new_graph(ctx0);

        struct ggml_tensor * cur;
        struct ggml_tensor * inpL;

        inpL = llm_build_inp_embd(ctx0, hparams, batch, model.tok_embd, cb);
        cb(inpL, "inp_embd", -1);

        // inp_pos - contains the positions
        struct ggml_tensor * inp_pos = ggml_new_tensor_1d(ctx0, GGML_TYPE_I32, n_tokens);
        cb(inp_pos, "inp_pos", -1);

        // KQ_scale
        struct ggml_tensor * KQ_scale = ggml_new_tensor_1d(ctx0, GGML_TYPE_F32, 1);
        cb(KQ_scale, "KQ_scale", -1);

        // KQ_mask (mask for 1 head, it will be broadcasted to all heads)
        struct ggml_tensor * KQ_mask = ggml_new_tensor_3d(ctx0, GGML_TYPE_F32, n_kv, n_tokens, 1);
        cb(KQ_mask, "KQ_mask", -1);

        // shift the entire K-cache if needed
        if (do_rope_shift) {
            llm_build_k_shift(ctx0, hparams, cparams, kv_self, gf, LLM_ROPE_NEOX, n_ctx, n_embd_head, freq_base, freq_scale, cb);
        }

        for (int il = 0; il < n_layer; ++il) {
            struct ggml_tensor * attn_norm;

            attn_norm = llm_build_norm(ctx0, inpL, hparams,
                    model.layers[il].attn_norm,
                    model.layers[il].attn_norm_b,
                    LLM_NORM, cb, il);
            cb(attn_norm, "attn_norm", il);

            // self-attention
            {
                if (model.layers[il].attn_norm_2) {
                    // Falcon-40B
                    cur = llm_build_norm(ctx0, inpL, hparams,
                            model.layers[il].attn_norm_2,
                            model.layers[il].attn_norm_2_b,
                            LLM_NORM, cb, il);
                    cb(cur, "attn_norm_2", il);
                } else {
                    cur = attn_norm;
                }

                cur = ggml_mul_mat(ctx0, model.layers[il].wqkv, cur);
                cb(cur, "wqkv", il);

                struct ggml_tensor * Qcur = ggml_cont(ctx0, ggml_view_2d(ctx0, cur, n_embd,     n_tokens, cur->nb[1], 0*sizeof(float)*(n_embd)));
                struct ggml_tensor * Kcur = ggml_cont(ctx0, ggml_view_2d(ctx0, cur, n_embd_gqa, n_tokens, cur->nb[1], 1*sizeof(float)*(n_embd)));
                struct ggml_tensor * Vcur = ggml_cont(ctx0, ggml_view_2d(ctx0, cur, n_embd_gqa, n_tokens, cur->nb[1], 1*sizeof(float)*(n_embd + n_embd_gqa)));

                cb(Qcur, "Qcur", il);
                cb(Kcur, "Kcur", il);
                cb(Vcur, "Vcur", il);

                Qcur = ggml_reshape_3d(ctx0, Qcur, n_embd_head, n_head,    n_tokens);
                Kcur = ggml_reshape_3d(ctx0, Kcur, n_embd_head, n_head_kv, n_tokens);

                // using mode = 2 for neox mode
                Qcur = ggml_rope_custom(
                    ctx0, Qcur, inp_pos, n_embd_head, 2, 0, n_orig_ctx,
                    freq_base, freq_scale, ext_factor, attn_factor, beta_fast, beta_slow
                );
                cb(Qcur, "Qcur", il);

                Kcur = ggml_rope_custom(
                    ctx0, Kcur, inp_pos, n_embd_head, 2, 0, n_orig_ctx,
                    freq_base, freq_scale, ext_factor, attn_factor, beta_fast, beta_slow
                );
                cb(Kcur, "Kcur", il);

                llm_build_kv_store(ctx0, hparams, kv_self, gf, Kcur, Vcur, n_ctx, n_tokens, kv_head, cb, il);

                cur = llm_build_kqv(ctx0, hparams, kv_self,
                        model.layers[il].wo, NULL,
                        Qcur, KQ_scale, KQ_mask, n_ctx, n_tokens, n_kv, -1.0f, cb, il);
                cb(cur, "kqv_out", il);
            }

            struct ggml_tensor * ffn_inp = cur;

            // feed forward
            {
                cur = llm_build_ffn(ctx0, attn_norm, // !! use the attn norm, not the result
                        model.layers[il].ffn_up,   NULL,
                        NULL,                      NULL,
                        model.layers[il].ffn_down, NULL,
                        LLM_FFN_GELU, LLM_FFN_SEQ, cb, il);
                cb(cur, "ffn_out", il);
            }

            cur = ggml_add(ctx0, cur, ffn_inp);
            cb(cur, "l_out", il);

            cur = ggml_add(ctx0, cur, inpL);
            cb(cur, "l_out", il);

            // input for next layer
            inpL = cur;
        }

        cur = inpL;

        // norm
        cur = llm_build_norm(ctx0, cur, hparams,
                model.output_norm,
                model.output_norm_b,
                LLM_NORM, cb, -1);
        cb(cur, "result_norm", -1);

        cur = ggml_mul_mat(ctx0, model.output, cur);
        cb(cur, "result_output", -1);

        ggml_build_forward_expand(gf, cur);

        return gf;
    }

    struct ggml_cgraph * build_starcoder() {
        struct ggml_cgraph * gf = ggml_new_graph(ctx0);

        struct ggml_tensor * cur;
        struct ggml_tensor * pos;
        struct ggml_tensor * inpL;

        inpL = llm_build_inp_embd(ctx0, hparams, batch, model.tok_embd, cb);
        cb(inpL, "inp_embd", -1);

        // inp_pos - contains the positions
        struct ggml_tensor * inp_pos = ggml_new_tensor_1d(ctx0, GGML_TYPE_I32, n_tokens);
        cb(inp_pos, "inp_pos", -1);

        // KQ_scale
        struct ggml_tensor * KQ_scale = ggml_new_tensor_1d(ctx0, GGML_TYPE_F32, 1);
        cb(KQ_scale, "KQ_scale", -1);

        // KQ_mask (mask for 1 head, it will be broadcasted to all heads)
        struct ggml_tensor * KQ_mask = ggml_new_tensor_3d(ctx0, GGML_TYPE_F32, n_kv, n_tokens, 1);
        cb(KQ_mask, "KQ_mask", -1);

        pos = ggml_get_rows(ctx0, model.pos_embd, inp_pos);
        cb(pos, "pos_embd", -1);

        inpL = ggml_add(ctx0, inpL, pos);
        cb(inpL, "inpL", -1);

        for (int il = 0; il < n_layer; ++il) {
            cur = llm_build_norm(ctx0, inpL, hparams,
                    model.layers[il].attn_norm,
                    model.layers[il].attn_norm_b,
                    LLM_NORM, cb, il);
            cb(cur, "attn_norm", il);

            // self-attention
            {
                cur = ggml_mul_mat(ctx0, model.layers[il].wqkv, cur);
                cb(cur, "wqkv", il);

                cur = ggml_add(ctx0, cur, model.layers[il].bqkv);
                cb(cur, "bqkv", il);

                struct ggml_tensor * Qcur = ggml_cont(ctx0, ggml_view_2d(ctx0, cur, n_embd,     n_tokens, cur->nb[1], 0*sizeof(float)*(n_embd)));
                struct ggml_tensor * Kcur = ggml_cont(ctx0, ggml_view_2d(ctx0, cur, n_embd_gqa, n_tokens, cur->nb[1], 1*sizeof(float)*(n_embd)));
                struct ggml_tensor * Vcur = ggml_cont(ctx0, ggml_view_2d(ctx0, cur, n_embd_gqa, n_tokens, cur->nb[1], 1*sizeof(float)*(n_embd + n_embd_gqa)));

                cb(Qcur, "Qcur", il);
                cb(Kcur, "Kcur", il);
                cb(Vcur, "Vcur", il);

                Qcur = ggml_reshape_3d(ctx0, Qcur, n_embd_head, n_head, n_tokens);

                llm_build_kv_store(ctx0, hparams, kv_self, gf, Kcur, Vcur, n_ctx, n_tokens, kv_head, cb, il);

                cur = llm_build_kqv(ctx0, hparams, kv_self,
                        model.layers[il].wo, model.layers[il].bo,
                        Qcur, KQ_scale, KQ_mask, n_ctx, n_tokens, n_kv, -1.0f, cb, il);
                cb(cur, "kqv_out", il);
            }

            // add the input
            struct ggml_tensor * ffn_inp = ggml_add(ctx0, cur, inpL);
            cb(ffn_inp, "ffn_inp", il);

            // FF
            {
                cur = llm_build_norm(ctx0, ffn_inp, hparams,
                        model.layers[il].ffn_norm,
                        model.layers[il].ffn_norm_b,
                        LLM_NORM, cb, il);
                cb(cur, "ffn_norm", il);

                cur = llm_build_ffn(ctx0, cur,
                        model.layers[il].ffn_up,   model.layers[il].ffn_up_b,
                        NULL,                      NULL,
                        model.layers[il].ffn_down, model.layers[il].ffn_down_b,
                        LLM_FFN_GELU, LLM_FFN_SEQ, cb, il);
                cb(cur, "ffn_out", il);
            }

            inpL = ggml_add(ctx0, cur, ffn_inp);
            cb(inpL, "l_out", il);
        }

        cur = llm_build_norm(ctx0, inpL, hparams,
                model.output_norm,
                model.output_norm_b,
                LLM_NORM, cb, -1);
        cb(cur, "result_norm", -1);

        cur = ggml_mul_mat(ctx0, model.output, cur);
        cb(cur, "result_output", -1);

        ggml_build_forward_expand(gf, cur);

        return gf;
    }

    struct ggml_cgraph * build_persimmon() {
        struct ggml_cgraph * gf = ggml_new_graph(ctx0);

        const int64_t n_rot = n_embd_head / 2;

        struct ggml_tensor * cur;
        struct ggml_tensor * inpL;

        inpL = llm_build_inp_embd(ctx0, hparams, batch, model.tok_embd, cb);
        cb(inpL, "imp_embd", -1);

        struct ggml_tensor * inp_pos = ggml_new_tensor_1d(ctx0, GGML_TYPE_I32, n_tokens);
        cb(inp_pos, "inp_pos", -1);

        // KQ_scale
        struct ggml_tensor * KQ_scale = ggml_new_tensor_1d(ctx0, GGML_TYPE_F32, 1);
        cb(KQ_scale, "KQ_scale", -1);

        struct ggml_tensor * KQ_mask = ggml_new_tensor_3d(ctx0, GGML_TYPE_F32, n_kv, n_tokens, 1);
        cb(KQ_mask, "KQ_mask", -1);

        if (do_rope_shift) {
            llm_build_k_shift(ctx0, hparams, cparams, kv_self, gf, LLM_ROPE_NEOX, n_ctx, n_embd_head, freq_base, freq_scale, cb);
        }

        for (int il = 0; il < n_layer; ++il) {
            struct ggml_tensor * residual = inpL;

            cur = llm_build_norm(ctx0, inpL, hparams,
                    model.layers[il].attn_norm,
                    model.layers[il].attn_norm_b,
                    LLM_NORM, cb, il);
            cb(cur, "attn_norm", il);

            // self attention
            {
                cur = ggml_mul_mat(ctx0, model.layers[il].wqkv, cur);
                cb(cur, "wqkv", il);

                cur = ggml_add(ctx0, cur, model.layers[il].bqkv);
                cb(cur, "bqkv", il);

                // split qkv
                GGML_ASSERT(n_head_kv == n_head);

                struct ggml_tensor * tmpqkv = ggml_reshape_4d(ctx0, cur, n_embd_head, 3, n_head, n_tokens);
                cb(tmpqkv, "tmpqkv", il);

                struct ggml_tensor * tmpqkv_perm = ggml_cont(ctx0, ggml_permute(ctx0, tmpqkv, 0, 3, 1, 2));
                cb(tmpqkv_perm, "tmpqkv", il);

                struct ggml_tensor * tmpq = ggml_view_3d(
                        ctx0, tmpqkv_perm, n_embd_head, n_head, n_tokens,
                        ggml_element_size(tmpqkv_perm) * n_embd_head,
                        ggml_element_size(tmpqkv_perm) * n_embd_head * n_head,
                        0
                        );
                cb(tmpq, "tmpq", il);

                struct ggml_tensor * tmpk = ggml_view_3d(
                        ctx0, tmpqkv_perm, n_embd_head, n_head, n_tokens,
                        ggml_element_size(tmpqkv_perm) * n_embd_head,
                        ggml_element_size(tmpqkv_perm) * n_embd_head * n_head,
                        ggml_element_size(tmpqkv_perm) * n_embd_head * n_head * n_tokens
                        );
                cb(tmpk, "tmpk", il);

                // Q/K Layernorm
                tmpq = llm_build_norm(ctx0, tmpq, hparams,
                        model.layers[il].attn_q_norm,
                        model.layers[il].attn_q_norm_b,
                        LLM_NORM, cb, il);
                cb(tmpq, "tmpq", il);

                tmpk = llm_build_norm(ctx0, tmpk, hparams,
                        model.layers[il].attn_k_norm,
                        model.layers[il].attn_k_norm_b,
                        LLM_NORM, cb, il);
                cb(tmpk, "tmpk", il);

                // RoPE the first n_rot of q/k, pass the other half, and concat.
                struct ggml_tensor * qrot = ggml_view_3d(
                        ctx0, tmpq, n_rot, n_head, n_tokens,
                        ggml_element_size(tmpq) * n_embd_head,
                        ggml_element_size(tmpq) * n_embd_head * n_head,
                        0
                        );
                cb(qrot, "qrot", il);

                struct ggml_tensor * krot = ggml_view_3d(
                        ctx0, tmpk, n_rot, n_head, n_tokens,
                        ggml_element_size(tmpk) * n_embd_head,
                        ggml_element_size(tmpk) * n_embd_head * n_head,
                        0
                        );
                cb(krot, "krot", il);

                // get the second half of tmpq, e.g tmpq[n_rot:, :, :]
                struct ggml_tensor * qpass = ggml_view_3d(
                        ctx0, tmpq, n_rot, n_head, n_tokens,
                        ggml_element_size(tmpq) * n_embd_head,
                        ggml_element_size(tmpq) * n_embd_head * n_head,
                        ggml_element_size(tmpq) * n_rot
                        );
                cb(qpass, "qpass", il);

                struct ggml_tensor * kpass = ggml_view_3d(
                        ctx0, tmpk, n_rot, n_head, n_tokens,
                        ggml_element_size(tmpk) * n_embd_head,
                        ggml_element_size(tmpk) * n_embd_head * n_head,
                        ggml_element_size(tmpk) * n_rot
                        );
                cb(kpass, "kpass", il);

                struct ggml_tensor * qrotated = ggml_rope_custom(
                    ctx0, qrot, inp_pos, n_rot, 2, 0, n_orig_ctx,
                    freq_base, freq_scale, ext_factor, attn_factor, beta_fast, beta_slow
                );
                cb(qrotated, "qrotated", il);

                struct ggml_tensor * krotated = ggml_rope_custom(
                    ctx0, krot, inp_pos, n_rot, 2, 0, n_orig_ctx,
                    freq_base, freq_scale, ext_factor, attn_factor, beta_fast, beta_slow
                );
                cb(krotated, "krotated", il);

                // ggml currently only supports concatenation on dim=2
                // so we need to permute qrot, qpass, concat, then permute back.
                qrotated = ggml_cont(ctx0, ggml_permute(ctx0, qrotated, 2, 1, 0, 3));
                cb(qrotated, "qrotated", il);

                krotated = ggml_cont(ctx0, ggml_permute(ctx0, krotated, 2, 1, 0, 3));
                cb(krotated, "krotated", il);

                qpass = ggml_cont(ctx0, ggml_permute(ctx0, qpass, 2, 1, 0, 3));
                cb(qpass, "qpass", il);

                kpass = ggml_cont(ctx0, ggml_permute(ctx0, kpass, 2, 1, 0, 3));
                cb(kpass, "kpass", il);

                struct ggml_tensor * Qcur = ggml_concat(ctx0, qrotated, qpass);
                cb(Qcur, "Qcur", il);

                struct ggml_tensor * Kcur = ggml_concat(ctx0, krotated, kpass);
                cb(Kcur, "Kcur", il);

                struct ggml_tensor * Q = ggml_cont(ctx0, ggml_permute(ctx0, Qcur, 1, 2, 0, 3));
                cb(Q, "Q", il);

                Kcur = ggml_cont(ctx0, ggml_permute(ctx0, Kcur, 2, 1, 0, 3));
                cb(Kcur, "Kcur", il);

                struct ggml_tensor * Vcur = ggml_view_3d(
                        ctx0, tmpqkv_perm, n_embd_head, n_head, n_tokens,
                        ggml_element_size(tmpqkv_perm) * n_embd_head,
                        ggml_element_size(tmpqkv_perm) * n_embd_head * n_head,
                        ggml_element_size(tmpqkv_perm) * n_embd_head * n_head * n_tokens * 2
                        );
                cb(Vcur, "Vcur", il);

                llm_build_kv_store(ctx0, hparams, kv_self, gf, Kcur, Vcur, n_ctx, n_tokens, kv_head, cb, il);

                // TODO: not tested, could be broken
                cur = llm_build_kqv(ctx0, hparams, kv_self,
                        model.layers[il].wo, model.layers[il].bo,
                        Q, KQ_scale, KQ_mask, n_ctx, n_tokens, n_kv, -1.0f, cb, il);
                cb(cur, "kqv_out", il);
            }

            struct ggml_tensor * ffn_inp = ggml_add(ctx0, residual, cur);
            cb(ffn_inp, "ffn_inp", il);

            // feed-forward network
            {
                cur = llm_build_norm(ctx0, ffn_inp, hparams,
                        model.layers[il].ffn_norm,
                        model.layers[il].ffn_norm_b,
                        LLM_NORM, cb, il);
                cb(cur, "ffn_norm", il);

                cur = llm_build_ffn(ctx0, cur,
                        model.layers[il].ffn_up,   model.layers[il].ffn_up_b,
                        NULL,                      NULL,
                        model.layers[il].ffn_down, model.layers[il].ffn_down_b,
                        LLM_FFN_RELU_SQR, LLM_FFN_SEQ, cb, il);
                cb(cur, "ffn_out", il);
            }

            cur = ggml_add(ctx0, cur, ffn_inp);
            cb(cur, "l_out", il);

            inpL = cur;
        }

        cur = inpL;

        cur = llm_build_norm(ctx0, cur, hparams,
                model.output_norm,
                model.output_norm_b,
                LLM_NORM, cb, -1);
        cb(cur, "result_norm", -1);

        cur = ggml_mul_mat(ctx0, model.output, cur);
        cb(cur, "result_output", -1);

        ggml_build_forward_expand(gf, cur);

        return gf;
    }

    struct ggml_cgraph * build_refact() {
        struct ggml_cgraph * gf = ggml_new_graph(ctx0);

        struct ggml_tensor * cur;
        struct ggml_tensor * inpL;

        inpL = llm_build_inp_embd(ctx0, hparams, batch, model.tok_embd, cb);
        cb(inpL, "inp_embd", -1);

        // KQ_scale
        struct ggml_tensor * KQ_scale = ggml_new_tensor_1d(ctx0, GGML_TYPE_F32, 1);
        cb(KQ_scale, "KQ_scale", -1);

        // KQ_mask (mask for 1 head, it will be broadcasted to all heads)
        struct ggml_tensor * KQ_mask = ggml_new_tensor_3d(ctx0, GGML_TYPE_F32, n_kv, n_tokens, 1);
        cb(KQ_mask, "KQ_mask", -1);

        for (int il = 0; il < n_layer; ++il) {
            struct ggml_tensor * inpSA = inpL;

            cur = llm_build_norm(ctx0, inpL, hparams,
                    model.layers[il].attn_norm, NULL,
                    LLM_NORM_RMS, cb, il);
            cb(cur, "attn_norm", il);

            // self-attention
            {
                struct ggml_tensor * Qcur = ggml_mul_mat(ctx0, model.layers[il].wq, cur);
                cb(Qcur, "Qcur", il);

                struct ggml_tensor * Kcur = ggml_mul_mat(ctx0, model.layers[il].wk, cur);
                cb(Kcur, "Kcur", il);

                struct ggml_tensor * Vcur = ggml_mul_mat(ctx0, model.layers[il].wv, cur);
                cb(Vcur, "Vcur", il);

                Kcur = ggml_reshape_3d(ctx0, Kcur, n_embd_head, n_head_kv, n_tokens);
                cb(Kcur, "Kcur", il);

                Qcur = ggml_reshape_3d(ctx0, Qcur, n_embd_head, n_head,    n_tokens);
                cb(Qcur, "Qcur", il);

                llm_build_kv_store(ctx0, hparams, kv_self, gf, Kcur, Vcur, n_ctx, n_tokens, kv_head, cb, il);

                cur = llm_build_kqv(ctx0, hparams, kv_self,
                        model.layers[il].wo, NULL,
                        Qcur, KQ_scale, KQ_mask, n_ctx, n_tokens, n_kv, 8.0f, cb, il);
                cb(cur, "kqv_out", il);
            }

            struct ggml_tensor * ffn_inp = ggml_add(ctx0, cur, inpSA);
            cb(ffn_inp, "ffn_inp", il);

            // feed-forward network
            {
                cur = llm_build_norm(ctx0, ffn_inp, hparams,
                        model.layers[il].ffn_norm, NULL,
                        LLM_NORM_RMS, cb, il);
                cb(cur, "ffn_norm", il);

                cur = llm_build_ffn(ctx0, cur,
                        model.layers[il].ffn_up,   NULL,
                        model.layers[il].ffn_gate, NULL,
                        model.layers[il].ffn_down, NULL,
                        LLM_FFN_SILU, LLM_FFN_PAR, cb, il);
                cb(cur, "ffn_out", il);
            }

            cur = ggml_add(ctx0, cur, ffn_inp);
            cb(cur, "l_out", il);

            // input for next layer
            inpL = cur;
        }

        cur = inpL;

        cur = llm_build_norm(ctx0, cur, hparams,
                model.output_norm, NULL,
                LLM_NORM_RMS, cb, -1);
        cb(cur, "result_norm", -1);

        // lm_head
        cur = ggml_mul_mat(ctx0, model.output, cur);
        cb(cur, "result_output", -1);

        ggml_build_forward_expand(gf, cur);

        return gf;
    }

    struct ggml_cgraph * build_bloom() {
        struct ggml_cgraph * gf = ggml_new_graph(ctx0);

        struct ggml_tensor * cur;
        struct ggml_tensor * inpL;

        inpL = llm_build_inp_embd(ctx0, hparams, batch, model.tok_embd, cb);
        cb(inpL, "inp_embd", -1);

        // KQ_scale
        struct ggml_tensor * KQ_scale = ggml_new_tensor_1d(ctx0, GGML_TYPE_F32, 1);
        cb(KQ_scale, "KQ_scale", -1);

        // KQ_mask (mask for 1 head, it will be broadcasted to all heads)
        struct ggml_tensor * KQ_mask = ggml_new_tensor_3d(ctx0, GGML_TYPE_F32, n_kv, n_tokens, 1);
        cb(KQ_mask, "KQ_mask", -1);

        inpL = llm_build_norm(ctx0, inpL, hparams,
                model.tok_norm,
                model.tok_norm_b,
                LLM_NORM, cb, -1);
        cb(inpL, "inp_norm", -1);

        for (int il = 0; il < n_layer; ++il) {
            cur = llm_build_norm(ctx0, inpL, hparams,
                    model.layers[il].attn_norm,
                    model.layers[il].attn_norm_b,
                    LLM_NORM, cb, il);
            cb(cur, "attn_norm", il);

            // self-attention
            {
                cur = ggml_mul_mat(ctx0, model.layers[il].wqkv, cur);
                cb(cur, "wqkv", il);

                cur = ggml_add(ctx0, cur, model.layers[il].bqkv);
                cb(cur, "bqkv", il);

                struct ggml_tensor * Qcur = ggml_cont(ctx0, ggml_view_2d(ctx0, cur, n_embd,     n_tokens, cur->nb[1], 0*sizeof(float)*(n_embd)));
                struct ggml_tensor * Kcur = ggml_cont(ctx0, ggml_view_2d(ctx0, cur, n_embd_gqa, n_tokens, cur->nb[1], 1*sizeof(float)*(n_embd)));
                struct ggml_tensor * Vcur = ggml_cont(ctx0, ggml_view_2d(ctx0, cur, n_embd_gqa, n_tokens, cur->nb[1], 1*sizeof(float)*(n_embd + n_embd_gqa)));

                cb(Qcur, "Qcur", il);
                cb(Kcur, "Kcur", il);
                cb(Vcur, "Vcur", il);

                Qcur = ggml_reshape_3d(ctx0, Qcur, n_embd_head, n_head, n_tokens);

                llm_build_kv_store(ctx0, hparams, kv_self, gf, Kcur, Vcur, n_ctx, n_tokens, kv_head, cb, il);

                cur = llm_build_kqv(ctx0, hparams, kv_self,
                        model.layers[il].wo, model.layers[il].bo,
                        Qcur, KQ_scale, KQ_mask, n_ctx, n_tokens, n_kv, 8.0f, cb, il);
                cb(cur, "kqv_out", il);
            }

            // Add the input
            struct ggml_tensor * ffn_inp = ggml_add(ctx0, cur, inpL);
            cb(ffn_inp, "ffn_inp", il);

            // FF
            {
                cur = llm_build_norm(ctx0, ffn_inp, hparams,
                        model.layers[il].ffn_norm,
                        model.layers[il].ffn_norm_b,
                        LLM_NORM, cb, il);
                cb(cur, "ffn_norm", il);

                cur = llm_build_ffn(ctx0, cur,
                        model.layers[il].ffn_up,   model.layers[il].ffn_up_b,
                        NULL,                      NULL,
                        model.layers[il].ffn_down, model.layers[il].ffn_down_b,
                        LLM_FFN_GELU, LLM_FFN_SEQ, cb, il);
                cb(cur, "ffn_out", il);
            }

            inpL = ggml_add(ctx0, cur, ffn_inp);
            cb(inpL, "l_out", il);
        }

        cur = llm_build_norm(ctx0, inpL, hparams,
                model.output_norm,
                model.output_norm_b,
                LLM_NORM, cb, -1);
        cb(cur, "result_norm", -1);

        cur = ggml_mul_mat(ctx0, model.output, cur);
        cb(cur, "result_output", -1);

        ggml_build_forward_expand(gf, cur);

        return gf;
    }

    struct ggml_cgraph * build_mpt() {
        struct ggml_cgraph * gf = ggml_new_graph(ctx0);

        struct ggml_tensor * cur;
        struct ggml_tensor * inpL;

        inpL = llm_build_inp_embd(ctx0, hparams, batch, model.tok_embd, cb);
        cb(inpL, "inp_embd", -1);

        // KQ_scale
        struct ggml_tensor * KQ_scale = ggml_new_tensor_1d(ctx0, GGML_TYPE_F32, 1);
        cb(KQ_scale, "KQ_scale", -1);

        // KQ_mask (mask for 1 head, it will be broadcasted to all heads)
        struct ggml_tensor * KQ_mask = ggml_new_tensor_3d(ctx0, GGML_TYPE_F32, n_kv, n_tokens, 1);
        cb(KQ_mask, "KQ_mask", -1);

        for (int il = 0; il < n_layer; ++il) {
            struct ggml_tensor * attn_norm;

            attn_norm = llm_build_norm(ctx0, inpL, hparams,
                    model.layers[il].attn_norm,
                    NULL,
                    LLM_NORM, cb, il);
            cb(attn_norm, "attn_norm", il);

            // self-attention
            {
                cur = attn_norm;

                cur = ggml_mul_mat(ctx0, model.layers[il].wqkv, cur);
                cb(cur, "wqkv", il);

                if (hparams.f_clamp_kqv > 0.0f) {
                    cur = ggml_clamp(ctx0, cur, -hparams.f_clamp_kqv, hparams.f_clamp_kqv);
                    cb(cur, "wqkv_clamped", il);
                }

                struct ggml_tensor * Qcur = ggml_cont(ctx0, ggml_view_2d(ctx0, cur, n_embd,     n_tokens, cur->nb[1], 0*sizeof(float)*(n_embd)));
                struct ggml_tensor * Kcur = ggml_cont(ctx0, ggml_view_2d(ctx0, cur, n_embd_gqa, n_tokens, cur->nb[1], 1*sizeof(float)*(n_embd)));
                struct ggml_tensor * Vcur = ggml_cont(ctx0, ggml_view_2d(ctx0, cur, n_embd_gqa, n_tokens, cur->nb[1], 1*sizeof(float)*(n_embd + n_embd_gqa)));

                cb(Qcur, "Qcur", il);
                cb(Kcur, "Kcur", il);
                cb(Vcur, "Vcur", il);

                Qcur = ggml_reshape_3d(ctx0, Qcur, n_embd_head, n_head, n_tokens);

                llm_build_kv_store(ctx0, hparams, kv_self, gf, Kcur, Vcur, n_ctx, n_tokens, kv_head, cb, il);

                cur = llm_build_kqv(ctx0, hparams, kv_self,
                        model.layers[il].wo, NULL,
                        Qcur, KQ_scale, KQ_mask, n_ctx, n_tokens, n_kv, hparams.f_max_alibi_bias, cb, il);
                cb(cur, "kqv_out", il);
            }

            // Add the input
            struct ggml_tensor * ffn_inp = ggml_add(ctx0, cur, inpL);
            cb(ffn_inp, "ffn_inp", il);

            // feed forward
            {
                cur = llm_build_norm(ctx0, ffn_inp, hparams,
                        model.layers[il].ffn_norm,
                        NULL,
                        LLM_NORM, cb, il);
                cb(cur, "ffn_norm", il);

                cur = llm_build_ffn(ctx0, cur,
                        model.layers[il].ffn_up,   NULL,
                        NULL,                      NULL,
                        model.layers[il].ffn_down, NULL,
                        LLM_FFN_GELU, LLM_FFN_SEQ, cb, il);
                cb(cur, "ffn_out", il);
            }

            cur = ggml_add(ctx0, cur, ffn_inp);
            cb(cur, "l_out", il);

            // input for next layer
            inpL = cur;
        }

        cur = inpL;

        cur = llm_build_norm(ctx0, cur, hparams,
                model.output_norm,
                NULL,
                LLM_NORM, cb, -1);
        cb(cur, "result_norm", -1);

        cur = ggml_mul_mat(ctx0, model.output, cur);
        cb(cur, "result_output", -1);

        ggml_build_forward_expand(gf, cur);

        return gf;
    }
};

//
// tensor offloading helpers
//
// TODO: will be removed with backend v2

enum llm_offload_func_e {
    OFFLOAD_FUNC_NOP,
    OFFLOAD_FUNC,
    OFFLOAD_FUNC_KQ,
    OFFLOAD_FUNC_V,
    OFFLOAD_FUNC_NR,
    OFFLOAD_FUNC_EMB,
    OFFLOAD_FUNC_OUT,
};

// TODO: will be removed with backend v2
struct llm_offload_trie {
    struct node {
        ~node() {
            for (int i = 0; i < 256; ++i) {
                if (children[i]) {
                    delete children[i];
                }
            }
        }

        node * children[256] = { nullptr };
        llm_offload_func_e func = OFFLOAD_FUNC_NOP;
    };

    llm_offload_trie() {
        root = new node;
    }

    llm_offload_trie(const std::unordered_map<const char *, llm_offload_func_e> & map) {
        root = new node;

        for (const auto & kv : map) {
            add(kv.first, kv.second);
        }
    }

    ~llm_offload_trie() {
        delete root;
    }

    void add(const char * name, llm_offload_func_e func) {
        node * cur = root;

        for (int i = 0; ; ++i) {
            const uint8_t c = name[i];

            if (!c) {
                break;
            }

            if (!cur->children[c]) {
                cur->children[c] = new node;
            }

            cur = cur->children[c];
        }

        cur->func = func;
    }

    llm_offload_func_e find(const char * name) const {
        const node * cur = root;

        for (int i = 0; ; ++i) {
            const uint8_t c = name[i];

            if (!c) {
                break;
            }

            if (!cur->children[c]) {
                return OFFLOAD_FUNC_NOP;
            }

            cur = cur->children[c];
        }

        return cur->func;
    }

    node * root = nullptr;
};

// TODO: will be removed with backend v2
static const std::unordered_map<const char *, llm_offload_func_e> k_offload_map = {
  //{ "inp_tokens",                 OFFLOAD_FUNC_NR  }, // TODO: missing K-quants get_rows kernel
  //{ "inp_embd",                   OFFLOAD_FUNC_NR  }, // TODO: missing K-quants get_rows kernel
    { "pos_embd",                   OFFLOAD_FUNC_NR  },

    { "inp_pos",                    OFFLOAD_FUNC_KQ  }, // this is often used for KQ ops (e.g. rope)
    { "KQ_scale",                   OFFLOAD_FUNC_KQ  },
    { "KQ_mask",                    OFFLOAD_FUNC_KQ  },
    { "K_shift",                    OFFLOAD_FUNC_KQ  },
    { "K_shifted",                  OFFLOAD_FUNC_KQ  },

    { "inp_norm",                   OFFLOAD_FUNC_NR  },
    { "inp_norm_w",                 OFFLOAD_FUNC_NR  },
    { "inp_norm_wb",                OFFLOAD_FUNC_NR  },

    { "norm",                       OFFLOAD_FUNC     },
    { "norm_w",                     OFFLOAD_FUNC     },
    { "norm_wb",                    OFFLOAD_FUNC     },

    { "attn_norm",                  OFFLOAD_FUNC     },
    { "attn_norm_2",                OFFLOAD_FUNC     },

    { "wqkv",                       OFFLOAD_FUNC_KQ  },
    { "bqkv",                       OFFLOAD_FUNC_KQ  },
    { "wqkv_clamped",               OFFLOAD_FUNC_KQ  },

    { "tmpk",                       OFFLOAD_FUNC_KQ  },
    { "tmpq",                       OFFLOAD_FUNC_KQ  },
    { "tmpv",                       OFFLOAD_FUNC_V   },
    { "Kcur",                       OFFLOAD_FUNC_KQ  },
    { "Qcur",                       OFFLOAD_FUNC_KQ  },
    { "Vcur",                       OFFLOAD_FUNC_V   },

    { "krot",                       OFFLOAD_FUNC_KQ  },
    { "qrot",                       OFFLOAD_FUNC_KQ  },
    { "kpass",                      OFFLOAD_FUNC_KQ  },
    { "qpass",                      OFFLOAD_FUNC_KQ  },
    { "krotated",                   OFFLOAD_FUNC_KQ  },
    { "qrotated",                   OFFLOAD_FUNC_KQ  },

    { "q",                          OFFLOAD_FUNC_KQ  },
    { "k",                          OFFLOAD_FUNC_KQ  },
    { "kq",                         OFFLOAD_FUNC_KQ  },
    { "kq_scaled",                  OFFLOAD_FUNC_KQ  },
    { "kq_scaled_alibi",            OFFLOAD_FUNC_KQ  },
    { "kq_masked",                  OFFLOAD_FUNC_KQ  },
    { "kq_soft_max",                OFFLOAD_FUNC_V   },
    { "v",                          OFFLOAD_FUNC_V   },
    { "kqv",                        OFFLOAD_FUNC_V   },
    { "kqv_merged",                 OFFLOAD_FUNC_V   },
    { "kqv_merged_cont",            OFFLOAD_FUNC_V   },
    { "kqv_wo",                     OFFLOAD_FUNC_V   },
    { "kqv_out",                    OFFLOAD_FUNC_V   },

    { "ffn_inp",                    OFFLOAD_FUNC     },
    { "ffn_norm",                   OFFLOAD_FUNC     },

    { "ffn_up",                     OFFLOAD_FUNC     },
    { "ffn_up_b",                   OFFLOAD_FUNC     },
    { "ffn_gate",                   OFFLOAD_FUNC     },
    { "ffn_gate_b",                 OFFLOAD_FUNC     },
    { "ffn_gate_par",               OFFLOAD_FUNC     },
    { "ffn_down",                   OFFLOAD_FUNC     },
    { "ffn_down_b",                 OFFLOAD_FUNC     },
    { "ffn_out",                    OFFLOAD_FUNC     },

    { "ffn_silu",                   OFFLOAD_FUNC     },
    { "ffn_gelu",                   OFFLOAD_FUNC     },
    { "ffn_relu",                   OFFLOAD_FUNC     },
    { "ffn_sqr(relu)",              OFFLOAD_FUNC     },

    { "l_out",                      OFFLOAD_FUNC     },

    { "result_norm",                OFFLOAD_FUNC_EMB },
    { "result_output",              OFFLOAD_FUNC_OUT },
};

static llm_offload_trie k_offload_func_trie(k_offload_map);

static struct ggml_cgraph * llama_build_graph(
         llama_context & lctx,
     const llama_batch & batch) {
    const auto & model = lctx.model;

    // check if we should build the worst-case graph (for memory measurement)
    const bool worst_case = ggml_allocr_is_measure(lctx.alloc);

    // keep track of the input that has already been allocated
    bool alloc_inp_tokens   = false;
    bool alloc_inp_embd     = false;
    bool alloc_inp_pos      = false;
    bool alloc_inp_KQ_scale = false;
    bool alloc_inp_KQ_mask  = false;
    bool alloc_inp_K_shift  = false;

#ifdef GGML_USE_CUBLAS
    const bool do_offload = true;
#else
    const bool do_offload = true; // TODO: set to false after finishing refactoring
#endif

    int n_non_view = 0; // number of non-view tensors that have been processed by the callback

    // this callback allows us to apply custom logic to each tensor (e.g. ggml-alloc, offloading, etc.)
    // TODO: will be removed with backend v2
    llm_build_cb cb = [&](struct ggml_tensor * cur, const char * name, int il) {
        if (il >= 0) {
            ggml_format_name(cur, "%s-%d", name, il);
        } else {
            ggml_set_name(cur, name);
        }

        //
        // allocate input tensors and set input data
        //
        // TODO: will be removed with backend v2

        if (!alloc_inp_tokens && strcmp(name, "inp_tokens") == 0) {
            ggml_allocr_alloc(lctx.alloc, cur);

            if (!ggml_allocr_is_measure(lctx.alloc) && batch.token) {
                const int64_t n_tokens = cur->ne[0];

                memcpy(cur->data, batch.token, n_tokens*ggml_element_size(cur));
            }

            alloc_inp_tokens = true;
        }

        if (!alloc_inp_embd && strcmp(name, "inp_embd") == 0) {
            ggml_allocr_alloc(lctx.alloc, cur);

            if (!ggml_allocr_is_measure(lctx.alloc) && batch.embd) {
                const int64_t n_embd   = cur->ne[0];
                const int64_t n_tokens = cur->ne[1];

                memcpy(cur->data, batch.embd, n_tokens*n_embd*ggml_element_size(cur));
            }

            alloc_inp_embd = true;
        }

        if (!alloc_inp_pos && strcmp(name, "inp_pos") == 0) {
            ggml_allocr_alloc(lctx.alloc, cur);

            if (!ggml_allocr_is_measure(lctx.alloc) && batch.pos) {
                const int64_t n_tokens = cur->ne[0];

                int32_t * data = (int32_t *) cur->data;

                for (int i = 0; i < n_tokens; ++i) {
                    data[i] = batch.pos[i];
                }
            }

            alloc_inp_pos = true;
        }

        if (!alloc_inp_KQ_scale && strcmp(name, "KQ_scale") == 0) {
            ggml_allocr_alloc(lctx.alloc, cur);

            if (!ggml_allocr_is_measure(lctx.alloc)) {
                const int64_t n_embd_head = model.hparams.n_embd_head();
                ggml_set_f32(cur, 1.0f/sqrtf(float(n_embd_head)));
            }

            alloc_inp_KQ_scale = true;
        }

        if (!alloc_inp_KQ_mask && strcmp(name, "KQ_mask") == 0) {
            ggml_allocr_alloc(lctx.alloc, cur);

            if (!ggml_allocr_is_measure(lctx.alloc)) {
                const int64_t n_kv     = cur->ne[0];
                const int64_t n_tokens = cur->ne[1];

                float * data = (float *) cur->data;
                memset(data, 0, ggml_nbytes(cur));

                for (int h = 0; h < 1; ++h) {
                    for (int j = 0; j < n_tokens; ++j) {
                        const llama_pos    pos    = batch.pos[j];
                        const llama_seq_id seq_id = batch.seq_id[j][0];

                        for (int i = 0; i < n_kv; ++i) {
                            if (!lctx.kv_self.cells[i].has_seq_id(seq_id) || lctx.kv_self.cells[i].pos > pos) {
                                data[h*(n_kv*n_tokens) + j*n_kv + i] = -INFINITY;
                            }
                        }
                    }
                }
            }

            alloc_inp_KQ_mask = true;
        }

        if (!alloc_inp_K_shift && strcmp(name, "K_shift") == 0) {
            ggml_allocr_alloc(lctx.alloc, cur);

            if (!ggml_allocr_is_measure(lctx.alloc)) {
                const int64_t n_ctx = cur->ne[0];

                int32_t * data = (int32_t *) cur->data;

                for (int i = 0; i < n_ctx; ++i) {
                    data[i] = lctx.kv_self.cells[i].delta;
                }
            }

            alloc_inp_K_shift = true;
        }

        // view tensors are not processed further
        if (cur->view_src != nullptr) {
            return;
        }

        if (cur->op != GGML_OP_NONE) {
            n_non_view++;
        }

        //
        // offload layers
        //
        // TODO: will be removed with backend v2

//#define LLAMA_OFFLOAD_DEBUG

        if (!do_offload) {
            return;
        }

        const int n_layer = model.hparams.n_layer;

        const int n_gpu_layers = model.n_gpu_layers;
        const int i_gpu_start  = n_layer - n_gpu_layers;

        // should we offload the final norm? yes if we are not computing embeddings
        const bool offload_emb = lctx.embedding.empty();

        static const std::unordered_map<llm_offload_func_e, std::string, std::hash<int>> k_offload_func_name = {
            { OFFLOAD_FUNC_NOP, "CPU" },
            { OFFLOAD_FUNC_OUT, "CPU" },
#ifdef GGML_USE_CUBLAS
            { OFFLOAD_FUNC,     "GPU (CUDA)" },
            { OFFLOAD_FUNC_KQ,  "GPU (CUDA) KQ" },
            { OFFLOAD_FUNC_V,   "GPU (CUDA) V" },
            { OFFLOAD_FUNC_NR,  "GPU (CUDA) NR" },
            { OFFLOAD_FUNC_EMB, "GPU (CUDA) EMB" },
#else
            { OFFLOAD_FUNC,     "CPU" },
            { OFFLOAD_FUNC_KQ,  "CPU" },
            { OFFLOAD_FUNC_V,   "CPU" },
            { OFFLOAD_FUNC_NR,  "CPU" },
            { OFFLOAD_FUNC_EMB, "CPU" },
#endif // GGML_USE_CUBLAS
        };

        // check the global map for what offload function to use for this tensor
        llm_offload_func_e func_e = k_offload_func_trie.find(name);

        if (func_e == OFFLOAD_FUNC_NOP) {
#ifdef LLAMA_OFFLOAD_DEBUG
            // if a tensor hasn't been offloaded, we warn the user
            if (worst_case) {
                LLAMA_LOG_WARN("%s: %32s: not offloaded (ref: %s)\n", __func__,
                        cur->name, "https://github.com/ggerganov/llama.cpp/pull/3837");
            }
#endif

            return;
        }

        // count the number of layers and respect the provided n_gpu_layers
        switch (func_e) {
            case OFFLOAD_FUNC_NOP:
            case OFFLOAD_FUNC_OUT:
                break;
            case OFFLOAD_FUNC:
                if (n_gpu_layers < n_layer) {
                    if (il < i_gpu_start) {
                        func_e = OFFLOAD_FUNC_NOP;
                    }
                }
                break;
            case OFFLOAD_FUNC_NR:
                if (n_gpu_layers <= n_layer + 0) {
                    func_e = OFFLOAD_FUNC_NOP;
                }
                break;
            case OFFLOAD_FUNC_V:
                if (n_gpu_layers <= n_layer + 1) {
                    func_e = OFFLOAD_FUNC_NOP;
                }
                break;
            case OFFLOAD_FUNC_KQ:
                if (n_gpu_layers <= n_layer + 2) {
                    func_e = OFFLOAD_FUNC_NOP;
                }
                break;
            case OFFLOAD_FUNC_EMB:
                if (!offload_emb || n_gpu_layers < n_layer) {
                    func_e = OFFLOAD_FUNC_NOP;
                }
                break;
            default: GGML_ASSERT(false);
        }

        offload_func_t func = ggml_offload_nop;

        // this is needed for compatibility with Metal for example
#ifdef GGML_USE_CUBLAS
        static offload_func_t ggml_offload_gpu = ggml_cuda_assign_buffers_no_alloc;
#else
        static offload_func_t ggml_offload_gpu = ggml_offload_nop;
#endif

        switch (func_e) {
            case OFFLOAD_FUNC_NOP:
            case OFFLOAD_FUNC_OUT: func = ggml_offload_nop; break;
            case OFFLOAD_FUNC:
            case OFFLOAD_FUNC_KQ:
            case OFFLOAD_FUNC_V:
            case OFFLOAD_FUNC_NR:
            case OFFLOAD_FUNC_EMB: func = ggml_offload_gpu; break;
            default: GGML_ASSERT(false);
        }

        // apply offload function to the tensor
        func(cur);

#ifdef LLAMA_OFFLOAD_DEBUG
        if (worst_case) {
            LLAMA_LOG_INFO("%s: %32s: %s\n", __func__, cur->name, k_offload_func_name.at(func_e).c_str());
        }
#endif
    };

    struct ggml_cgraph * result = NULL;

    struct llm_build_context llm(lctx, batch, cb, worst_case);

    llm.init();

    switch (model.arch) {
        case LLM_ARCH_LLAMA:
            {
                result = llm.build_llama();
            } break;
        case LLM_ARCH_BAICHUAN:
            {
                result = llm.build_baichuan();
            } break;
        case LLM_ARCH_FALCON:
            {
                result = llm.build_falcon();
            } break;
        case LLM_ARCH_STARCODER:
            {
                result = llm.build_starcoder();
            } break;
        case LLM_ARCH_PERSIMMON:
            {
                result = llm.build_persimmon();
            } break;
        case LLM_ARCH_REFACT:
            {
                result = llm.build_refact();
            } break;
        case LLM_ARCH_BLOOM:
            {
                result = llm.build_bloom();
            } break;
        case LLM_ARCH_MPT:
            {
                result = llm.build_mpt();
            } break;
        default:
            GGML_ASSERT(false);
    }

    llm.free();

    if (worst_case) {
        int n_non_view_total = 0;

        for (int i = 0; i < result->n_nodes; ++i) {
            if (result->nodes[i]->view_src == nullptr) {
                n_non_view_total++;
            }
        }

        LLAMA_LOG_INFO("%s: non-view tensors processed: %d/%d\n", __func__, n_non_view, n_non_view_total);

        if (n_non_view != n_non_view_total) {
            LLAMA_LOG_WARN("%s: ****************************************************************\n", __func__);
            LLAMA_LOG_WARN("%s: not all non-view tensors have been processed with a callback\n",     __func__);
            LLAMA_LOG_WARN("%s: this can indicate an inefficiency in the graph implementation\n",    __func__);
            LLAMA_LOG_WARN("%s: build with LLAMA_OFFLOAD_DEBUG for more info\n",                     __func__);
            LLAMA_LOG_WARN("%s: ref: https://github.com/ggerganov/llama.cpp/pull/3837\n",            __func__);
            LLAMA_LOG_WARN("%s: ****************************************************************\n", __func__);
        }
    }

    return result;
}

// decode a batch of tokens by evaluating the transformer
//
//   - lctx:      llama context
//   - batch:     batch to evaluate
//
// return 0 on success
// return positive int on warning
// return negative int on error
//
static int llama_decode_internal(
         llama_context & lctx,
           llama_batch   batch) {
    const uint32_t n_tokens = batch.n_tokens;

    if (n_tokens == 0) {
        LLAMA_LOG_ERROR("%s: n_tokens == 0", __func__);
        return -1;
    }

    const auto & model   = lctx.model;
    const auto & hparams = model.hparams;
    const auto & cparams = lctx.cparams;

    const auto n_batch = cparams.n_batch;

    GGML_ASSERT(n_tokens <= n_batch);

    int n_threads = n_tokens == 1 ? cparams.n_threads : cparams.n_threads_batch;
    GGML_ASSERT((!batch.token && batch.embd) || (batch.token && !batch.embd)); // NOLINT

    const int64_t t_start_us = ggml_time_us();

#ifdef GGML_USE_MPI
    // TODO: needs fix after #3228
    GGML_ASSERT(false && "not implemented");
    //ggml_mpi_eval_init(lctx.ctx_mpi, &n_tokens, &n_past, &n_threads);
#endif

    GGML_ASSERT(n_threads > 0);

    auto & kv_self = lctx.kv_self;

    GGML_ASSERT(!!kv_self.ctx);

    const int64_t n_embd  = hparams.n_embd;
    const int64_t n_vocab = hparams.n_vocab;

    // helpers for smoother batch API transistion
    // after deprecating the llama_eval calls, these will be removed
    std::vector<llama_pos> pos;

    std::vector<int32_t>                   n_seq_id;
    std::vector<llama_seq_id *>            seq_id_arr;
    std::vector<std::vector<llama_seq_id>> seq_id;

    if (batch.pos == nullptr) {
        pos.resize(n_tokens);
        for (uint32_t i = 0; i < n_tokens; i++) {
            pos[i] = batch.all_pos_0 + i*batch.all_pos_1;
        }

        batch.pos = pos.data();
    }

    if (batch.seq_id == nullptr) {
        n_seq_id.resize(n_tokens);
        seq_id.resize(n_tokens);
        seq_id_arr.resize(n_tokens);
        for (uint32_t i = 0; i < n_tokens; i++) {
            n_seq_id[i] = 1;
            seq_id[i].resize(1);
            seq_id[i][0] = batch.all_seq_id;
            seq_id_arr[i] = seq_id[i].data();
        }

        batch.n_seq_id = n_seq_id.data();
        batch.seq_id = seq_id_arr.data();
    }

    if (!llama_kv_cache_find_slot(kv_self, batch)) {
        return 1;
    }

    // a heuristic, to avoid attending the full cache if it is not yet utilized
    // after enough generations, the benefit from this heuristic disappears
    // if we start defragmenting the cache, the benefit from this will be more important
    //kv_self.n = std::max(32, GGML_PAD(llama_kv_cache_cell_max(kv_self), 32));   // TODO: this might be better for CUDA?
    kv_self.n = std::min((int32_t) cparams.n_ctx, std::max(32, llama_kv_cache_cell_max(kv_self)));

    //printf("kv_self.n = %d\n", kv_self.n);

    ggml_allocr_reset(lctx.alloc);

    ggml_cgraph * gf = llama_build_graph(lctx, batch);

    ggml_allocr_alloc_graph(lctx.alloc, gf);

    struct ggml_tensor * res        = gf->nodes[gf->n_nodes - 1];
    struct ggml_tensor * embeddings = gf->nodes[gf->n_nodes - 2];

    GGML_ASSERT(strcmp(res->name,        "result_output") == 0);
    GGML_ASSERT(strcmp(embeddings->name, "result_norm")   == 0);


#ifdef GGML_USE_CUBLAS
    for (int i = 0; i < gf->n_leafs; i++) {
        ggml_tensor * node = gf->leafs[i];
        if (node->backend == GGML_BACKEND_GPU && node->extra == NULL) {
            ggml_cuda_assign_scratch_offset(node, (char*)node->data - (char *) lctx.buf_alloc.data);
            ggml_cuda_copy_to_device(node);
        }
    }

    for (int i = 0; i < gf->n_nodes; i++) {
        ggml_tensor * node = gf->nodes[i];
        if (node->backend == GGML_BACKEND_GPU && node->extra == NULL) {
            ggml_cuda_assign_scratch_offset(node, (char*)node->data - (char *) lctx.buf_alloc.data);
        }
    }

    // HACK: ggml-alloc may change the tensor backend when reusing a parent, so force output to be on the CPU here if needed
    if (!lctx.embedding.empty()) {
        embeddings->backend = GGML_BACKEND_CPU;
    }
    res->backend = GGML_BACKEND_CPU;
#endif

    // LLAMA_LOG_INFO("graph build time: %.3f ms (%d nodes, %d leafs)\n", (ggml_time_us() - t_start_us)/1000.0, gf->n_nodes, gf->n_leafs);

    // for big prompts, if BLAS is enabled, it is better to use only one thread
    // otherwise, the threads are spin-lock waiting for the BLAS calls and are degrading the performance
    // TODO: this is mostly important for Apple Silicon where CBLAS is still performing very well
    //       we still need some threads to process all non-mul_mat ops, but not too much to avoid interfering
    //       with the BLAS calls. need a better solution
    if (n_tokens >= 32 && ggml_cpu_has_blas() && !ggml_cpu_has_gpublas()) {
        n_threads = std::min(4, n_threads);
    }

    // If all tensors can be run on the GPU then using more than 1 thread is detrimental.
    const bool full_offload_supported =
        model.arch == LLM_ARCH_LLAMA    ||
        model.arch == LLM_ARCH_BAICHUAN ||
        model.arch == LLM_ARCH_FALCON   ||
        model.arch == LLM_ARCH_REFACT   ||
        model.arch == LLM_ARCH_MPT;

    const bool fully_offloaded = model.n_gpu_layers >= (int) hparams.n_layer + 3;
    if (ggml_cpu_has_cublas() && full_offload_supported && fully_offloaded) {
        n_threads = 1;
    }

#if GGML_USE_MPI
    const int64_t n_layer = hparams.n_layer;
    ggml_mpi_graph_compute_pre(lctx.ctx_mpi, gf, n_layer);
#endif

#ifdef GGML_USE_METAL
    if (lctx.ctx_metal) {
        ggml_metal_set_n_cb     (lctx.ctx_metal, n_threads);
        ggml_metal_graph_compute(lctx.ctx_metal, gf);
    } else {
        ggml_graph_compute_helper(lctx.work_buffer, gf, n_threads);
    }
#else
    ggml_graph_compute_helper(lctx.work_buffer, gf, n_threads);
#endif

#if GGML_USE_MPI
    ggml_mpi_graph_compute_post(lctx.ctx_mpi, gf, n_layer);
#endif

    // update the kv ring buffer
    {
        if (kv_self.has_shift) {
            kv_self.has_shift = false;
            for (uint32_t i = 0; i < kv_self.size; ++i) {
                kv_self.cells[i].delta = 0;
            }
        }

        kv_self.head += n_tokens;

        // Ensure kv cache head points to a valid index.
        if (kv_self.head >= kv_self.size) {
            kv_self.head = 0;
        }
    }

#ifdef GGML_PERF
    // print timing information per ggml operation (for debugging purposes)
    // requires GGML_PERF to be defined
    ggml_graph_print(gf);
#endif

    // plot the computation graph in dot format (for debugging purposes)
    //if (n_past%100 == 0) {
    //    ggml_graph_dump_dot(gf, NULL, "llama.dot");
    //}

    // extract logits
    // TODO: do not compute and extract logits if only embeddings are needed
    //       need to update the graphs to skip "result_output"
    {
        auto & logits_out = lctx.logits;

        if (batch.logits) {
            logits_out.resize(n_vocab * n_tokens);
            for (uint32_t i = 0; i < n_tokens; i++) {
                if (batch.logits[i] == 0) {
                    continue;
                }
                memcpy(logits_out.data() + (n_vocab*i), (float *) ggml_get_data(res) + (n_vocab*i), sizeof(float)*n_vocab);
            }
        } else if (lctx.logits_all) {
            logits_out.resize(n_vocab * n_tokens);
            memcpy(logits_out.data(), (float *) ggml_get_data(res), sizeof(float)*n_vocab*n_tokens);
        } else {
            logits_out.resize(n_vocab);
            memcpy(logits_out.data(), (float *) ggml_get_data(res) + (n_vocab*(n_tokens - 1)), sizeof(float)*n_vocab);
        }
    }

    // extract embeddings
    if (!lctx.embedding.empty()) {
        auto & embedding_out = lctx.embedding;

        embedding_out.resize(n_embd);
        memcpy(embedding_out.data(), (float *) ggml_get_data(embeddings) + (n_embd*(n_tokens - 1)), sizeof(float)*n_embd);
    }

    // measure the performance only for the single-token evals
    if (n_tokens == 1) {
        lctx.t_eval_us += ggml_time_us() - t_start_us;
        lctx.n_eval++;
    }
    else if (n_tokens > 1) {
        lctx.t_p_eval_us += ggml_time_us() - t_start_us;
        lctx.n_p_eval += n_tokens;
    }

    // get a more accurate load time, upon first eval
    // TODO: fix this
    if (!lctx.has_evaluated_once) {
        lctx.t_load_us = ggml_time_us() - lctx.t_start_us;
        lctx.has_evaluated_once = true;
    }

    return 0;
}

//
// tokenizer
//

static enum llama_vocab_type llama_vocab_get_type(const llama_vocab & vocab) {
    return vocab.type;
}

static bool llama_is_normal_token(const llama_vocab & vocab, llama_token id) {
    return vocab.id_to_token[id].type == LLAMA_TOKEN_TYPE_NORMAL;
}

static bool llama_is_unknown_token(const llama_vocab & vocab, llama_token id) {
    return vocab.id_to_token[id].type == LLAMA_TOKEN_TYPE_UNKNOWN;
}

static bool llama_is_control_token(const llama_vocab & vocab, llama_token id) {
    return vocab.id_to_token[id].type == LLAMA_TOKEN_TYPE_CONTROL;
}

static bool llama_is_byte_token(const llama_vocab & vocab, llama_token id) {
    return vocab.id_to_token[id].type == LLAMA_TOKEN_TYPE_BYTE;
}

static bool llama_is_user_defined_token(const llama_vocab& vocab, llama_token id) {
    return vocab.id_to_token[id].type == LLAMA_TOKEN_TYPE_USER_DEFINED;
}

static uint8_t llama_token_to_byte(const llama_vocab& vocab, llama_token id) {
    GGML_ASSERT(llama_is_byte_token(vocab, id));
    const auto& token_data = vocab.id_to_token.at(id);
    switch (llama_vocab_get_type(vocab)) {
    case LLAMA_VOCAB_TYPE_SPM: {
        auto buf = token_data.text.substr(3, 2);
        return strtol(buf.c_str(), NULL, 16);
    }
    case LLAMA_VOCAB_TYPE_BPE: {
        GGML_ASSERT(false);
        return unicode_to_bytes_bpe(token_data.text);
    }
    default:
        GGML_ASSERT(false);
    }
}

static llama_token llama_byte_to_token(const llama_vocab & vocab, uint8_t ch) {
    static const char * hex = "0123456789ABCDEF";
    switch (llama_vocab_get_type(vocab)) {
    case LLAMA_VOCAB_TYPE_SPM: {
        const char buf[7] = { '<', '0', 'x', hex[ch >> 4], hex[ch & 15], '>', 0 };
        return vocab.token_to_id.at(buf);
    }
    case LLAMA_VOCAB_TYPE_BPE: {
        return vocab.token_to_id.at(bytes_to_unicode_bpe(ch));
    }
    default:
        GGML_ASSERT(false);
    }
}

static void llama_escape_whitespace(std::string & text) {
    replace_all(text, " ", "\xe2\x96\x81");
}

static void llama_unescape_whitespace(std::string & word) {
    replace_all(word, "\xe2\x96\x81", " ");
}

struct llm_symbol {
    using index = int;
    index prev;
    index next;
    const char * text;
    size_t n;
};

static_assert(std::is_trivially_copyable<llm_symbol>::value, "llm_symbol is not trivially copyable");

// SPM tokenizer
// original implementation:
// https://github.com/ggerganov/llama.cpp/commit/074bea2eb1f1349a0118239c4152914aecaa1be4

struct llm_bigram_spm {
    struct comparator {
        bool operator()(llm_bigram_spm & l, llm_bigram_spm & r) {
            return (l.score < r.score) || (l.score == r.score && l.left > r.left);
        }
    };
    using queue_storage = std::vector<llm_bigram_spm>;
    using queue = std::priority_queue<llm_bigram_spm, queue_storage, comparator>;
    llm_symbol::index left;
    llm_symbol::index right;
    float score;
    size_t size;
};

struct llm_tokenizer_spm {
    llm_tokenizer_spm(const llama_vocab & vocab): vocab(vocab) {}

    void tokenize(const std::string & text, std::vector<llama_vocab::id> & output) {
        // split string into utf8 chars
        int index = 0;
        size_t offs = 0;
        while (offs < text.size()) {
            llm_symbol sym;
            size_t len = utf8_len(text[offs]);
            sym.text = text.c_str() + offs;
            sym.n = std::min(len, text.size() - offs);
            offs += sym.n;
            sym.prev = index - 1;
            sym.next = offs == text.size() ? -1 : index + 1;
            index++;
            symbols.emplace_back(sym);
        }

        // seed the work queue with all possible 2-character tokens.
        for (size_t i = 1; i < symbols.size(); ++i) {
            try_add_bigram(i - 1, i);
        }

        // keep substituting the highest frequency pairs for as long as we can.
        while (!work_queue.empty()) {
            auto bigram = work_queue.top();
            work_queue.pop();

            auto & left_sym = symbols[bigram.left];
            auto & right_sym = symbols[bigram.right];

            // if one of the symbols already got merged, skip it.
            if (left_sym.n == 0 || right_sym.n == 0 ||
                left_sym.n + right_sym.n != bigram.size) {
                continue;
            }

            // merge the right sym into the left one
            left_sym.n += right_sym.n;
            right_sym.n = 0;

            //LLAMA_LOG_INFO("left = '%*s' size = %zu\n", (int) left_sym.n, left_sym.text, bigram.size);

            // remove the right sym from the chain
            left_sym.next = right_sym.next;
            if (right_sym.next >= 0) {
                symbols[right_sym.next].prev = bigram.left;
            }

            // find more substitutions
            try_add_bigram(left_sym.prev, bigram.left);
            try_add_bigram(bigram.left, left_sym.next);
        }

        for (int i = 0; i != -1; i = symbols[i].next) {
            auto & symbol = symbols[i];
            resegment(symbol, output);
        }
    }

private:
    void resegment(llm_symbol & symbol, std::vector<llama_vocab::id> & output) {
        auto text = std::string(symbol.text, symbol.n);
        auto token = vocab.token_to_id.find(text);

        // Do we need to support is_unused?
        if (token != vocab.token_to_id.end()) {
            output.push_back((*token).second);
            return;
        }

        const auto p = rev_merge.find(text);

        if (p == rev_merge.end()) {
            // output any symbols that did not form tokens as bytes.
            for (int j = 0; j < (int)symbol.n; ++j) {
                llama_vocab::id token_id = llama_byte_to_token(vocab, symbol.text[j]);
                output.push_back(token_id);
            }
            return;
        }

        resegment(symbols[p->second.first],  output);
        resegment(symbols[p->second.second], output);
    }

    void try_add_bigram(int left, int right) {
        if (left == -1 || right == -1) {
            return;
        }

        const std::string text = std::string(symbols[left].text, symbols[left].n + symbols[right].n);
        auto token = vocab.token_to_id.find(text);

        if (token == vocab.token_to_id.end()) {
            return;
        }

        if (static_cast<size_t>((*token).second) >= vocab.id_to_token.size()) {
            return;
        }

        const auto & tok_data = vocab.id_to_token[(*token).second];

        llm_bigram_spm bigram;
        bigram.left  = left;
        bigram.right = right;
        bigram.score = tok_data.score;
        bigram.size  = text.size();

        work_queue.push(bigram);

        // Do we need to support is_unused?
        rev_merge[text] = std::make_pair(left, right);
    }

    const llama_vocab & vocab;

    std::vector<llm_symbol> symbols;
    llm_bigram_spm::queue work_queue;

    std::map<std::string, std::pair<int, int>> rev_merge;
};

// BPE tokenizer
// adapted from https://github.com/cmp-nct/ggllm.cpp [MIT License]
// tried to simplify unicode stuff, so most likely does not work 100% correctly!

// TODO: there are a lot of common parts between spm and bpe tokenizers, should be refactored and reused

struct llm_bigram_bpe {
    struct comparator {
        bool operator()(const llm_bigram_bpe & l, const llm_bigram_bpe & r) const {
            return l.rank > r.rank || (l.rank == r.rank && l.left > r.left);
        }
    };

    using queue_storage = std::vector<llm_bigram_bpe>;
    using queue = std::priority_queue<llm_bigram_bpe, queue_storage, comparator>;
    llm_symbol::index left;
    llm_symbol::index right;
    std::string text;
    int rank;
    size_t size;
};

struct llm_tokenizer_bpe {
    llm_tokenizer_bpe(const llama_vocab & vocab): vocab(vocab) {}

    void tokenize(const std::string & text, std::vector<llama_vocab::id> & output) {
        int final_prev_index = -1;
        auto word_collection = bpe_gpt2_preprocess(text);

        symbols_final.clear();

        for (auto & word : word_collection) {
            work_queue = llm_bigram_bpe::queue();
            symbols.clear();

            int index = 0;
            size_t offset = 0;

            while (offset < word.size()) {
                llm_symbol sym;
                size_t char_len = std::min(word.size() - offset, (size_t) ::utf8_len(word[offset]));
                sym.text = word.c_str() + offset;
                sym.n = char_len;
                offset += sym.n;
                sym.prev = index - 1;
                sym.next = offset == word.size() ? -1 : index + 1;
                index++;
                symbols.emplace_back(sym);
            }
            for (size_t i = 1; i < symbols.size(); ++i) {
                add_new_bigram(i - 1, i);
            }

            // build token(s)
            while (!work_queue.empty()) {
                auto bigram = work_queue.top();
                work_queue.pop();

                auto & left_symbol = symbols[bigram.left];
                auto & right_symbol = symbols[bigram.right];

                if (left_symbol.n == 0 || right_symbol.n == 0) {
                    continue;
                }
                std::string left_token = std::string(left_symbol.text, left_symbol.n);
                std::string right_token = std::string(right_symbol.text, right_symbol.n);
                if (left_token + right_token != bigram.text) {
                    continue;  // Skip this bigram if it's outdated
                }

                // merge the right sym into the left one
                left_symbol.n += right_symbol.n;
                right_symbol.n = 0;

                // remove the right sym from the chain
                left_symbol.next = right_symbol.next;
                if (right_symbol.next >= 0) {
                    symbols[right_symbol.next].prev = bigram.left;
                }

                add_new_bigram(left_symbol.prev, bigram.left);  // left side of current symbol
                add_new_bigram(bigram.left, left_symbol.next);  // right side of current symbol
            }

            // add the fnished tokens to the final list keeping correct order for next and prev
            for (auto & sym : symbols) {
                if (sym.n > 0) {
                    sym.prev = final_prev_index;
                    sym.next = -1;
                    if (final_prev_index != -1) {
                        symbols_final[final_prev_index].next = symbols_final.size();
                    }
                    symbols_final.emplace_back(sym);
                    final_prev_index = symbols_final.size() - 1;
                }
            }
        }

        symbols = symbols_final;

        if (!symbols.empty()) {
            for (int i = 0; i != -1; i = symbols[i].next) {
                auto & symbol = symbols[i];
                if (symbol.n == 0) {
                    continue;
                }

                const std::string str = std::string(symbol.text, symbol.n);
                const auto token = vocab.token_to_id.find(str);

                if (token == vocab.token_to_id.end()) {
                    for (auto j = str.begin(); j != str.end(); ++j) {
                        std::string byte_str(1, *j);
                        auto token_multibyte = vocab.token_to_id.find(byte_str);
                        if (token_multibyte == vocab.token_to_id.end()) {
                            throw std::runtime_error("ERROR: byte not found in vocab");
                        }
                        output.push_back((*token_multibyte).second);
                    }
                } else {
                    output.push_back((*token).second);
                }
            }
        }
    }

private:
    void add_new_bigram(int left, int right) {
        if (left == -1 || right == -1) {
            return;
        }

        std::string left_token  = std::string(symbols[left].text,  symbols[left].n);
        std::string right_token = std::string(symbols[right].text, symbols[right].n);

        int rank_found = -1;

        rank_found = vocab.find_bpe_rank(left_token, right_token);

        if (rank_found < 0) {
            return;
        }

        llm_bigram_bpe bigram;

        bigram.left  = left;
        bigram.right = right;
        bigram.text  = left_token + right_token;
        bigram.size  = left_token.size() + right_token.size();
        bigram.rank  = rank_found;

        work_queue.push(bigram);
    }

    std::vector<std::string> bpe_gpt2_preprocess(const std::string & text) {
        std::vector<std::string> bpe_words;
        std::vector<std::string> bpe_encoded_words;

        std::string token = "";
        // GPT2 system regex:  's|'t|'re|'ve|'m|'ll|'d| ?\p{L}+| ?\p{N}+| ?[^\s\p{L}\p{N}]+|\s+(?!\S)|\s+
        bool collecting_numeric = false;
        bool collecting_letter = false;
        bool collecting_special = false;
        bool collecting_whitespace_lookahead = false;
        bool collecting = false;

        std::vector<std::string> text_utf;
        text_utf.reserve(text.size());
        bpe_words.reserve(text.size());
        bpe_encoded_words.reserve(text.size());

        auto cps = codepoints_from_utf8(text);
        for (size_t i = 0; i < cps.size(); ++i)
            text_utf.emplace_back(codepoint_to_utf8(cps[i]));

        for (int i = 0; i < (int)text_utf.size(); i++) {
            const std::string & utf_char = text_utf[i];
            bool split_condition = false;
            int bytes_remain = text_utf.size() - i;
            // forward backward lookups
            const std::string & utf_char_next = (i + 1 < (int)text_utf.size()) ? text_utf[i + 1] : "";
            const std::string & utf_char_next_next = (i + 2 < (int)text_utf.size()) ? text_utf[i + 2] : "";

            // handling contractions
            if (!split_condition && bytes_remain >= 2) {
                // 's|'t|'m|'d
                if (utf_char == "\'" && (utf_char_next == "s" || utf_char_next == "t" || utf_char_next == "m" || utf_char_next == "d")) {
                    split_condition = true;
                }
                if (split_condition) {
                    if (token.size()) {
                        bpe_words.emplace_back(token); // push previous content as token
                    }
                    token = utf_char + utf_char_next;
                    bpe_words.emplace_back(token);
                    token = "";
                    i++;
                    continue;
                }
            }
            if (!split_condition && bytes_remain >= 3) {
                // 're|'ve|'ll
                if (utf_char == "\'" && (
                    (utf_char_next == "r" && utf_char_next_next == "e") ||
                    (utf_char_next == "v" && utf_char_next_next == "e") ||
                    (utf_char_next == "l" && utf_char_next_next == "l"))
                    ) {
                    split_condition = true;
                }
                if (split_condition) {
                    // current token + next token can be defined
                    if (token.size()) {
                        bpe_words.emplace_back(token); // push previous content as token
                    }
                    token = utf_char + utf_char_next + utf_char_next_next;
                    bpe_words.emplace_back(token); // the contraction
                    token = "";
                    i += 2;
                    continue;
                }
            }

            if (!split_condition && !collecting) {
                if (codepoint_type(utf_char) == CODEPOINT_TYPE_LETTER || (!token.size() && utf_char == " " && codepoint_type(utf_char_next) == CODEPOINT_TYPE_LETTER)) {
                    collecting_letter = true;
                    collecting = true;
                }
                else if (codepoint_type(utf_char) == CODEPOINT_TYPE_DIGIT || (!token.size() && utf_char == " " && codepoint_type(utf_char_next) == CODEPOINT_TYPE_DIGIT)) {
                    collecting_numeric = true;
                    collecting = true;
                }
                else if (
                    ((codepoint_type(utf_char) != CODEPOINT_TYPE_LETTER && codepoint_type(utf_char) != CODEPOINT_TYPE_DIGIT) && (codepoint_type(utf_char) != CODEPOINT_TYPE_WHITESPACE)) ||
                    (!token.size() && utf_char == " " && codepoint_type(utf_char_next) != CODEPOINT_TYPE_LETTER && codepoint_type(utf_char_next) != CODEPOINT_TYPE_DIGIT && codepoint_type(utf_char_next) != CODEPOINT_TYPE_WHITESPACE)
                    ) {
                    collecting_special = true;
                    collecting = true;
                }
                else if (codepoint_type(utf_char) == CODEPOINT_TYPE_WHITESPACE && codepoint_type(utf_char_next) == CODEPOINT_TYPE_WHITESPACE) {
                    collecting_whitespace_lookahead = true;
                    collecting = true;
                }
                else if (codepoint_type(utf_char) == CODEPOINT_TYPE_WHITESPACE) {
                    split_condition = true;
                }
            }
            else if (!split_condition && collecting) {
                if (collecting_letter && codepoint_type(utf_char) != CODEPOINT_TYPE_LETTER) {
                    split_condition = true;
                }
                else if (collecting_numeric && codepoint_type(utf_char) != CODEPOINT_TYPE_DIGIT) {
                    split_condition = true;
                }
                else if (collecting_special && (codepoint_type(utf_char) == CODEPOINT_TYPE_LETTER || codepoint_type(utf_char) == CODEPOINT_TYPE_DIGIT || codepoint_type(utf_char) == CODEPOINT_TYPE_WHITESPACE)) {
                    split_condition = true;
                }
                else if (collecting_whitespace_lookahead && (codepoint_type(utf_char_next) == CODEPOINT_TYPE_LETTER || codepoint_type(utf_char_next) == CODEPOINT_TYPE_DIGIT)) {
                    split_condition = true;
                }
            }

            if (utf_char_next == "") {
                split_condition = true; // final
                token += utf_char;
            }

            if (split_condition) {
                if (token.size()) {
                    bpe_words.emplace_back(token);
                }
                token = utf_char;
                collecting = false;
                collecting_letter = false;
                collecting_numeric = false;
                collecting_special = false;
                collecting_whitespace_lookahead = false;
            }
            else {
                token += utf_char;
            }
        }

        for (std::string & word : bpe_words) {
            std::string encoded_token = "";
            for (char & c : word) {
                encoded_token += bytes_to_unicode_bpe(c);
            }
            bpe_encoded_words.emplace_back(encoded_token);
        }

        return bpe_encoded_words;
    }

    const llama_vocab & vocab;

    std::vector<llm_symbol> symbols;
    std::vector<llm_symbol> symbols_final;

    llm_bigram_bpe::queue work_queue;
};

typedef enum FRAGMENT_BUFFER_VARIANT_TYPE{
    FRAGMENT_BUFFER_VARIANT_TYPE_TOKEN,
    FRAGMENT_BUFFER_VARIANT_TYPE_RAW_TEXT
} FRAGMENT_BUFFER_VARIANT_TYPE;

struct fragment_buffer_variant{
    fragment_buffer_variant(llama_vocab::id _token)
    :
        type(FRAGMENT_BUFFER_VARIANT_TYPE_TOKEN),
        token(_token),
        raw_text(_dummy),
        offset(0),
        length(0){}
    fragment_buffer_variant(const std::string & _raw_text, int64_t _offset, int64_t _length)
    :
        type(FRAGMENT_BUFFER_VARIANT_TYPE_RAW_TEXT),
        token((llama_vocab::id)-1),
        raw_text(_raw_text),
        offset(_offset),
        length(_length){
            GGML_ASSERT( _offset >= 0 );
            GGML_ASSERT( _length >= 1 );
            GGML_ASSERT( offset + length <= raw_text.length() );
        }

    const FRAGMENT_BUFFER_VARIANT_TYPE type;
    const llama_vocab::id token;
    const std::string _dummy;
    const std::string & raw_text;
    const uint64_t offset;
    const uint64_t length;
};

// #define PRETOKENIZERDEBUG

static void tokenizer_st_partition(const llama_vocab & vocab, std::forward_list<fragment_buffer_variant> & buffer)
{
    // for each special token
    for (const auto & st: vocab.special_tokens_cache) {
        const auto & special_token = st.first;
        const auto & special_id    = st.second;

        // for each text fragment
        std::forward_list<fragment_buffer_variant>::iterator it = buffer.begin();
        while (it != buffer.end()) {
            auto & fragment = (*it);

            // if a fragment is text ( not yet processed )
            if (fragment.type == FRAGMENT_BUFFER_VARIANT_TYPE_RAW_TEXT) {
                auto * raw_text = &(fragment.raw_text);

                auto raw_text_base_offset = fragment.offset;
                auto raw_text_base_length = fragment.length;

                // loop over the text
                while (true) {
                    // find the first occurence of a given special token in this fragment
                    //  passing offset argument only limit the "search area" but match coordinates
                    //  are still relative to the source full raw_text
                    auto match = raw_text->find(special_token, raw_text_base_offset);

                    // no occurences found, stop processing this fragment for a given special token
                    if (match == std::string::npos) break;

                    // check if match is within bounds of offset <-> length
                    if (match + special_token.length() > raw_text_base_offset + raw_text_base_length) break;

#ifdef PRETOKENIZERDEBUG
                    fprintf(stderr, "FF: (%ld %ld %ld) '%s'\n", raw_text->length(), raw_text_base_offset, raw_text_base_length, raw_text->substr(raw_text_base_offset, raw_text_base_length).c_str());
#endif
                    auto source = std::distance(buffer.begin(), it);

                    // if match is further than base offset
                    //  then we have some text to the left of it
                    if (match > raw_text_base_offset) {
                        // left
                        const int64_t left_reminder_offset = raw_text_base_offset + 0;
                        const int64_t left_reminder_length = match - raw_text_base_offset;
                        buffer.emplace_after(it, (*raw_text), left_reminder_offset, left_reminder_length);

#ifdef PRETOKENIZERDEBUG
                        fprintf(stderr, "FL: (%ld %ld) '%s'\n", left_reminder_offset, left_reminder_length, raw_text->substr(left_reminder_offset, left_reminder_length).c_str());
#endif
                        it++;
                    }

                    // special token
                    buffer.emplace_after(it, special_id);
                    it++;

                    // right
                    if (match + special_token.length() < raw_text_base_offset + raw_text_base_length) {
                        const int64_t right_reminder_offset = match + special_token.length();
                        const int64_t right_reminder_length = raw_text_base_length - ((match - raw_text_base_offset) + special_token.length());
                        buffer.emplace_after(it, (*raw_text), right_reminder_offset, right_reminder_length);

#ifdef PRETOKENIZERDEBUG
                        fprintf(stderr, "FR: (%ld %ld) '%s'\n", right_reminder_offset, right_reminder_length, raw_text->substr(right_reminder_offset, right_reminder_length).c_str());
#endif

                        it++;

                        if (source == 0) {
                            buffer.erase_after(buffer.before_begin());
                        } else {
                            buffer.erase_after(std::next(buffer.begin(), (source-1)));
                        }

                        // repeat for the right side
                        raw_text_base_offset = right_reminder_offset;
                        raw_text_base_length = right_reminder_length;

#ifdef PRETOKENIZERDEBUG
                        fprintf(stderr, "RR: (%ld %ld) '%s'\n", raw_text_base_offset, raw_text_base_length, raw_text->substr(raw_text_base_offset, raw_text_base_length).c_str());
#endif
                    } else {
                        if (source == 0) {
                            buffer.erase_after(buffer.before_begin());
                        } else {
                            buffer.erase_after(std::next(buffer.begin(), (source-1)));
                        }
                        break;
                    }
                }
            }
            it++;
        }
    }
}

static std::vector<llama_vocab::id> llama_tokenize_internal(const llama_vocab & vocab, std::string raw_text, bool bos, bool special) {
    std::vector<llama_vocab::id> output;

    // OG tokenizer behavior:
    //
    // tokenizer.encode('', add_bos=True)  returns [1]
    // tokenizer.encode('', add_bos=False) returns []

    if (bos && vocab.special_bos_id != -1) {
        output.push_back(vocab.special_bos_id);
    }

    if (raw_text.empty()) {
        return output;
    }

    std::forward_list<fragment_buffer_variant> fragment_buffer;
    fragment_buffer.emplace_front( raw_text, 0, raw_text.length() );

    if (special) tokenizer_st_partition( vocab, fragment_buffer );

    switch (vocab.type) {
        case LLAMA_VOCAB_TYPE_SPM:
            {
                for (const auto & fragment: fragment_buffer)
                {
                    if (fragment.type == FRAGMENT_BUFFER_VARIANT_TYPE_RAW_TEXT)
                    {
                        // without adding this leading whitespace, we do not get the same results as the original tokenizer

                        // TODO: It's likely possible to get rid of this string copy entirely
                        //  by modifying llm_tokenizer_x to operate with string offsets like pre-tokenizer
                        //  and passing 'add space prefix' as bool argument
                        //
                        auto raw_text = (special ? "" : " ") + fragment.raw_text.substr(fragment.offset, fragment.length);

#ifdef PRETOKENIZERDEBUG
                        fprintf(stderr,"TT: (%ld %ld %ld) '%s'\n", raw_text.length(), fragment.offset, fragment.length, raw_text.c_str());
#endif
                        llm_tokenizer_spm tokenizer(vocab);
                        llama_escape_whitespace(raw_text);
                        tokenizer.tokenize(raw_text, output);
                    }
                    else // if (fragment.type == FRAGMENT_BUFFER_VARIANT_TYPE_TOKEN)
                    {
                        output.push_back(fragment.token);
                    }
                }
            } break;
        case LLAMA_VOCAB_TYPE_BPE:
            {
                for (const auto & fragment: fragment_buffer)
                {
                    if (fragment.type == FRAGMENT_BUFFER_VARIANT_TYPE_RAW_TEXT)
                    {
                        auto raw_text = fragment.raw_text.substr(fragment.offset, fragment.length);

#ifdef PRETOKENIZERDEBUG
                        fprintf(stderr,"TT: (%ld %ld %ld) '%s'\n", raw_text.length(), fragment.offset, fragment.length, raw_text.c_str());
#endif
                        llm_tokenizer_bpe tokenizer(vocab);
                        tokenizer.tokenize(raw_text, output);
                    }
                    else // if (fragment.type == FRAGMENT_BUFFER_VARIANT_TYPE_TOKEN)
                    {
                        output.push_back(fragment.token);
                    }
                }
            } break;
    }

    return output;
}

//
// grammar - internal
//

struct llama_partial_utf8 {
    uint32_t value;    // bit value so far (unshifted)
    int      n_remain; // num bytes remaining; -1 indicates invalid sequence
};

struct llama_grammar {
    const std::vector<std::vector<llama_grammar_element>>   rules;
    std::vector<std::vector<const llama_grammar_element *>> stacks;

<<<<<<< HEAD
        // feed-forward network
        {
            // norm
            {
                cur = ggml_rms_norm(ctx0, inpFF, eps);
=======
    // buffer for partially generated UTF-8 sequence from accepted tokens
    llama_partial_utf8                                      partial_utf8;
};
>>>>>>> c23598e4

struct llama_grammar_candidate {
    size_t               index;
    const uint32_t     * code_points;
    llama_partial_utf8   partial_utf8;
};

// Decodes a UTF-8 string which may end in an incomplete sequence. Adds a terminating 0 for use as
// pointer. If an invalid sequence is encountered, returns `llama_partial_utf8.n_remain == -1`.
static std::pair<std::vector<uint32_t>, llama_partial_utf8> decode_utf8(
        const char         * src,
        llama_partial_utf8   partial_start) {
    static const int      lookup[] = { 1, 1, 1, 1, 1, 1, 1, 1, 0, 0, 0, 0, 2, 2, 3, 4 };
    const char          * pos      = src;
    std::vector<uint32_t> code_points;
    uint32_t              value    = partial_start.value;
    int                   n_remain = partial_start.n_remain;

    // continue previous decode, if applicable
    while (*pos != 0 && n_remain > 0) {
        uint8_t next_byte = static_cast<uint8_t>(*pos);
        if ((next_byte >> 6) != 2) {
            // invalid sequence, abort
            code_points.push_back(0);
            return std::make_pair(std::move(code_points), llama_partial_utf8{ 0, -1 });
        }
        value = (value << 6) + (next_byte & 0x3F);
        ++pos;
        --n_remain;
    }

    if (partial_start.n_remain > 0 && n_remain == 0) {
        code_points.push_back(value);
    }

    // decode any subsequent utf-8 sequences, which may end in an incomplete one
    while (*pos != 0) {
        uint8_t  first_byte = static_cast<uint8_t>(*pos);
        uint8_t  highbits   = first_byte >> 4;
                 n_remain   = lookup[highbits] - 1;

        if (n_remain < 0) {
            // invalid sequence, abort
            code_points.clear();
            code_points.push_back(0);
            return std::make_pair(std::move(code_points), llama_partial_utf8{ 0, n_remain });
        }

        uint8_t  mask       = (1 << (7 - n_remain)) - 1;
                 value      = first_byte & mask;
        ++pos;
        while (*pos != 0 && n_remain > 0) {
            value = (value << 6) + (static_cast<uint8_t>(*pos) & 0x3F);
            ++pos;
            --n_remain;
        }
        if (n_remain == 0) {
            code_points.push_back(value);
        }
    }
    code_points.push_back(0);

    return std::make_pair(std::move(code_points), llama_partial_utf8{ value, n_remain });
}

// returns true iff pos points to the end of one of the definitions of a rule
static bool llama_grammar_is_end_of_sequence(const llama_grammar_element * pos) {
    switch (pos->type) {
        case LLAMA_GRETYPE_END: return true;  // NOLINT
        case LLAMA_GRETYPE_ALT: return true;  // NOLINT
        default:                return false;
    }
}

// returns true iff chr satisfies the char range at pos (regular or inverse range)
// asserts that pos is pointing to a char range element
static std::pair<bool, const llama_grammar_element *> llama_grammar_match_char(
        const llama_grammar_element * pos,
        const uint32_t                chr) {

    bool found            = false;
    bool is_positive_char = pos->type == LLAMA_GRETYPE_CHAR;

    GGML_ASSERT(is_positive_char || pos->type == LLAMA_GRETYPE_CHAR_NOT); // NOLINT

<<<<<<< HEAD
        inpL = ggml_rms_norm(ctx0, inpL, eps);
=======
    do {
        if (pos[1].type == LLAMA_GRETYPE_CHAR_RNG_UPPER) {
            // inclusive range, e.g. [a-z]
            found = found || (pos->value <= chr && chr <= pos[1].value);
            pos += 2;
        } else {
            // exact char match, e.g. [a] or "a"
            found = found || pos->value == chr;
            pos += 1;
        }
    } while (pos->type == LLAMA_GRETYPE_CHAR_ALT);
>>>>>>> c23598e4

    return std::make_pair(found == is_positive_char, pos);
}

// returns true iff some continuation of the given partial UTF-8 sequence could satisfy the char
// range at pos (regular or inverse range)
// asserts that pos is pointing to a char range element
static bool llama_grammar_match_partial_char(
        const llama_grammar_element * pos,
        const llama_partial_utf8      partial_utf8) {

    bool is_positive_char = pos->type == LLAMA_GRETYPE_CHAR;
    GGML_ASSERT(is_positive_char || pos->type == LLAMA_GRETYPE_CHAR_NOT);

    uint32_t partial_value = partial_utf8.value;
    int      n_remain      = partial_utf8.n_remain;

    // invalid sequence or 7-bit char split across 2 bytes (overlong)
    if (n_remain < 0 || (n_remain == 1 && partial_value < 2)) {
        return false;
    }

<<<<<<< HEAD
    // run the computation
    ggml_build_forward_expand  (&gf, inpL);
    ggml_graph_compute_with_ctx(ctx0, &gf, n_threads);
=======
    // range of possible code points this partial UTF-8 sequence could complete to
    uint32_t low  = partial_value << (n_remain * 6);
    uint32_t high = low | ((1 << (n_remain * 6)) - 1);
>>>>>>> c23598e4

    if (low == 0) {
        if (n_remain == 2) {
            low = 1 << 11;
        } else if (n_remain == 3) {
            low = 1 << 16;
        }
    }

    do {
        if (pos[1].type == LLAMA_GRETYPE_CHAR_RNG_UPPER) {
            // inclusive range, e.g. [a-z]
            if (pos->value <= high && low <= pos[1].value) {
                return is_positive_char;
            }
            pos += 2;
        } else {
            // exact char match, e.g. [a] or "a"
            if (low <= pos->value && pos->value <= high) {
                return is_positive_char;
            }
            pos += 1;
        }
    } while (pos->type == LLAMA_GRETYPE_CHAR_ALT);

    return !is_positive_char;
}


// transforms a grammar pushdown stack into N possible stacks, all ending
// at a character range (terminal element)
static void llama_grammar_advance_stack(
        const std::vector<std::vector<llama_grammar_element>>   & rules,
        const std::vector<const llama_grammar_element *>        & stack,
        std::vector<std::vector<const llama_grammar_element *>> & new_stacks) {

    if (stack.empty()) {
        new_stacks.emplace_back(stack);
        return;
    }

    const llama_grammar_element * pos = stack.back();

    switch (pos->type) {
        case LLAMA_GRETYPE_RULE_REF: {
            const size_t                  rule_id = static_cast<size_t>(pos->value);
            const llama_grammar_element * subpos  = rules[rule_id].data();
            do {
                // init new stack without the top (pos)
                std::vector<const llama_grammar_element *> new_stack(stack.begin(), stack.end() - 1);
                if (!llama_grammar_is_end_of_sequence(pos + 1)) {
                    // if this rule ref is followed by another element, add that to stack
                    new_stack.push_back(pos + 1);
                }
                if (!llama_grammar_is_end_of_sequence(subpos)) {
                    // if alternate is nonempty, add to stack
                    new_stack.push_back(subpos);
                }
                llama_grammar_advance_stack(rules, new_stack, new_stacks);
                while (!llama_grammar_is_end_of_sequence(subpos)) {
                    // scan to end of alternate def
                    subpos++;
                }
                if (subpos->type == LLAMA_GRETYPE_ALT) {
                    // there's another alternate def of this rule to process
                    subpos++;
                } else {
                    break;
                }
            } while (true);
            break;
        }
        case LLAMA_GRETYPE_CHAR:
        case LLAMA_GRETYPE_CHAR_NOT:
            new_stacks.emplace_back(stack);
            break;
        default:
            // end of alternate (LLAMA_GRETYPE_END, LLAMA_GRETYPE_ALT) or middle of char range
            // (LLAMA_GRETYPE_CHAR_ALT, LLAMA_GRETYPE_CHAR_RNG_UPPER); stack should never be left on
            // those
            GGML_ASSERT(false);
    }
}

// takes a set of possible pushdown stacks on a grammar, which are required to
// be positioned at a character range (see `llama_grammar_advance_stack`), and
// produces the N possible stacks if the given char is accepted at those
// positions
static std::vector<std::vector<const llama_grammar_element *>> llama_grammar_accept(
        const std::vector<std::vector<llama_grammar_element>>         & rules,
        const std::vector<std::vector<const llama_grammar_element *>> & stacks,
        const uint32_t                                                  chr) {

    std::vector<std::vector<const llama_grammar_element *>> new_stacks;

    for (const auto & stack : stacks) {
        if (stack.empty()) {
            continue;
        }

        auto match = llama_grammar_match_char(stack.back(), chr);
        if (match.first) {
            const llama_grammar_element * pos = match.second;

            // update top of stack to next element, if any
            std::vector<const llama_grammar_element *> new_stack(stack.begin(), stack.end() - 1);
            if (!llama_grammar_is_end_of_sequence(pos)) {
                new_stack.push_back(pos);
            }
            llama_grammar_advance_stack(rules, new_stack, new_stacks);
        }
    }

    return new_stacks;
}

static std::vector<llama_grammar_candidate> llama_grammar_reject_candidates(
        const std::vector<std::vector<llama_grammar_element>>         & rules,
        const std::vector<std::vector<const llama_grammar_element *>> & stacks,
        const std::vector<llama_grammar_candidate>                    & candidates);

static std::vector<llama_grammar_candidate> llama_grammar_reject_candidates_for_stack(
        const std::vector<std::vector<llama_grammar_element>> & rules,
        const std::vector<const llama_grammar_element *>      & stack,
        const std::vector<llama_grammar_candidate>            & candidates) {

    std::vector<llama_grammar_candidate> rejects;

    if (stack.empty()) {
        for (const auto & tok : candidates) {
            if (*tok.code_points != 0 || tok.partial_utf8.n_remain != 0) {
                rejects.push_back(tok);
            }
        }
        return rejects;
    }

    const llama_grammar_element * stack_pos = stack.back();

    std::vector<llama_grammar_candidate> next_candidates;
    for (const auto & tok : candidates) {
        if (*tok.code_points == 0) {
            // reached end of full codepoints in token, reject iff it ended in a partial sequence
            // that cannot satisfy this position in grammar
            if (tok.partial_utf8.n_remain != 0 &&
                    !llama_grammar_match_partial_char(stack_pos, tok.partial_utf8)) {
                rejects.push_back(tok);
            }
        } else if (llama_grammar_match_char(stack_pos, *tok.code_points).first) {
            next_candidates.push_back({ tok.index, tok.code_points + 1, tok.partial_utf8 });
        } else {
            rejects.push_back(tok);
        }
    }

    const auto * stack_pos_after = llama_grammar_match_char(stack_pos, 0).second;

    // update top of stack to next element, if any
    std::vector<const llama_grammar_element *> stack_after(stack.begin(), stack.end() - 1);
    if (!llama_grammar_is_end_of_sequence(stack_pos_after)) {
        stack_after.push_back(stack_pos_after);
    }
    std::vector<std::vector<const llama_grammar_element *>> next_stacks;
    llama_grammar_advance_stack(rules, stack_after, next_stacks);

    auto next_rejects = llama_grammar_reject_candidates(rules, next_stacks, next_candidates);
    for (const auto & tok : next_rejects) {
        rejects.push_back({ tok.index, tok.code_points - 1, tok.partial_utf8 });
    }

    return rejects;
}

static std::vector<llama_grammar_candidate> llama_grammar_reject_candidates(
        const std::vector<std::vector<llama_grammar_element>>         & rules,
        const std::vector<std::vector<const llama_grammar_element *>> & stacks,
        const std::vector<llama_grammar_candidate>                    & candidates) {
    GGML_ASSERT(!stacks.empty()); // REVIEW

    if (candidates.empty()) {
        return std::vector<llama_grammar_candidate>();
    }

    auto rejects = llama_grammar_reject_candidates_for_stack(rules, stacks.front(), candidates);

    for (size_t i = 1, size = stacks.size(); i < size; ++i) {
        rejects = llama_grammar_reject_candidates_for_stack(rules, stacks[i], rejects);
    }
    return rejects;
}

//
// grammar - external
//

struct llama_grammar * llama_grammar_init(
            const llama_grammar_element ** rules,
                                 size_t    n_rules,
                                 size_t    start_rule_index) {
    const llama_grammar_element * pos;

    // copy rule definitions into vectors
    std::vector<std::vector<llama_grammar_element>> vec_rules(n_rules);
    for (size_t i = 0; i < n_rules; i++) {
        for (pos = rules[i]; pos->type != LLAMA_GRETYPE_END; pos++) {
            vec_rules[i].push_back(*pos);
        }
        vec_rules[i].push_back({LLAMA_GRETYPE_END, 0});
    }

    // loop over alternates of start rule to build initial stacks
    std::vector<std::vector<const llama_grammar_element *>> stacks;
    pos = rules[start_rule_index];
    do {
        std::vector<const llama_grammar_element *> stack;
        if (!llama_grammar_is_end_of_sequence(pos)) {
            // if alternate is nonempty, add to stack
            stack.push_back(pos);
        }
        llama_grammar_advance_stack(vec_rules, stack, stacks);
        while (!llama_grammar_is_end_of_sequence(pos)) {
            // scan to end of alternate def
            pos++;
        }
        if (pos->type == LLAMA_GRETYPE_ALT) {
            // there's another alternate def of this rule to process
            pos++;
        } else {
            break;
        }
    } while (true);

    return new llama_grammar{ std::move(vec_rules), std::move(stacks), {} };
}

void llama_grammar_free(struct llama_grammar * grammar) {
    delete grammar;
}

struct llama_grammar * llama_grammar_copy(const struct llama_grammar * grammar) {
    llama_grammar * result = new llama_grammar{ grammar->rules, grammar->stacks, grammar->partial_utf8 };

    // redirect elements in stacks to point to new rules
    for (size_t is = 0; is < result->stacks.size(); is++) {
        for (size_t ie = 0; ie < result->stacks[is].size(); ie++) {
            for (size_t ir0 = 0; ir0 < grammar->rules.size(); ir0++) {
                for (size_t ir1 = 0; ir1 < grammar->rules[ir0].size(); ir1++) {
                    if (grammar->stacks[is][ie] == &grammar->rules[ir0][ir1]) {
                         result->stacks[is][ie]  =  &result->rules[ir0][ir1];
                    }
                }
            }
        }
    }

    return result;
}

//
// sampling
//

void llama_set_rng_seed(struct llama_context * ctx, uint32_t seed) {
    if (seed == LLAMA_DEFAULT_SEED) {
        seed = time(NULL);
    }
    ctx->rng.seed(seed);
}

void llama_sample_softmax(struct llama_context * ctx, llama_token_data_array * candidates) {
    GGML_ASSERT(candidates->size > 0);

    const int64_t t_start_sample_us = ggml_time_us();

    // Sort the logits in descending order
    if (!candidates->sorted) {
        std::sort(candidates->data, candidates->data + candidates->size, [](const llama_token_data & a, const llama_token_data & b) {
            return a.logit > b.logit;
        });
        candidates->sorted = true;
    }

    float max_l = candidates->data[0].logit;
    float cum_sum = 0.0f;
    for (size_t i = 0; i < candidates->size; ++i) {
        float p = expf(candidates->data[i].logit - max_l);
        candidates->data[i].p = p;
        cum_sum += p;
    }
    for (size_t i = 0; i < candidates->size; ++i) {
        candidates->data[i].p /= cum_sum;
    }

    if (ctx) {
        ctx->t_sample_us += ggml_time_us() - t_start_sample_us;
    }
}

void llama_sample_top_k(struct llama_context * ctx, llama_token_data_array * candidates, int k, size_t min_keep) {
    const int64_t t_start_sample_us = ggml_time_us();

    k = std::max(k, (int) min_keep);
    k = std::min(k, (int) candidates->size);

    // Sort scores in descending order
    if (!candidates->sorted) {
        auto comp = [](const llama_token_data & a, const llama_token_data & b) {
            return a.logit > b.logit;
        };
        if (k == (int) candidates->size) {
            std::sort(candidates->data, candidates->data + candidates->size, comp);
        } else {
            std::partial_sort(candidates->data, candidates->data + k, candidates->data + candidates->size, comp);
        }
        candidates->sorted = true;
    }
    candidates->size = k;

    if (ctx) {
        ctx->t_sample_us += ggml_time_us() - t_start_sample_us;
    }
}

void llama_sample_top_p(struct llama_context * ctx, llama_token_data_array * candidates, float p, size_t min_keep) {
    if (p >= 1.0f) {
        return;
    }

    llama_sample_softmax(ctx, candidates);

    const int64_t t_start_sample_us = ggml_time_us();

    // Compute the cumulative probabilities
    float cum_sum = 0.0f;
    size_t last_idx = candidates->size;

    for (size_t i = 0; i < candidates->size; ++i) {
        cum_sum += candidates->data[i].p;

        // Check if the running sum is at least p or if we have kept at least min_keep tokens
        // we set the last index to i+1 to indicate that the current iterate should be included in the set
        if (cum_sum >= p && i + 1 >= min_keep) {
            last_idx = i + 1;
            break;
        }
    }

    // Resize the output vector to keep only the top-p tokens
    candidates->size = last_idx;

    if (ctx) {
        ctx->t_sample_us += ggml_time_us() - t_start_sample_us;
    }
}

void llama_sample_min_p(struct llama_context * ctx, llama_token_data_array * candidates, float p, size_t min_keep) {
    if (p <= 0.0f || !candidates->size) {
        return;
    }

    llama_sample_softmax(ctx, candidates);

    const int64_t t_start_sample_us = ggml_time_us();

    float scale = candidates->data[0].p; // scale by max prob
    size_t i = 1; // first token always matches

    for (; i < candidates->size; ++i) {
        if (candidates->data[i].p < p * scale && i >= min_keep) {
            break; // prob too small
        }
    }

    // Resize the output vector to keep only the matching tokens
    candidates->size = i;

    if (ctx) {
        ctx->t_sample_us += ggml_time_us() - t_start_sample_us;
    }
}

void llama_sample_tail_free(struct llama_context * ctx, llama_token_data_array * candidates, float z, size_t min_keep) {
    if (z >= 1.0f || candidates->size <= 2) {
        return;
    }

    llama_sample_softmax(nullptr, candidates);
    const int64_t t_start_sample_us = ggml_time_us();

    // Compute the first and second derivatives
    std::vector<float> first_derivatives(candidates->size - 1);
    std::vector<float> second_derivatives(candidates->size - 2);

    for (size_t i = 0; i < first_derivatives.size(); ++i) {
        first_derivatives[i] = candidates->data[i].p - candidates->data[i + 1].p;
    }
    for (size_t i = 0; i < second_derivatives.size(); ++i) {
        second_derivatives[i] = first_derivatives[i] - first_derivatives[i + 1];
    }

    // Calculate absolute value of second derivatives
    for (size_t i = 0; i < second_derivatives.size(); ++i) {
        second_derivatives[i] = std::abs(second_derivatives[i]);
    }

    // Normalize the second derivatives
    {
        const float second_derivatives_sum = std::accumulate(second_derivatives.begin(), second_derivatives.end(), 0.0f);

        if (second_derivatives_sum > 1e-6f) {
            for (float & value : second_derivatives) {
                value /= second_derivatives_sum;
            }
        } else {
            for (float & value : second_derivatives) {
                value = 1.0f / second_derivatives.size();
            }
        }
    }

    float cum_sum = 0.0f;
    size_t last_idx = candidates->size;
    for (size_t i = 0; i < second_derivatives.size(); ++i) {
        cum_sum += second_derivatives[i];

        // Check if the running sum is greater than z or if we have kept at least min_keep tokens
        if (cum_sum > z && i >= min_keep) {
            last_idx = i;
            break;
        }
    }

    // Resize the output vector to keep only the tokens above the tail location
    candidates->size = last_idx;

    if (ctx) {
        ctx->t_sample_us += ggml_time_us() - t_start_sample_us;
    }
}

void llama_sample_typical(struct llama_context * ctx, llama_token_data_array * candidates, float p, size_t min_keep) {
    // Reference implementation:
    // https://github.com/huggingface/transformers/compare/main...cimeister:typical-sampling:typical-pr
    if (p >= 1.0f) {
        return;
    }

    // Compute the softmax of logits and calculate entropy
    llama_sample_softmax(nullptr, candidates);

    const int64_t t_start_sample_us = ggml_time_us();

    float entropy = 0.0f;
    for (size_t i = 0; i < candidates->size; ++i) {
        entropy += -candidates->data[i].p * logf(candidates->data[i].p);
    }

    // Compute the absolute difference between negative log probability and entropy for each candidate
    std::vector<float> shifted_scores;
    for (size_t i = 0; i < candidates->size; ++i) {
        float shifted_score = fabsf(-logf(candidates->data[i].p) - entropy);
        shifted_scores.push_back(shifted_score);
    }

    // Sort tokens based on the shifted_scores and their corresponding indices
    std::vector<size_t> indices(candidates->size);
    std::iota(indices.begin(), indices.end(), 0);

    std::sort(indices.begin(), indices.end(), [&](size_t a, size_t b) {
        return shifted_scores[a] < shifted_scores[b];
    });

    // Compute the cumulative probabilities
    float cum_sum = 0.0f;
    size_t last_idx = indices.size();

    for (size_t i = 0; i < indices.size(); ++i) {
        size_t idx = indices[i];
        cum_sum += candidates->data[idx].p;

        // Check if the running sum is greater than typical or if we have kept at least min_keep tokens
        if (cum_sum > p && i >= min_keep - 1) {
            last_idx = i + 1;
            break;
        }
    }

    // Resize the output vector to keep only the locally typical tokens
    std::vector<llama_token_data> new_candidates;
    for (size_t i = 0; i < last_idx; ++i) {
        size_t idx = indices[i];
        new_candidates.push_back(candidates->data[idx]);
    }

    // Replace the data in candidates with the new_candidates data
    std::copy(new_candidates.begin(), new_candidates.end(), candidates->data);
    candidates->size = new_candidates.size();

    if (ctx) {
        ctx->t_sample_us += ggml_time_us() - t_start_sample_us;
    }
}

void llama_sample_temp(struct llama_context * ctx, llama_token_data_array * candidates_p, float temp) {
    const int64_t t_start_sample_us = ggml_time_us();

    for (size_t i = 0; i < candidates_p->size; ++i) {
        candidates_p->data[i].logit /= temp;
    }

    if (ctx) {
        ctx->t_sample_us += ggml_time_us() - t_start_sample_us;
    }
}

void llama_sample_temperature(struct llama_context * ctx, llama_token_data_array * candidates_p, float temp) {
    llama_sample_temp(ctx, candidates_p, temp);
}

void llama_sample_repetition_penalties(
            struct llama_context * ctx,
          llama_token_data_array * candidates,
               const llama_token * last_tokens,
                          size_t   penalty_last_n,
                           float   penalty_repeat,
                           float   penalty_freq,
                           float   penalty_present) {
    if (penalty_last_n == 0 || (penalty_repeat == 1.0f && penalty_freq == 0.0f && penalty_present == 0.0f)) {
        return;
    }

    const int64_t t_start_sample_us = ggml_time_us();

    // Create a frequency map to count occurrences of each token in last_tokens
    std::unordered_map<llama_token, int> token_count;
    for (size_t i = 0; i < penalty_last_n; ++i) {
        token_count[last_tokens[i]]++;
    }

    // Apply frequency and presence penalties to the candidates
    for (size_t i = 0; i < candidates->size; ++i) {
        const auto token_iter = token_count.find(candidates->data[i].id);
        if (token_iter == token_count.end()) {
            continue;
        }

        const int count = token_iter->second;

        // The academic publication that described this technique actually just only divided, but that would cause tokens with negative logits to become more likely, which is obviously wrong.
        // This is common fix for this problem, which is to multiply by the penalty instead of dividing.
        if (candidates->data[i].logit <= 0) {
            candidates->data[i].logit *= penalty_repeat;
        } else {
            candidates->data[i].logit /= penalty_repeat;
        }

        candidates->data[i].logit -= float(count) * penalty_freq + float(count > 0) * penalty_present;
    }

    candidates->sorted = false;

    if (ctx) {
        ctx->t_sample_us += ggml_time_us() - t_start_sample_us;
    }
}

void llama_sample_grammar(struct llama_context * ctx, llama_token_data_array * candidates, const struct llama_grammar * grammar) {
    GGML_ASSERT(ctx);
    const int64_t t_start_sample_us = ggml_time_us();

    bool allow_eos = false;
    for (const auto & stack : grammar->stacks) {
        if (stack.empty()) {
            allow_eos = true;
            break;
        }
    }

    const llama_token eos = llama_token_eos(&ctx->model);

    std::vector<std::pair<std::vector<uint32_t>, llama_partial_utf8>> candidates_decoded;
    std::vector<llama_grammar_candidate>                              candidates_grammar;

    for (size_t i = 0; i < candidates->size; ++i) {
        const llama_token id    = candidates->data[i].id;
        const std::string piece = llama_token_to_piece(ctx, id);
        if (id == eos) {
            if (!allow_eos) {
                candidates->data[i].logit = -INFINITY;
            }
        } else if (piece.empty() || piece[0] == 0) {
            candidates->data[i].logit = -INFINITY;
        } else {
            candidates_decoded.push_back(decode_utf8(piece.c_str(), grammar->partial_utf8));
            candidates_grammar.push_back({ i, candidates_decoded.back().first.data(), candidates_decoded.back().second });
        }
    }

    const auto rejects = llama_grammar_reject_candidates(grammar->rules, grammar->stacks, candidates_grammar);
    for (const auto & reject : rejects) {
        candidates->data[reject.index].logit = -INFINITY;
    }

    ctx->t_sample_us += ggml_time_us() - t_start_sample_us;
}

static void llama_log_softmax(float * array, size_t size) {
    float max_l = *std::max_element(array, array + size);
    float sum = 0.f;
    for (size_t i = 0; i < size; ++i) {
        float p = expf(array[i] - max_l);
        sum += p;
        array[i] = p;
    }

    for (size_t i = 0; i < size; ++i) {
        array[i] = logf(array[i] / sum);
    }
}

void llama_sample_classifier_free_guidance(
          struct llama_context * ctx,
        llama_token_data_array * candidates,
          struct llama_context * guidance_ctx,
                         float   scale) {
    int64_t t_start_sample_us = ggml_time_us();

    GGML_ASSERT(ctx);

    auto n_vocab = llama_n_vocab(llama_get_model(ctx));

    GGML_ASSERT(n_vocab == (int)candidates->size);
    GGML_ASSERT(!candidates->sorted);

    std::vector<float> logits_base;
    logits_base.reserve(candidates->size);
    for (size_t i = 0; i < candidates->size; ++i) {
        logits_base.push_back(candidates->data[i].logit);
    }
    llama_log_softmax(logits_base.data(), candidates->size);

    float* logits_guidance = llama_get_logits(guidance_ctx);
    llama_log_softmax(logits_guidance, n_vocab);

    for (int i = 0; i < n_vocab; ++i) {
        float logit_guidance = logits_guidance[i];
        float logit_base = logits_base[i];
        candidates->data[i].logit = scale * (logit_base - logit_guidance) + logit_guidance;
    }

    if (ctx) {
        ctx->t_sample_us += ggml_time_us() - t_start_sample_us;
    }
}

llama_token llama_sample_token_mirostat(struct llama_context * ctx, llama_token_data_array * candidates, float tau, float eta, int m, float * mu) {
    GGML_ASSERT(ctx);

    auto N = float(llama_n_vocab(llama_get_model(ctx)));
    int64_t t_start_sample_us;
    t_start_sample_us = ggml_time_us();

    llama_sample_softmax(nullptr, candidates);

    // Estimate s_hat using the most probable m tokens
    float s_hat = 0.0;
    float sum_ti_bi = 0.0;
    float sum_ti_sq = 0.0;
    for (size_t i = 0; i < size_t(m - 1) && i < candidates->size - 1; ++i) {
        float t_i = logf(float(i + 2) / float(i + 1));
        float b_i = logf(candidates->data[i].p / candidates->data[i + 1].p);
        sum_ti_bi += t_i * b_i;
        sum_ti_sq += t_i * t_i;
    }
    s_hat = sum_ti_bi / sum_ti_sq;

    // Compute k from the estimated s_hat and target surprise value
    float epsilon_hat = s_hat - 1;
    float k = powf((epsilon_hat * powf(2, *mu)) / (1 - powf(N, -epsilon_hat)), 1 / s_hat);

    // Sample the next word X using top-k sampling
    llama_sample_top_k(nullptr, candidates, int(k), 1);
    if (ctx) {
        ctx->t_sample_us += ggml_time_us() - t_start_sample_us;
    }
    llama_token X = llama_sample_token(ctx, candidates);
    t_start_sample_us = ggml_time_us();

    // Compute error as the difference between observed surprise and target surprise value
    size_t X_idx = std::distance(candidates->data, std::find_if(candidates->data, candidates->data + candidates->size, [&](const llama_token_data & candidate) {
        return candidate.id == X;
    }));
    float observed_surprise = -log2f(candidates->data[X_idx].p);
    float e = observed_surprise - tau;

    // Update mu using the learning rate and error
    *mu = *mu - eta * e;

    if (ctx) {
        ctx->t_sample_us += ggml_time_us() - t_start_sample_us;
    }
    return X;
}

llama_token llama_sample_token_mirostat_v2(struct llama_context * ctx, llama_token_data_array * candidates, float tau, float eta, float * mu) {
    int64_t t_start_sample_us;
    t_start_sample_us = ggml_time_us();

    llama_sample_softmax(ctx, candidates);

    // Truncate the words with surprise values greater than mu
    candidates->size = std::distance(candidates->data, std::find_if(candidates->data, candidates->data + candidates->size, [&](const llama_token_data & candidate) {
        return -log2f(candidate.p) > *mu;
    }));

    if (candidates->size == 0) {
        candidates->size = 1;
    }

    if (ctx) {
        ctx->t_sample_us += ggml_time_us() - t_start_sample_us;
    }

    // Normalize the probabilities of the remaining words
    llama_sample_softmax(ctx, candidates);

    // Sample the next word X from the remaining words
    llama_token X = llama_sample_token(ctx, candidates);
    t_start_sample_us = ggml_time_us();

    // Compute error as the difference between observed surprise and target surprise value
    size_t X_idx = std::distance(candidates->data, std::find_if(candidates->data, candidates->data + candidates->size, [&](const llama_token_data & candidate) {
        return candidate.id == X;
    }));
    float observed_surprise = -log2f(candidates->data[X_idx].p);
    float e = observed_surprise - tau;

    // Update mu using the learning rate and error
    *mu = *mu - eta * e;

    if (ctx) {
        ctx->t_sample_us += ggml_time_us() - t_start_sample_us;
    }
    return X;
}

llama_token llama_sample_token_greedy(struct llama_context * ctx, llama_token_data_array * candidates) {
    const int64_t t_start_sample_us = ggml_time_us();

    // Find max element
    auto * max_iter = std::max_element(candidates->data, candidates->data + candidates->size, [](const llama_token_data & a, const llama_token_data & b) {
        return a.logit < b.logit;
    });

    llama_token result = max_iter->id;
    if (ctx) {
        ctx->t_sample_us += ggml_time_us() - t_start_sample_us;
        ctx->n_sample++;
    }
    return result;
}

llama_token llama_sample_token(struct llama_context * ctx, llama_token_data_array * candidates) {
    GGML_ASSERT(ctx);

    const int64_t t_start_sample_us = ggml_time_us();
    llama_sample_softmax(nullptr, candidates);

    std::vector<float> probs;
    probs.reserve(candidates->size);
    for (size_t i = 0; i < candidates->size; ++i) {
        probs.push_back(candidates->data[i].p);
    }

    std::discrete_distribution<> dist(probs.begin(), probs.end());
    auto & rng = ctx->rng;
    int idx = dist(rng);

    llama_token result = candidates->data[idx].id;

    ctx->t_sample_us += ggml_time_us() - t_start_sample_us;
    ctx->n_sample++;
    return result;
}

void llama_grammar_accept_token(struct llama_context * ctx, struct llama_grammar * grammar, llama_token token) {
    const int64_t t_start_sample_us = ggml_time_us();

    if (token == llama_token_eos(&ctx->model)) {
        for (const auto & stack : grammar->stacks) {
            if (stack.empty()) {
                return;
            }
        }
        GGML_ASSERT(false);
    }

    const std::string piece = llama_token_to_piece(ctx, token);

    // Note terminating 0 in decoded string
    const auto   decoded     = decode_utf8(piece.c_str(), grammar->partial_utf8);
    const auto & code_points = decoded.first;
    for (auto it = code_points.begin(), end = code_points.end() - 1; it != end; ++it) {
        grammar->stacks = llama_grammar_accept(grammar->rules, grammar->stacks, *it);
    }
    grammar->partial_utf8 = decoded.second;
    GGML_ASSERT(!grammar->stacks.empty());

    ctx->t_sample_us += ggml_time_us() - t_start_sample_us;
}

//
// Beam search
//

struct llama_beam {
    std::vector<llama_token> tokens;
    float p;  // Cumulative beam probability (renormalized relative to all beams)
    bool eob; // Initialize end-of-beam to false. Callback sets this to true.
    // Sort beams by probability. In case of ties, prefer beams at eob.
    bool operator<(const llama_beam & rhs) const {
        return std::make_pair(p, eob) < std::make_pair(rhs.p, rhs.eob);
    }
    // Shift off first n tokens and discard them.
    void shift_tokens(const size_t n) {
        if (n) {
            std::copy(tokens.begin() + n, tokens.end(), tokens.begin());
            tokens.resize(tokens.size() - n);
        }
    }
    llama_beam_view view() const { return {tokens.data(), tokens.size(), p, eob}; }
};

// A struct for calculating logit-related info.
struct llama_logit_info {
    const float * const logits;
    const int n_vocab;
    const float max_l;
    const float normalizer;
    struct sum_exp {
        float max_l;
        float operator()(float sum, float l) const { return sum + std::exp(l - max_l); }
    };
    llama_logit_info(llama_context * ctx)
      : logits(llama_get_logits(ctx))
      , n_vocab(llama_n_vocab(llama_get_model(ctx)))
      , max_l(*std::max_element(logits, logits + n_vocab))
      , normalizer(1.0f / std::accumulate(logits, logits + n_vocab, 0.0f, sum_exp{max_l}))
      { }
    llama_token_data get_token_data(const llama_token token_id) const {
        constexpr auto p = std::numeric_limits<float>::quiet_NaN();  // never used
        return {token_id, logits[token_id], p};
    }
    // Return top k token_data by logit.
    std::vector<llama_token_data> top_k(size_t k) {
        std::vector<llama_token_data> min_heap;  // min-heap by logit
        const llama_token k_min = std::min(static_cast<llama_token>(k), n_vocab);
        min_heap.reserve(k_min);
        for (llama_token token_id = 0 ; token_id < k_min ; ++token_id) {
            min_heap.push_back(get_token_data(token_id));
        }
        auto comp = [](const llama_token_data & a, const llama_token_data & b) { return a.logit > b.logit; };
        std::make_heap(min_heap.begin(), min_heap.end(), comp);
        for (llama_token token_id = k_min ; token_id < n_vocab ; ++token_id) {
            if (min_heap.front().logit < logits[token_id]) {
                std::pop_heap(min_heap.begin(), min_heap.end(), comp);
                min_heap.back().id = token_id;
                min_heap.back().logit = logits[token_id];
                std::push_heap(min_heap.begin(), min_heap.end(), comp);
            }
        }
        return min_heap;
    }
    float probability_from_logit(float logit) const {
        return normalizer * std::exp(logit - max_l);
    }
};

struct llama_beam_search_data {
    llama_context * ctx;
    size_t n_beams;
    int n_past;
    int n_predict;
    std::vector<llama_beam> beams;
    std::vector<llama_beam> next_beams;

    // Re-calculated on each loop iteration
    size_t common_prefix_length;

    // Used to communicate to/from callback on beams state.
    std::vector<llama_beam_view> beam_views;

    llama_beam_search_data(llama_context * ctx, size_t n_beams, int n_past, int n_predict)
      : ctx(ctx)
      , n_beams(n_beams)
      , n_past(n_past)
      , n_predict(n_predict)
      , beam_views(n_beams) {
        beams.reserve(n_beams);
        next_beams.reserve(n_beams);
    }

    // Collapse beams to a single beam given by index.
    void collapse_beams(const size_t beam_idx) {
        if (0u < beam_idx) {
            std::swap(beams[0], beams[beam_idx]);
        }
        beams.resize(1);
    }

    // Min-heaps are used to efficiently collect the top-k elements (k=n_beams).
    // The repetative patterns below reflect the 2 stages of heaps:
    //  * Gather elements until the vector is full, then call std::make_heap() on it.
    //  * If the heap is full and a new element is found that should be included, pop the
    //    least element to the back(), replace it with the new, then push it into the heap.
    void fill_next_beams_by_top_probabilities(llama_beam & beam) {
        // Min-heaps use a greater-than comparator.
        const auto comp = [](const llama_beam & a, const llama_beam & b) { return a.p > b.p; };
        if (beam.eob) {
            // beam is at end-of-sentence, so just copy it to next_beams if its probability is high enough.
            if (next_beams.size() < n_beams) {
                next_beams.push_back(std::move(beam));
                if (next_beams.size() == n_beams) {
                    std::make_heap(next_beams.begin(), next_beams.end(), comp);
                }
            } else if (next_beams.front().p < beam.p) {
                std::pop_heap(next_beams.begin(), next_beams.end(), comp);
                next_beams.back() = std::move(beam);
                std::push_heap(next_beams.begin(), next_beams.end(), comp);
            }
        } else {
            // beam is not at end-of-sentence, so branch with next top_k tokens.
            if (!beam.tokens.empty()) {
                llama_decode(ctx, llama_batch_get_one(beam.tokens.data(), beam.tokens.size(), n_past, 0));
            }
            llama_logit_info logit_info(ctx);
            std::vector<llama_token_data> next_tokens = logit_info.top_k(n_beams);
            size_t i=0;
            if (next_beams.size() < n_beams) {
                for (; next_beams.size() < n_beams ; ++i) {
                    llama_beam next_beam = beam;
                    next_beam.tokens.push_back(next_tokens[i].id);
                    next_beam.p *= logit_info.probability_from_logit(next_tokens[i].logit);
                    next_beams.push_back(std::move(next_beam));
                }
                std::make_heap(next_beams.begin(), next_beams.end(), comp);
            } else {
                for (; next_beams.front().p == 0.0f ; ++i) {
                    std::pop_heap(next_beams.begin(), next_beams.end(), comp);
                    next_beams.back() = beam;
                    next_beams.back().tokens.push_back(next_tokens[i].id);
                    next_beams.back().p *= logit_info.probability_from_logit(next_tokens[i].logit);
                    std::push_heap(next_beams.begin(), next_beams.end(), comp);
                }
            }
            for (; i < n_beams ; ++i) {
                const float next_p = beam.p * logit_info.probability_from_logit(next_tokens[i].logit);
                if (next_beams.front().p < next_p) {
                    std::pop_heap(next_beams.begin(), next_beams.end(), comp);
                    next_beams.back() = beam;
                    next_beams.back().tokens.push_back(next_tokens[i].id);
                    next_beams.back().p = next_p;
                    std::push_heap(next_beams.begin(), next_beams.end(), comp);
                }
            }
        }
    }

    // Find common_prefix_length based on beams.
    // Requires beams is not empty.
    size_t find_common_prefix_length() {
        size_t common_prefix_length = beams[0].tokens.size();
        for (size_t i = 1 ; i < beams.size() ; ++i) {
            common_prefix_length = std::min(common_prefix_length, beams[i].tokens.size());
            for (size_t j = 0 ; j < common_prefix_length ; ++j) {
                if (beams[0].tokens[j] != beams[i].tokens[j]) {
                    common_prefix_length = j;
                    break;
                }
            }
        }
        return common_prefix_length;
    }

    // Construct beams_state to send back to caller via the callback function.
    // Side effect: set common_prefix_length = find_common_prefix_length();
    llama_beams_state get_beams_state(const bool last_call) {
        for (size_t i = 0 ; i < beams.size() ; ++i) {
            beam_views[i] = beams[i].view();
        }
        common_prefix_length = find_common_prefix_length();
        return {beam_views.data(), beams.size(), common_prefix_length, last_call};
    }

    // Loop:
    //  * while i < n_predict, AND
    //  * any of the beams have not yet reached end-of-beam (eob), AND
    //  * the highest probability beam(s) (plural in case of ties) are not at end-of-sentence
    //    (since all other beam probabilities can only decrease)
    void loop(const llama_beam_search_callback_fn_t callback, void * const callback_data) {
        beams.push_back({{}, 1.0f, false});  // Start with one empty beam w/ probability = 1.0 and !eob.
        const auto not_eob = [](const llama_beam & beam) { return !beam.eob; };
        for (int i = 0 ; i < n_predict && std::any_of(beams.begin(),beams.end(),not_eob) &&
                       !beams[top_beam_index()].eob ; ++i) {
            callback(callback_data, get_beams_state(false));  // Sets common_prefix_length
            update_beams_from_beam_views();   // Update values (p,eob) that callback may have changed.
            if (common_prefix_length) {
                llama_decode(ctx, llama_batch_get_one(beams[0].tokens.data(), common_prefix_length, n_past, 0));
                n_past += common_prefix_length;
            }
            // Zero-out next_beam probabilities to place them last in following min-heap.
            std::for_each(next_beams.begin(), next_beams.end(), [](llama_beam & beam) { beam.p = 0.0f; });
            for (llama_beam & beam : beams) {
                beam.shift_tokens(common_prefix_length);
                fill_next_beams_by_top_probabilities(beam);
            }
            // next_beams become the beams of next/final iteration. Swap them to re-use memory.
            beams.swap(next_beams);
            renormalize_beam_probabilities(beams);
        }
        collapse_beams(top_beam_index());
        callback(callback_data, get_beams_state(true));
    }

    // As beams grow, the cumulative probabilities decrease.
    // Renormalize them to avoid floating point underflow.
    static void renormalize_beam_probabilities(std::vector<llama_beam> & beams) {
        const auto sum_p = [](float sum, llama_beam & beam) { return sum + beam.p; };
        const float inv_sum = 1.0f / std::accumulate(beams.begin(), beams.end(), 0.0f, sum_p);
        std::for_each(beams.begin(), beams.end(), [=](llama_beam & beam) { beam.p *= inv_sum; });
    }

    // Assumes beams is non-empty.  Uses llama_beam::operator<() for ordering.
    size_t top_beam_index() {
        return std::max_element(beams.begin(), beams.end()) - beams.begin();
    }

    // Copy (p,eob) for each beam which may have been changed by the callback.
    void update_beams_from_beam_views() {
        for (size_t i = 0 ; i < beams.size() ; ++i) {
            beams[i].p = beam_views[i].p;
            beams[i].eob = beam_views[i].eob;
        }
    }
};

void llama_beam_search(llama_context * ctx,
                       llama_beam_search_callback_fn_t callback, void * callback_data,
                       size_t n_beams, int n_past, int n_predict) {
    assert(ctx);
    const int64_t t_start_sample_us = ggml_time_us();

    llama_beam_search_data beam_search_data(ctx, n_beams, n_past, n_predict);

    beam_search_data.loop(callback, callback_data);

    ctx->t_sample_us += ggml_time_us() - t_start_sample_us;
    ctx->n_sample++;
}

//
// quantization
//

template <typename T>
struct no_init {
    T value;
    no_init() { /* do nothing */ }
};

struct quantize_state_internal {
    const llama_model                 & model;
    const llama_model_quantize_params * params;

    int n_attention_wv    = 0;
    int n_feed_forward_w2 = 0;
    int i_attention_wv    = 0;
    int i_feed_forward_w2 = 0;

    int n_k_quantized     = 0;
    int n_fallback        = 0;

    quantize_state_internal(const llama_model & model, const llama_model_quantize_params * params)
        : model(model)
        , params(params)
        {}
};

static void llama_convert_tensor_internal(
    struct ggml_tensor * tensor, std::vector<no_init<float>> & output, std::vector<std::thread> & workers,
    const size_t nelements, const int nthread
) {
    if (output.size() < nelements) {
        output.resize(nelements);
    }
    float * f32_output = (float *) output.data();

    ggml_type_traits_t qtype;
    if (ggml_is_quantized(tensor->type)) {
        qtype = ggml_internal_get_type_traits(tensor->type);
        if (qtype.to_float == NULL) {
            throw std::runtime_error(format("type %s unsupported for integer quantization: no dequantization available", ggml_type_name(tensor->type)));
        }
    } else if (tensor->type != GGML_TYPE_F16) {
        throw std::runtime_error(format("cannot dequantize/convert tensor type %s", ggml_type_name(tensor->type)));
    }

    if (nthread < 2) {
        if (tensor->type == GGML_TYPE_F16) {
            ggml_fp16_to_fp32_row((ggml_fp16_t *)tensor->data, f32_output, nelements);
        } else if (ggml_is_quantized(tensor->type)) {
            qtype.to_float(tensor->data, f32_output, nelements);
        } else {
            GGML_ASSERT(false); // unreachable
        }
        return;
    }

    auto block_size = tensor->type == GGML_TYPE_F16 ? 1 : (size_t)ggml_blck_size(tensor->type);
    auto block_size_bytes = ggml_type_size(tensor->type);

    GGML_ASSERT(nelements % block_size == 0);
    auto nblocks = nelements / block_size;
    auto blocks_per_thread = nblocks / nthread;
    auto spare_blocks = nblocks - (blocks_per_thread * nthread); // if blocks aren't divisible by thread count

    for (auto tnum = 0, in_buff_offs = 0, out_buff_offs = 0; tnum < nthread; tnum++) {
        auto thr_blocks = blocks_per_thread + (tnum == nthread - 1 ? spare_blocks : 0); // num blocks for this thread
        auto thr_elems = thr_blocks * block_size; // number of elements for this thread
        auto thr_block_bytes = thr_blocks * block_size_bytes; // number of input bytes for this thread

        auto compute = [qtype] (ggml_type typ, uint8_t * inbuf, float * outbuf, int nels) {
            if (typ == GGML_TYPE_F16) {
                ggml_fp16_to_fp32_row((ggml_fp16_t *)inbuf, outbuf, nels);
            } else {
                qtype.to_float(inbuf, outbuf, nels);
            }
        };
        workers.emplace_back(compute, tensor->type, (uint8_t *) tensor->data + in_buff_offs, f32_output + out_buff_offs, thr_elems);
        in_buff_offs += thr_block_bytes;
        out_buff_offs += thr_elems;
    }
    for (auto & w : workers) { w.join(); }
    workers.clear();
}

static ggml_type get_k_quant_type(
    quantize_state_internal & qs,
    ggml_type new_type, const ggml_tensor * tensor, llama_ftype ftype
) {
    const std::string name = ggml_get_name(tensor);
    // TODO: avoid hardcoded tensor names - use the TN_* constants
    const llm_arch arch = qs.model.arch;
    const auto       tn = LLM_TN(arch);

    auto use_more_bits = [](int i_layer, int num_layers) -> bool {
        return i_layer < num_layers/8 || i_layer >= 7*num_layers/8 || (i_layer - num_layers/8)%3 == 2;
    };

    if (name == tn(LLM_TENSOR_OUTPUT, "weight")) {
        int nx = tensor->ne[0];
        if (arch == LLM_ARCH_FALCON || nx % QK_K != 0) {
            new_type = GGML_TYPE_Q8_0;
        }
        else if (new_type != GGML_TYPE_Q8_0) {
            new_type = GGML_TYPE_Q6_K;
        }
    } else if (name.find("attn_v.weight") != std::string::npos) {
        if      (ftype == LLAMA_FTYPE_MOSTLY_Q2_K) new_type = GGML_TYPE_Q3_K;
        else if (ftype == LLAMA_FTYPE_MOSTLY_Q3_K_M) {
            new_type = qs.i_attention_wv < 2 ? GGML_TYPE_Q5_K : GGML_TYPE_Q4_K;
        }
        else if (ftype == LLAMA_FTYPE_MOSTLY_Q3_K_L) new_type = GGML_TYPE_Q5_K;
        else if ((ftype == LLAMA_FTYPE_MOSTLY_Q4_K_M || ftype == LLAMA_FTYPE_MOSTLY_Q5_K_M) &&
                use_more_bits(qs.i_attention_wv, qs.n_attention_wv)) new_type = GGML_TYPE_Q6_K;
        else if (ftype == LLAMA_FTYPE_MOSTLY_Q4_K_S && qs.i_attention_wv < 4) new_type = GGML_TYPE_Q5_K;
        else if (QK_K == 64 && (ftype == LLAMA_FTYPE_MOSTLY_Q4_K_S || ftype == LLAMA_FTYPE_MOSTLY_Q3_K_S) &&
                (qs.i_attention_wv < qs.n_attention_wv/8 || qs.i_attention_wv >= 7*qs.n_attention_wv/8)) new_type = GGML_TYPE_Q6_K;
        if (qs.model.type == MODEL_70B) {
            // In the 70B model we have 8 heads sharing the same attn_v weights. As a result, the attn_v.weight tensor is
            // 8x smaller compared to attn_q.weight. Hence, we can get a nice boost in quantization accuracy with
            // nearly negligible increase in model size by quantizing this tensor with more bits:
            if (new_type == GGML_TYPE_Q3_K || new_type == GGML_TYPE_Q4_K) new_type = GGML_TYPE_Q5_K;
        }
        ++qs.i_attention_wv;
    } else if (name.find("ffn_down.weight") != std::string::npos) {
        if      (ftype == LLAMA_FTYPE_MOSTLY_Q2_K) new_type = GGML_TYPE_Q3_K;
        else if (ftype == LLAMA_FTYPE_MOSTLY_Q3_K_M) {
            new_type = qs.i_feed_forward_w2 < 2 ? GGML_TYPE_Q5_K
                     : arch != LLM_ARCH_FALCON || use_more_bits(qs.i_feed_forward_w2, qs.n_feed_forward_w2) ? GGML_TYPE_Q4_K
                     : GGML_TYPE_Q3_K;
        }
        else if (ftype == LLAMA_FTYPE_MOSTLY_Q3_K_L) {
            new_type = arch == LLM_ARCH_FALCON ? GGML_TYPE_Q4_K : GGML_TYPE_Q5_K;
        }
        else if (ftype == LLAMA_FTYPE_MOSTLY_Q4_K_M) {
            if (arch == LLM_ARCH_FALCON) {
                new_type = qs.i_feed_forward_w2 < 2 ? GGML_TYPE_Q6_K :
                           use_more_bits(qs.i_feed_forward_w2, qs.n_feed_forward_w2) ? GGML_TYPE_Q5_K : GGML_TYPE_Q4_K;
            } else {
                if (use_more_bits(qs.i_feed_forward_w2, qs.n_feed_forward_w2)) new_type = GGML_TYPE_Q6_K;
            }
        }
        else if (ftype == LLAMA_FTYPE_MOSTLY_Q5_K_M && use_more_bits(qs.i_feed_forward_w2, qs.n_feed_forward_w2)) new_type = GGML_TYPE_Q6_K;
        else if (ftype == LLAMA_FTYPE_MOSTLY_Q4_K_S && arch != LLM_ARCH_FALCON && qs.i_feed_forward_w2 < 4) {
            new_type = GGML_TYPE_Q5_K;
        }
        ++qs.i_feed_forward_w2;
    } else if (name.find("attn_output.weight") != std::string::npos) {
        if (arch != LLM_ARCH_FALCON) {
            if      (ftype == LLAMA_FTYPE_MOSTLY_Q2_K  ) new_type = GGML_TYPE_Q3_K;
            else if (ftype == LLAMA_FTYPE_MOSTLY_Q3_K_M) new_type = GGML_TYPE_Q4_K;
            else if (ftype == LLAMA_FTYPE_MOSTLY_Q3_K_L) new_type = GGML_TYPE_Q5_K;
        } else {
            if (ftype == LLAMA_FTYPE_MOSTLY_Q3_K_L) new_type = GGML_TYPE_Q4_K;
        }
    }
    else if (name.find("attn_qkv.weight") != std::string::npos) {
        if (ftype == LLAMA_FTYPE_MOSTLY_Q3_K_M || ftype == LLAMA_FTYPE_MOSTLY_Q3_K_L) new_type = GGML_TYPE_Q4_K;
        else if (ftype == LLAMA_FTYPE_MOSTLY_Q4_K_M) new_type = GGML_TYPE_Q5_K;
        else if (ftype == LLAMA_FTYPE_MOSTLY_Q5_K_M) new_type = GGML_TYPE_Q6_K;
    }
    else if (name.find("ffn_gate.weight") != std::string::npos || name.find("ffn_up.weight") != std::string::npos) {
        if (ftype == LLAMA_FTYPE_MOSTLY_Q2_K) new_type = GGML_TYPE_Q3_K;
    }
    // This can be used to reduce the size of the Q5_K_S model.
    // The associated PPL increase is fully in line with the size reduction
    //else {
    //    if (ftype == LLAMA_FTYPE_MOSTLY_Q5_K_S) new_type = GGML_TYPE_Q4_K;
    //}
    bool convert_incompatible_tensor = false;
    if (new_type == GGML_TYPE_Q2_K || new_type == GGML_TYPE_Q3_K || new_type == GGML_TYPE_Q4_K ||
        new_type == GGML_TYPE_Q5_K || new_type == GGML_TYPE_Q6_K) {
        int nx = tensor->ne[0];
        int ny = tensor->ne[1];
        if (nx % QK_K != 0) {
            LLAMA_LOG_WARN("\n\n%s : tensor cols %d x %d are not divisible by %d, required for %s", __func__, nx, ny, QK_K, ggml_type_name(new_type));
            convert_incompatible_tensor = true;
        } else {
            ++qs.n_k_quantized;
        }
    }
    if (convert_incompatible_tensor) {
        switch (new_type) {
            case GGML_TYPE_Q2_K: new_type = GGML_TYPE_Q4_0; break;
            case GGML_TYPE_Q3_K: new_type = GGML_TYPE_Q4_1; break;
            case GGML_TYPE_Q4_K: new_type = GGML_TYPE_Q5_0; break;
            case GGML_TYPE_Q5_K: new_type = GGML_TYPE_Q5_1; break;
            case GGML_TYPE_Q6_K: new_type = GGML_TYPE_Q8_0; break;
            default: throw std::runtime_error("\nUnsupported tensor size encountered\n");
        }
        LLAMA_LOG_WARN(" - using fallback quantization %s\n", ggml_type_name(new_type));
        ++qs.n_fallback;
    }

    return new_type;
}

static void llama_model_quantize_internal(const std::string & fname_inp, const std::string & fname_out, const llama_model_quantize_params * params) {
    ggml_type quantized_type;
    llama_ftype ftype = params->ftype;

    switch (params->ftype) {
        case LLAMA_FTYPE_MOSTLY_Q4_0: quantized_type = GGML_TYPE_Q4_0; break;
        case LLAMA_FTYPE_MOSTLY_Q4_1: quantized_type = GGML_TYPE_Q4_1; break;
        case LLAMA_FTYPE_MOSTLY_Q5_0: quantized_type = GGML_TYPE_Q5_0; break;
        case LLAMA_FTYPE_MOSTLY_Q5_1: quantized_type = GGML_TYPE_Q5_1; break;
        case LLAMA_FTYPE_MOSTLY_Q8_0: quantized_type = GGML_TYPE_Q8_0; break;
        case LLAMA_FTYPE_MOSTLY_F16:  quantized_type = GGML_TYPE_F16;  break;
        case LLAMA_FTYPE_ALL_F32:     quantized_type = GGML_TYPE_F32;  break;

        // K-quants
        case LLAMA_FTYPE_MOSTLY_Q2_K:   quantized_type = GGML_TYPE_Q2_K; break;
        case LLAMA_FTYPE_MOSTLY_Q3_K_S:
        case LLAMA_FTYPE_MOSTLY_Q3_K_M:
        case LLAMA_FTYPE_MOSTLY_Q3_K_L: quantized_type = GGML_TYPE_Q3_K; break;
        case LLAMA_FTYPE_MOSTLY_Q4_K_S:
        case LLAMA_FTYPE_MOSTLY_Q4_K_M: quantized_type = GGML_TYPE_Q4_K; break;
        case LLAMA_FTYPE_MOSTLY_Q5_K_S:
        case LLAMA_FTYPE_MOSTLY_Q5_K_M: quantized_type = GGML_TYPE_Q5_K; break;
        case LLAMA_FTYPE_MOSTLY_Q6_K:   quantized_type = GGML_TYPE_Q6_K; break;

        default: throw std::runtime_error(format("invalid output file type %d\n", ftype));
    }

    int nthread = params->nthread;

    if (nthread <= 0) {
        nthread = std::thread::hardware_concurrency();
    }

    // mmap consistently increases speed Linux, and also increases speed on Windows with
    // hot cache. It may cause a slowdown on macOS, possibly related to free memory.
#if defined(__linux__) || defined(_WIN32)
    constexpr bool use_mmap = true;
#else
    constexpr bool use_mmap = false;
#endif

    llama_model_loader ml(fname_inp, use_mmap);
    if (ml.use_mmap) {
        ml.mapping.reset(new llama_mmap(&ml.file, /* prefetch */ 0, ggml_is_numa()));
    }

    llama_model model;
    llm_load_arch(ml, model);
    llm_load_hparams(ml, model);

    struct quantize_state_internal qs(model, params);

    if (params->only_copy) {
        ftype = model.ftype;
    }

    const size_t align = GGUF_DEFAULT_ALIGNMENT;
    struct gguf_context * ctx_out = gguf_init_empty();

    // copy the KV pairs from the input file
    gguf_set_kv     (ctx_out, ml.ctx_gguf);
    gguf_set_val_u32(ctx_out, "general.quantization_version", GGML_QNT_VERSION);
    gguf_set_val_u32(ctx_out, "general.file_type", ftype);

    for (int i = 0; i < ml.n_tensors; ++i) {
        struct ggml_tensor * meta = ml.get_tensor_meta(i);

        const std::string name = ggml_get_name(meta);

        // TODO: avoid hardcoded tensor names - use the TN_* constants
        if (name.find("attn_v.weight") != std::string::npos || name.find("attn_qkv.weight") != std::string::npos) {
            ++qs.n_attention_wv;
        }
        else if (name.find("ffn_down.weight") != std::string::npos) {
            ++qs.n_feed_forward_w2;
        }
    }
    if (qs.n_attention_wv != qs.n_feed_forward_w2 || (uint32_t)qs.n_attention_wv != model.hparams.n_layer) {
        LLAMA_LOG_WARN("%s ============ Strange model: n_attention_wv = %d, n_feed_forward_w2 = %d, hparams.n_layer = %d\n",
                __func__, qs.n_attention_wv, qs.n_feed_forward_w2, model.hparams.n_layer);
    }

    size_t total_size_org = 0;
    size_t total_size_new = 0;
    std::vector<int64_t> hist_all(1 << 4, 0);

    std::vector<std::thread> workers;
    workers.reserve(nthread);
    std::mutex mutex;

    int idx = 0;

    std::vector<no_init<uint8_t>> read_data;
    std::vector<no_init<uint8_t>> work;
    std::vector<no_init<float>> f32_conv_buf;

    // populate the original tensors so we get an initial meta data
    for (int i = 0; i < ml.n_tensors; ++i) {
        struct ggml_tensor * meta = ml.get_tensor_meta(i);
        gguf_add_tensor(ctx_out, meta);
    }

    std::ofstream fout(fname_out, std::ios::binary);
    fout.exceptions(std::ofstream::failbit); // fail fast on write errors

    const size_t meta_size = gguf_get_meta_size(ctx_out);

    LLAMA_LOG_INFO("%s: meta size = %zu bytes\n", __func__, meta_size);

    // placeholder for the meta data
    ::zeros(fout, meta_size);

    for (int i = 0; i < ml.n_tensors; ++i) {
        struct ggml_tensor * tensor = ml.get_tensor_meta(i);

        const std::string name = ggml_get_name(tensor);

        if (!ml.use_mmap) {
            if (read_data.size() < ggml_nbytes(tensor)) {
                read_data.resize(ggml_nbytes(tensor));
            }
            tensor->data = read_data.data();
        }
        ml.load_data_for(tensor);

        LLAMA_LOG_INFO("[%4d/%4d] %36s - [%s], type = %6s, ",
               ++idx, ml.n_tensors,
               ggml_get_name(tensor),
               llama_format_tensor_shape(tensor).c_str(),
               ggml_type_name(tensor->type));

        // This used to be a regex, but <regex> has an extreme cost to compile times.
        bool quantize = name.rfind("weight") == name.size() - 6; // ends with 'weight'?

        // quantize only 2D tensors
        quantize &= (tensor->n_dims == 2);
        quantize &= params->quantize_output_tensor || name != "output.weight";
        quantize &= !params->only_copy;

        enum ggml_type new_type;
        void * new_data;
        size_t new_size;

        if (quantize) {
            new_type = quantized_type;
            if (!params->pure) {
                new_type = get_k_quant_type(qs, new_type, tensor, ftype);
            }

            // If we've decided to quantize to the same type the tensor is already
            // in then there's nothing to do.
            quantize = tensor->type != new_type;
        }
        if (!quantize) {
            new_type = tensor->type;
            new_data = tensor->data;
            new_size = ggml_nbytes(tensor);
            LLAMA_LOG_INFO("size = %8.3f MB\n", ggml_nbytes(tensor)/1024.0/1024.0);
        } else {
            const size_t nelements = ggml_nelements(tensor);

            float * f32_data;

            if (tensor->type == GGML_TYPE_F32) {
                f32_data = (float *) tensor->data;
            } else if (ggml_is_quantized(tensor->type) && !params->allow_requantize) {
                throw std::runtime_error(format("requantizing from type %s is disabled", ggml_type_name(tensor->type)));
            } else {
                llama_convert_tensor_internal(tensor, f32_conv_buf, workers, nelements, nthread);
                f32_data = (float *) f32_conv_buf.data();
            }

            LLAMA_LOG_INFO("quantizing to %s .. ", ggml_type_name(new_type));
            fflush(stdout);

            if (work.size() < nelements * 4) {
                work.resize(nelements * 4); // upper bound on size
            }
            new_data = work.data();
            std::array<int64_t, 1 << 4> hist_cur = {};

            static const int chunk_size = 32 * 512;
            const int nchunk = (nelements + chunk_size - 1)/chunk_size;
            const int nthread_use = nthread > 1 ? std::max(1, std::min(nthread, nchunk)) : 1;
            if (nthread_use < 2) {
                new_size = ggml_quantize_chunk(new_type, f32_data, new_data, 0, nelements, hist_cur.data());
            } else {
                size_t counter = 0;
                new_size = 0;
                auto compute = [&mutex, &counter, &hist_cur, &new_size, new_type, f32_data, new_data, nelements]() {
                    std::array<int64_t, 1 << 4> local_hist = {};
                    size_t local_size = 0;
                    while (true) {
                        std::unique_lock<std::mutex> lock(mutex);
                        size_t first = counter; counter += chunk_size;
                        if (first >= nelements) {
                            if (local_size > 0) {
                                for (int j=0; j<int(local_hist.size()); ++j) {
                                    hist_cur[j] += local_hist[j];
                                }
                                new_size += local_size;
                            }
                            break;
                        }
                        lock.unlock();
                        size_t last = std::min(nelements, first + chunk_size);
                        local_size += ggml_quantize_chunk(new_type, f32_data, new_data, first, last - first, local_hist.data());
                    }
                };
                for (int it = 0; it < nthread_use - 1; ++it) {
                    workers.emplace_back(compute);
                }
                compute();
                for (auto & w : workers) { w.join(); }
                workers.clear();
            }

            LLAMA_LOG_INFO("size = %8.2f MB -> %8.2f MB | hist: ", ggml_nbytes(tensor)/1024.0/1024.0, new_size/1024.0/1024.0);
            int64_t tot_count = 0;
            for (size_t i = 0; i < hist_cur.size(); i++) {
                hist_all[i] += hist_cur[i];
                tot_count += hist_cur[i];
            }

            if (tot_count > 0) {
                for (size_t i = 0; i < hist_cur.size(); i++) {
                    LLAMA_LOG_INFO("%5.3f ", hist_cur[i] / float(nelements));
                }
            }
            LLAMA_LOG_INFO("\n");
        }
        total_size_org += ggml_nbytes(tensor);
        total_size_new += new_size;

        // update the gguf meta data as we go
        gguf_set_tensor_type(ctx_out, name.c_str(), new_type);
        gguf_set_tensor_data(ctx_out, name.c_str(), new_data, new_size);

        // write tensor data + padding
        fout.write((const char *) new_data, new_size);
        zeros(fout, GGML_PAD(new_size, align) - new_size);
    }

    // go back to beginning of file and write the updated meta data
    {
        fout.seekp(0);
        std::vector<uint8_t> data(gguf_get_meta_size(ctx_out));
        gguf_get_meta_data(ctx_out, data.data());
        fout.write((const char *) data.data(), data.size());
    }

    fout.close();

    gguf_free(ctx_out);

    LLAMA_LOG_INFO("%s: model size  = %8.2f MB\n", __func__, total_size_org/1024.0/1024.0);
    LLAMA_LOG_INFO("%s: quant size  = %8.2f MB\n", __func__, total_size_new/1024.0/1024.0);

    // print histogram for all tensors
    {
        int64_t sum_all = 0;
        for (size_t i = 0; i < hist_all.size(); i++) {
            sum_all += hist_all[i];
        }

        if (sum_all > 0) {
            LLAMA_LOG_INFO("%s: hist: ", __func__);
            for (size_t i = 0; i < hist_all.size(); i++) {
                LLAMA_LOG_INFO("%5.3f ", hist_all[i] / float(sum_all));
            }
            LLAMA_LOG_INFO("\n");
        }
    }

    if (qs.n_fallback > 0) {
        LLAMA_LOG_WARN("%s: WARNING: %d of %d tensor(s) incompatible with k-quants and required fallback quantization\n",
                __func__, qs.n_fallback, qs.n_k_quantized + qs.n_fallback);
    }
}

static int llama_apply_lora_from_file_internal(
    const struct llama_model & model, const char * path_lora, float scale, const char * path_base_model, int n_threads
) {
    LLAMA_LOG_INFO("%s: applying lora adapter from '%s' - please wait ...\n", __func__, path_lora);

    const int64_t t_start_lora_us = ggml_time_us();

    auto fin = std::ifstream(path_lora, std::ios::binary);
    if (!fin) {
        LLAMA_LOG_ERROR("%s: failed to open '%s'\n", __func__, path_lora);
        return 1;
    }

    // verify magic and version
    {
        uint32_t magic;
        fin.read((char *) &magic, sizeof(magic));
        uint32_t format_version;
        fin.read((char *) &format_version, sizeof(format_version));

        if (format_version != 1) {
            LLAMA_LOG_ERROR("%s: unsupported file version\n", __func__ );
            return 1;
        }
    }

    int32_t lora_r;
    int32_t lora_alpha;
    fin.read((char *) &lora_r, sizeof(lora_r));
    fin.read((char *) &lora_alpha, sizeof(lora_alpha));
    float scaling = scale * (float)lora_alpha / (float)lora_r;

    LLAMA_LOG_INFO("%s: r = %d, alpha = %d, scaling = %.2f\n", __func__, lora_r, lora_alpha, scaling);

    // create a temporary ggml context to store the lora tensors
    // todo: calculate size from biggest possible tensor
    std::vector<uint8_t> lora_buf(1024ull * 1024ull * 1024ull);
    struct ggml_init_params params;
    params.mem_size   = lora_buf.size();
    params.mem_buffer = lora_buf.data();
    params.no_alloc   = false;

    ggml_context * lora_ctx = ggml_init(params);
    std::unordered_map<std::string, struct ggml_tensor *> lora_tensors;

    // create a name -> tensor map of the model to accelerate lookups
    std::unordered_map<std::string, struct ggml_tensor*> model_tensors;
    for (const auto & kv : model.tensors_by_name) {
        model_tensors.insert(kv);
    }

    // load base model
    std::unique_ptr<llama_model_loader> ml;
    ggml_context * base_ctx = NULL;
    std::vector<uint8_t> base_buf;
    if (path_base_model) {
        LLAMA_LOG_INFO("%s: loading base model from '%s'\n", __func__, path_base_model);
        ml.reset(new llama_model_loader(path_base_model, /*use_mmap*/ true));

        size_t ctx_size;
        size_t mmapped_size;
        ml->calc_sizes(ctx_size, mmapped_size);
        base_buf.resize(ctx_size);

        ggml_init_params base_params;
        base_params.mem_size   = base_buf.size();
        base_params.mem_buffer = base_buf.data();
        base_params.no_alloc   = ml->use_mmap;

        base_ctx = ggml_init(base_params);

        // maybe this should in llama_model_loader
        if (ml->use_mmap) {
            ml->mapping.reset(new llama_mmap(&ml->file, /* prefetch */ 0, ggml_is_numa()));
        }
    }

    // read tensors and apply
    bool warned = false;
    int n_tensors = 0;

    std::vector<uint8_t> work_buffer;

    while (true) {
        int32_t n_dims;
        int32_t length;
        int32_t ftype;

        fin.read(reinterpret_cast<char *>(&n_dims), sizeof(n_dims));
        fin.read(reinterpret_cast<char *>(&length), sizeof(length));
        fin.read(reinterpret_cast<char *>(&ftype),  sizeof(ftype));
        if (fin.eof()) {
            break;
        }

        int32_t ne[2] = { 1, 1 };
        for (int i = 0; i < n_dims; ++i) {
            fin.read(reinterpret_cast<char *>(&ne[i]), sizeof(ne[i]));
        }

        std::string name;
        {
            char buf[1024];
            fin.read(buf, length);
            name = std::string(buf, length);
        }

        // check for lora suffix and get the type of tensor
        const std::string lora_suffix = ".lora";
        size_t pos = name.rfind(lora_suffix);
        if (pos == std::string::npos) {
            LLAMA_LOG_ERROR("%s: error: '%s' is not a lora tensor\n", __func__, name.c_str());
            return 1;
        }

        std::string lora_type = name.substr(pos + lora_suffix.length());
        std::string base_name = name;
        base_name.erase(pos);
        // LLAMA_LOG_INFO("%s: %s => %s (lora type %s) \n", __func__, name.c_str(),base_name.c_str(), lora_type.c_str());

        if (model_tensors.find(base_name) == model_tensors.end()) {
            LLAMA_LOG_ERROR("%s: unknown tensor '%s' in lora adapter\n", __func__, name.data());
            return 1;
        }

        // create ggml tensor
        ggml_type wtype;
        switch (ftype) {
            case 0: wtype = GGML_TYPE_F32;  break;
            case 1: wtype = GGML_TYPE_F16;  break;
            default:
                    {
                        LLAMA_LOG_ERROR("%s: invalid tensor data type '%d'\n",
                                __func__, ftype);
                        return false;
                    }
        }
        ggml_tensor * lora_tensor;
        if (n_dims == 2) {
            lora_tensor = ggml_new_tensor_2d(lora_ctx, wtype, ne[0], ne[1]);
        }
        else {
            LLAMA_LOG_ERROR("%s: unsupported tensor dimension %d\n", __func__, n_dims);
            return 1;
        }
        ggml_set_name(lora_tensor, "lora_tensor");

        // load tensor data
        size_t offset = fin.tellg();
        size_t tensor_data_size = ggml_nbytes(lora_tensor);
        offset = (offset + 31) & -32;
        fin.seekg(offset);
        fin.read((char*)lora_tensor->data, tensor_data_size);

        lora_tensors[name] = lora_tensor;

        // check if we have both A and B tensors and apply
        if (lora_tensors.find(base_name + ".loraA") != lora_tensors.end() &&
            lora_tensors.find(base_name + ".loraB") != lora_tensors.end()) {

            ggml_tensor * dest_t = model_tensors[base_name];

            offload_func_t offload_func               = ggml_offload_nop;
            offload_func_t offload_func_force_inplace = ggml_offload_nop;

#ifdef GGML_USE_CUBLAS
            if (dest_t->backend == GGML_BACKEND_GPU || dest_t->backend == GGML_BACKEND_GPU_SPLIT) {
                if (dest_t->type != GGML_TYPE_F16) {
                    throw std::runtime_error(format(
                        "%s: error: the simultaneous use of LoRAs and GPU acceleration is only supported for f16 models. dest_t->type: %d", __func__, dest_t->type));
                }
                offload_func = ggml_cuda_assign_buffers;
                offload_func_force_inplace = ggml_cuda_assign_buffers_force_inplace;
            }
#endif // GGML_USE_CUBLAS

            ggml_tensor * base_t;
            if (ml) {
                struct gguf_context * ctx_gguf = ml->ctx_gguf;

                // load from base model
                if (gguf_find_tensor(ctx_gguf, base_name.c_str()) < 0) {
                    // TODO: throw
                    LLAMA_LOG_ERROR("%s: error: tensor '%s' not found in base model\n", __func__, base_name.c_str());
                    return 1;
                }

                // TODO: not tested!! maybe not working!
                base_t = ml->create_tensor(base_ctx, base_name, { (uint32_t)dest_t->ne[0], (uint32_t)dest_t->ne[1] }, GGML_BACKEND_CPU);
                ml->load_data_for(base_t);
            } else {
                base_t = dest_t;
            }

            if (ggml_is_quantized(base_t->type)) {
                if (!warned) {
                    LLAMA_LOG_WARN("%s: warning: using a lora adapter with a quantized model may result in poor quality, "
                                   "use a f16 or f32 base model with --lora-base\n", __func__);
                    warned = true;
                }
            }

            ggml_tensor * loraA = lora_tensors[base_name + ".loraA"];
            GGML_ASSERT(loraA->type == GGML_TYPE_F32);
            ggml_set_name(loraA, "loraA");

            ggml_tensor * loraB = lora_tensors[base_name + ".loraB"];
            GGML_ASSERT(loraB->type == GGML_TYPE_F32);
            ggml_set_name(loraB, "loraB");

            if (base_t->ne[0] != loraA->ne[1] || base_t->ne[1] != loraB->ne[1]) {
                LLAMA_LOG_ERROR("%s: incompatible tensor dimensions (%" PRId64 " and %" PRId64 ");"
                                " are you sure that this adapter is for this model?\n", __func__, base_t->ne[0], loraA->ne[1]);
                return 1;
            }

            // w = w + BA*s
            ggml_tensor * BA = ggml_mul_mat(lora_ctx, loraA, loraB);
            offload_func(BA);
            ggml_set_name(BA, "BA");

            if (scaling != 1.0f) {
                ggml_tensor * scale_tensor = ggml_new_f32(lora_ctx, scaling);
                ggml_set_name(scale_tensor, "scale_tensor");

                BA = ggml_scale_inplace(lora_ctx, BA, scale_tensor);
                offload_func(BA);
                ggml_set_name(BA, "BA_scaled");
            }

            ggml_tensor * r;
            if (base_t == dest_t) {
                r = ggml_add_inplace(lora_ctx, dest_t, BA);
                offload_func_force_inplace(r);
                ggml_set_name(r, "r_add_inplace");
            }
            else {
                r = ggml_add(lora_ctx, base_t, BA);
                offload_func(r);
                ggml_set_name(r, "r_add");

                r = ggml_cpy(lora_ctx, r, dest_t);
                offload_func(r);
                ggml_set_name(r, "r_cpy");
            }

            struct ggml_cgraph * gf = ggml_new_graph(lora_ctx);
            ggml_build_forward_expand(gf, r);

            ggml_graph_compute_helper(work_buffer, gf, n_threads);

            // we won't need these tensors again, reset the context to save memory
            ggml_free(lora_ctx);
            lora_ctx = ggml_init(params);
            lora_tensors.clear();

            n_tensors++;
            if (n_tensors % 4 == 0) {
                LLAMA_LOG_INFO(".");
            }
        }
    }

    // TODO: this should be in a destructor, it will leak on failure
    ggml_free(lora_ctx);
    if (base_ctx) {
        ggml_free(base_ctx);
    }

    const int64_t t_lora_us = ggml_time_us() - t_start_lora_us;
    LLAMA_LOG_INFO(" done (%.2f ms)\n", t_lora_us / 1000.0);

    return 0;
}

//
// interface implementation
//
struct llama_model_params llama_model_default_params() {
    struct llama_model_params result = {
        /*.n_gpu_layers                =*/ 0,
        /*.main_gpu                    =*/ 0,
        /*.tensor_split                =*/ nullptr,
        /*.progress_callback           =*/ nullptr,
        /*.progress_callback_user_data =*/ nullptr,
        /*.vocab_only                  =*/ false,
        /*.use_mmap                    =*/ true,
        /*.use_mlock                   =*/ false,
    };

#ifdef GGML_USE_METAL
    result.n_gpu_layers = 1;
#endif

    return result;
}

struct llama_context_params llama_context_default_params() {
    struct llama_context_params result = {
        /*.seed                        =*/ LLAMA_DEFAULT_SEED,
        /*.n_ctx                       =*/ 512,
        /*.n_batch                     =*/ 512,
        /*.n_threads                   =*/ GGML_DEFAULT_N_THREADS, // TODO: better default
        /*.n_threads_batch             =*/ GGML_DEFAULT_N_THREADS,
        /*.rope_scaling_type           =*/ LLAMA_ROPE_SCALING_UNSPECIFIED,
        /*.rope_freq_base              =*/ 0.0f,
        /*.rope_freq_scale             =*/ 0.0f,
        /*.yarn_ext_factor             =*/ -1.0f,
        /*.yarn_attn_factor            =*/ 1.0f,
        /*.yarn_beta_fast              =*/ 32.0f,
        /*.yarn_beta_slow              =*/ 1.0f,
        /*.yarn_orig_ctx               =*/ 0,
        /*.mul_mat_q                   =*/ true,
        /*.f16_kv                      =*/ true,
        /*.logits_all                  =*/ false,
        /*.embedding                   =*/ false,
    };

    return result;
}

struct llama_model_quantize_params llama_model_quantize_default_params() {
    struct llama_model_quantize_params result = {
        /*.nthread                     =*/ 0,
        /*.ftype                       =*/ LLAMA_FTYPE_MOSTLY_Q5_1,
        /*.allow_requantize            =*/ false,
        /*.quantize_output_tensor      =*/ true,
        /*.only_copy                   =*/ false,
        /*.pure                        =*/ false,
    };

    return result;
}

int llama_max_devices(void) {
    return LLAMA_MAX_DEVICES;
}

bool llama_mmap_supported(void) {
    return llama_mmap::SUPPORTED;
}

bool llama_mlock_supported(void) {
    return llama_mlock::SUPPORTED;
}

void llama_backend_init(bool numa) {
    ggml_time_init();

    // needed to initialize f16 tables
    {
        struct ggml_init_params params = { 0, NULL, false };
        struct ggml_context * ctx = ggml_init(params);
        ggml_free(ctx);
    }

    if (numa) {
        ggml_numa_init();
    }

#ifdef GGML_USE_MPI
    ggml_mpi_backend_init();
#endif
}

void llama_backend_free(void) {
#ifdef GGML_USE_MPI
    ggml_mpi_backend_free();
#endif
}

int64_t llama_time_us(void) {
    return ggml_time_us();
}

struct llama_model * llama_load_model_from_file(
                             const char * path_model,
              struct llama_model_params   params) {
    ggml_time_init();

    llama_model * model = new llama_model;

    unsigned cur_percentage = 0;
    if (params.progress_callback == NULL) {
        params.progress_callback_user_data = &cur_percentage;
        params.progress_callback = [](float progress, void * ctx) {
            unsigned * cur_percentage_p = (unsigned *) ctx;
            unsigned percentage = (unsigned) (100 * progress);
            while (percentage > *cur_percentage_p) {
                *cur_percentage_p = percentage;
                LLAMA_LOG_INFO(".");
                if (percentage >= 100) {
                    LLAMA_LOG_INFO("\n");
                }
            }
        };
    }

    if (!llama_model_load(path_model, *model, params)) {
        LLAMA_LOG_ERROR("%s: failed to load model\n", __func__);
        delete model;
        return nullptr;
    }

    return model;
}

void llama_free_model(struct llama_model * model) {
    delete model;
}

struct llama_context * llama_new_context_with_model(
                 struct llama_model * model,
        struct llama_context_params   params) {

    if (!model) {
        return nullptr;
    }

    llama_context * ctx = new llama_context(*model);

    const auto & hparams = model->hparams;
    auto       & cparams = ctx->cparams;

    cparams.n_batch          = params.n_batch;
    cparams.n_threads        = params.n_threads;
    cparams.n_threads_batch  = params.n_threads_batch;
    cparams.yarn_ext_factor  = params.yarn_ext_factor;
    cparams.yarn_attn_factor = params.yarn_attn_factor;
    cparams.yarn_beta_fast   = params.yarn_beta_fast;
    cparams.yarn_beta_slow   = params.yarn_beta_slow;
    cparams.mul_mat_q        = params.mul_mat_q;

    cparams.n_ctx            = params.n_ctx           == 0    ? hparams.n_ctx_train           : params.n_ctx;
    cparams.rope_freq_base   = params.rope_freq_base  == 0.0f ? hparams.rope_freq_base_train  : params.rope_freq_base;
    cparams.rope_freq_scale  = params.rope_freq_scale == 0.0f ? hparams.rope_freq_scale_train : params.rope_freq_scale;

    cparams.n_yarn_orig_ctx  = params.yarn_orig_ctx    != 0 ? params.yarn_orig_ctx    :
                               hparams.n_yarn_orig_ctx != 0 ? hparams.n_yarn_orig_ctx :
                                                              hparams.n_ctx_train;

    auto rope_scaling_type = params.rope_scaling_type;
    if (rope_scaling_type == LLAMA_ROPE_SCALING_UNSPECIFIED) {
        rope_scaling_type = hparams.rope_scaling_type_train;
    }

    if (rope_scaling_type == LLAMA_ROPE_SCALING_NONE) {
        cparams.rope_freq_scale = 1.0f; // never scale if scaling type is none
    }

    if (cparams.yarn_ext_factor < 0.0f) { // negative indicates 'not set'
        cparams.yarn_ext_factor = rope_scaling_type == LLAMA_ROPE_SCALING_YARN ? 1.0f : 0.0f;
    }

    if (params.seed == LLAMA_DEFAULT_SEED) {
        params.seed = time(NULL);
    }

    LLAMA_LOG_INFO("%s: n_ctx      = %u\n",     __func__, cparams.n_ctx);
    LLAMA_LOG_INFO("%s: freq_base  = %.1f\n",   __func__, cparams.rope_freq_base);
    LLAMA_LOG_INFO("%s: freq_scale = %g\n",     __func__, cparams.rope_freq_scale);

    ctx->rng = std::mt19937(params.seed);
    ctx->logits_all = params.logits_all;

    ggml_type memory_type = params.f16_kv ? GGML_TYPE_F16 : GGML_TYPE_F32;

    // reserve memory for context buffers
    if (!hparams.vocab_only) {
        if (!llama_kv_cache_init(ctx->model.hparams, ctx->kv_self, memory_type, cparams.n_ctx, model->n_gpu_layers)) {
            LLAMA_LOG_ERROR("%s: llama_kv_cache_init() failed for self-attention cache\n", __func__);
            llama_free(ctx);
            return nullptr;
        }

        {
            const size_t memory_size = ggml_nbytes(ctx->kv_self.k) + ggml_nbytes(ctx->kv_self.v);
            LLAMA_LOG_INFO("%s: kv self size  = %7.2f MB\n", __func__, memory_size / 1024.0 / 1024.0);
        }

        // resized during inference
        if (params.logits_all) {
            ctx->logits.reserve(cparams.n_ctx*hparams.n_vocab);
        } else {
            ctx->logits.reserve(hparams.n_vocab);
        }

        if (params.embedding){
            ctx->embedding.resize(hparams.n_embd);
        }

        {
            static const size_t tensor_alignment = 32;
            // the compute buffer is used to store the tensor and graph structs, while the allocator buffer is used for the tensor data
            ctx->buf_compute.resize(ggml_tensor_overhead()*GGML_DEFAULT_GRAPH_SIZE + ggml_graph_overhead());

            // create measure allocator
            ctx->alloc = ggml_allocr_new_measure(tensor_alignment);

            // build worst-case graph
            int n_tokens = (int)std::min(cparams.n_ctx, cparams.n_batch);
            int n_past = cparams.n_ctx - n_tokens;
            llama_token token = llama_token_bos(&ctx->model); // not actually used by llama_build_graph, but required to choose between token and embedding inputs graph
            ggml_cgraph * gf = llama_build_graph(*ctx, llama_batch_get_one(&token, n_tokens, n_past, 0));

#ifdef GGML_USE_METAL
            if (model->n_gpu_layers > 0) {
                ggml_metal_log_set_callback(llama_log_callback_default, NULL);

                ctx->ctx_metal = ggml_metal_init(1);
                if (!ctx->ctx_metal) {
                    LLAMA_LOG_ERROR("%s: ggml_metal_init() failed\n", __func__);
                    llama_free(ctx);
                    return NULL;
                }
                //ggml_metal_graph_find_concurrency(ctx->ctx_metal, gf, false);
                //ggml_allocr_set_parse_seq(ctx->alloc, ggml_metal_get_concur_list(ctx->ctx_metal), ggml_metal_if_optimized(ctx->ctx_metal));
            }
#endif
            // measure memory requirements for the graph
            size_t alloc_size = ggml_allocr_alloc_graph(ctx->alloc, gf) + tensor_alignment;

            LLAMA_LOG_INFO("%s: compute buffer total size = %.2f MB\n", __func__, (ctx->buf_compute.size + alloc_size) / 1024.0 / 1024.0);

            // recreate allocator with exact memory requirements
            ggml_allocr_free(ctx->alloc);

            ctx->buf_alloc.resize(alloc_size);
            ctx->alloc = ggml_allocr_new(ctx->buf_alloc.data, ctx->buf_alloc.size, tensor_alignment);
#ifdef GGML_USE_METAL
            if (ctx->ctx_metal) {
                //ggml_allocr_set_parse_seq(ctx->alloc, ggml_metal_get_concur_list(ctx->ctx_metal), ggml_metal_if_optimized(ctx->ctx_metal));
            }
#endif
#ifdef GGML_USE_CUBLAS
            ggml_cuda_set_scratch_size(alloc_size);
            LLAMA_LOG_INFO("%s: VRAM scratch buffer: %.2f MB\n", __func__, alloc_size / 1024.0 / 1024.0);

            // calculate total VRAM usage
            auto add_tensor = [](const ggml_tensor * t, size_t & size) {
                if (t->backend == GGML_BACKEND_GPU || t->backend == GGML_BACKEND_GPU_SPLIT) {
                    size += ggml_nbytes(t);
                }
            };
            size_t model_vram_size = 0;
            for (const auto & kv : model->tensors_by_name) {
                add_tensor(kv.second, model_vram_size);
            }

            size_t kv_vram_size = 0;
            add_tensor(ctx->kv_self.k, kv_vram_size);
            add_tensor(ctx->kv_self.v, kv_vram_size);

            size_t ctx_vram_size = alloc_size + kv_vram_size;
            size_t total_vram_size = model_vram_size + ctx_vram_size;

            LLAMA_LOG_INFO("%s: total VRAM used: %.2f MB (model: %.2f MB, context: %.2f MB)\n", __func__,
                    total_vram_size / 1024.0 / 1024.0,
                    model_vram_size / 1024.0 / 1024.0,
                    ctx_vram_size / 1024.0 / 1024.0);
#endif
        }

#ifdef GGML_USE_METAL
        if (model->n_gpu_layers > 0) {
            // this allocates all Metal resources and memory buffers

            void * data_ptr  = NULL;
            size_t data_size = 0;

            if (ctx->model.mapping) {
                data_ptr  = ctx->model.mapping->addr;
                data_size = ctx->model.mapping->size;
            } else {
                data_ptr  = ggml_get_mem_buffer(ctx->model.ctx);
                data_size = ggml_get_mem_size  (ctx->model.ctx);
            }

<<<<<<< HEAD
            struct ggml_cgraph gf = ggml_build_forward(r);
            ggml_graph_compute_with_ctx(lora_ctx, &gf, n_threads);
=======
            const size_t max_size = ggml_get_max_tensor_size(ctx->model.ctx);
>>>>>>> c23598e4

            LLAMA_LOG_INFO("%s: max tensor size = %8.2f MB\n", __func__, max_size/1024.0/1024.0);

#define LLAMA_METAL_CHECK_BUF(result)                            \
            if (!(result)) {                                             \
                LLAMA_LOG_ERROR("%s: failed to add buffer\n", __func__); \
                llama_free(ctx);                                         \
                return NULL;                                             \
            }

            LLAMA_METAL_CHECK_BUF(ggml_metal_add_buffer(ctx->ctx_metal, "data",  data_ptr, data_size, max_size));
            LLAMA_METAL_CHECK_BUF(ggml_metal_add_buffer(ctx->ctx_metal, "kv",    ctx->kv_self.buf.data, ctx->kv_self.buf.size, 0));
            LLAMA_METAL_CHECK_BUF(ggml_metal_add_buffer(ctx->ctx_metal, "alloc", ctx->buf_alloc.data, ctx->buf_alloc.size, 0));
#undef LLAMA_METAL_CHECK_BUF
        }
#endif
    }

#ifdef GGML_USE_MPI
    ctx->ctx_mpi = ggml_mpi_init();

    if (ggml_mpi_rank(ctx->ctx_mpi) > 0) {
        // Enter a blocking eval loop with dummy input, letting rank=0 drive the process
        // TODO: needs fix after #3228
        GGML_ASSERT(false && "not implemented");
        //const std::vector<llama_token> tmp(ctx->model.hparams.n_ctx, llama_token_bos(ctx));
        //while (!llama_eval(ctx, tmp.data(), tmp.size(), 0, 0)) {};
        llama_backend_free();
        exit(1);
    }
#endif

    return ctx;
}

void llama_free(struct llama_context * ctx) {
    delete ctx;
}

const llama_model * llama_get_model(const struct llama_context * ctx) {
    return &ctx->model;
}

int llama_n_ctx(const struct llama_context * ctx) {
    return ctx->cparams.n_ctx;
}

enum llama_vocab_type llama_vocab_type(const struct llama_model * model) {
    return model->vocab.type;
}

int llama_n_vocab(const struct llama_model * model) {
    return model->vocab.id_to_token.size();
}

int llama_n_ctx_train(const struct llama_model * model) {
    return model->hparams.n_ctx_train;
}

int llama_n_embd(const struct llama_model * model) {
    return model->hparams.n_embd;
}

float llama_rope_freq_scale_train(const struct llama_model * model) {
    return model->hparams.rope_freq_scale_train;
}

int llama_model_desc(const struct llama_model * model, char * buf, size_t buf_size) {
    return snprintf(buf, buf_size, "%s %s %s",
            llama_model_arch_name(model->arch).c_str(),
            llama_model_type_name(model->type),
            llama_model_ftype_name(model->ftype).c_str());
}

uint64_t llama_model_size(const struct llama_model * model) {
    uint64_t size = 0;
    for (const auto & it : model->tensors_by_name) {
        size += ggml_nbytes(it.second);
    }
    return size;
}

uint64_t llama_model_n_params(const struct llama_model * model) {
    uint64_t nparams = 0;
    for (const auto & it : model->tensors_by_name) {
        nparams += ggml_nelements(it.second);
    }
    return nparams;
}

struct ggml_tensor * llama_get_model_tensor(struct llama_model * model, const char * name) {
    return ggml_get_tensor(model->ctx, name);
}

int llama_model_quantize(
        const char * fname_inp,
        const char * fname_out,
        const llama_model_quantize_params * params) {
    try {
        llama_model_quantize_internal(fname_inp, fname_out, params);
        return 0;
    } catch (const std::exception & err) {
        LLAMA_LOG_ERROR("%s: failed to quantize: %s\n", __func__, err.what());
        return 1;
    }
}

int llama_apply_lora_from_file(struct llama_context * ctx, const char * path_lora, float scale, const char * path_base_model, int n_threads) {
    try {
        return llama_apply_lora_from_file_internal(ctx->model, path_lora, scale, path_base_model, n_threads);
    } catch (const std::exception & err) {
        LLAMA_LOG_ERROR("%s: failed to apply lora adapter: %s\n", __func__, err.what());
        return 1;
    }
}

int llama_model_apply_lora_from_file(const struct llama_model * model, const char * path_lora, float scale, const char * path_base_model, int n_threads) {
    try {
        return llama_apply_lora_from_file_internal(*model, path_lora, scale, path_base_model, n_threads);
    } catch (const std::exception & err) {
        LLAMA_LOG_ERROR("%s: failed to apply lora adapter: %s\n", __func__, err.what());
        return 1;
    }
}

int llama_get_kv_cache_token_count(const struct llama_context * ctx) {
    return ctx->kv_self.head;
}

void llama_kv_cache_clear(struct llama_context * ctx) {
    llama_kv_cache_clear(ctx->kv_self);
}

void llama_kv_cache_seq_rm(struct llama_context * ctx, llama_seq_id seq_id, llama_pos p0, llama_pos p1) {
    llama_kv_cache_seq_rm(ctx->kv_self, seq_id, p0, p1);
}

void llama_kv_cache_seq_cp(struct llama_context * ctx, llama_seq_id seq_id_src, llama_seq_id seq_id_dst, llama_pos p0, llama_pos p1) {
    if (seq_id_src == seq_id_dst) {
        return;
    }
    llama_kv_cache_seq_cp(ctx->kv_self, seq_id_src, seq_id_dst, p0, p1);
}

void llama_kv_cache_seq_keep(struct llama_context * ctx, llama_seq_id seq_id) {
    llama_kv_cache_seq_keep(ctx->kv_self, seq_id);
}

void llama_kv_cache_seq_shift(struct llama_context * ctx, llama_seq_id seq_id, llama_pos p0, llama_pos p1, llama_pos delta) {
    llama_kv_cache_seq_shift(ctx->kv_self, seq_id, p0, p1, delta);
}

// Returns the *maximum* size of the state
size_t llama_get_state_size(const struct llama_context * ctx) {
    // we don't know size of rng until we actually serialize it. so reserve more than enough memory for its serialized state.
    // for reference, std::mt19937(1337) serializes to 6701 bytes.
    const size_t s_rng_size        = sizeof(size_t);
    const size_t s_rng             = LLAMA_MAX_RNG_STATE;
    const size_t s_logits_capacity = sizeof(size_t);
    const size_t s_logits_size     = sizeof(size_t);
    const size_t s_logits          = ctx->logits.capacity() * sizeof(float);
    const size_t s_embedding_size  = sizeof(size_t);
    const size_t s_embedding       = ctx->embedding.size() * sizeof(float);
    const size_t s_kv_size         = sizeof(size_t);
    const size_t s_kv_ntok         = sizeof(int);
    const size_t s_kv              = ctx->kv_self.buf.size;

    const size_t s_total = (
        + s_rng_size
        + s_rng
        + s_logits_capacity
        + s_logits_size
        + s_logits
        + s_embedding_size
        + s_embedding
        + s_kv_size
        + s_kv_ntok
        + s_kv
    );

    return s_total;
}

// llama_context_data
struct llama_data_context {
    virtual void write(const void * src, size_t size) = 0;
    virtual size_t get_size_written() = 0;
    virtual ~llama_data_context() = default;
};

struct llama_data_buffer_context : llama_data_context {
    uint8_t * ptr;
    size_t size_written = 0;

    llama_data_buffer_context(uint8_t * p) : ptr(p) {}

    void write(const void * src, size_t size) override {
        memcpy(ptr, src, size);
        ptr += size;
        size_written += size;
    }

    size_t get_size_written() override {
        return size_written;
    }
};

struct llama_data_file_context : llama_data_context {
    llama_file * file;
    size_t size_written = 0;

    llama_data_file_context(llama_file * f) : file(f) {}

    void write(const void * src, size_t size) override {
        file->write_raw(src, size);
        size_written += size;
    }

    size_t get_size_written() override {
        return size_written;
    }
};

/** copy state data into either a buffer or file depending on the passed in context
 *
 * file context:
 * llama_file file("/path", "wb");
 * llama_data_file_context data_ctx(&file);
 * llama_copy_state_data(ctx, &data_ctx);
 *
 * buffer context:
 * std::vector<uint8_t> buf(max_size, 0);
 * llama_data_buffer_context data_ctx(&buf.data());
 * llama_copy_state_data(ctx, &data_ctx);
 *
*/
static void llama_copy_state_data_internal(struct llama_context * ctx, llama_data_context * data_ctx) {
    // copy rng
    {
        std::stringstream rng_ss;
        rng_ss << ctx->rng;

        const size_t rng_size = rng_ss.str().size();
        char rng_buf[LLAMA_MAX_RNG_STATE];

        memset(&rng_buf[0], 0, LLAMA_MAX_RNG_STATE);
        memcpy(&rng_buf[0], rng_ss.str().data(), rng_ss.str().size());

        data_ctx->write(&rng_size,   sizeof(rng_size));
        data_ctx->write(&rng_buf[0], LLAMA_MAX_RNG_STATE);
    }

    // copy logits
    {
        const size_t logits_cap  = ctx->logits.capacity();
        const size_t logits_size = ctx->logits.size();

        data_ctx->write(&logits_cap,  sizeof(logits_cap));
        data_ctx->write(&logits_size, sizeof(logits_size));

        if (logits_size) {
            data_ctx->write(ctx->logits.data(), logits_size * sizeof(float));
        }

        // If there is a gap between the size and the capacity, write padding
        size_t padding_size = (logits_cap - logits_size) * sizeof(float);
        if (padding_size > 0) {
            std::vector<uint8_t> padding(padding_size, 0); // Create a buffer filled with zeros
            data_ctx->write(padding.data(), padding_size);
        }
    }

    // copy embeddings
    {
        const size_t embedding_size = ctx->embedding.size();

        data_ctx->write(&embedding_size, sizeof(embedding_size));

        if (embedding_size) {
            data_ctx->write(ctx->embedding.data(), embedding_size * sizeof(float));
        }
    }

    // copy kv cache
    {
        const auto & kv_self = ctx->kv_self;
        const auto & hparams = ctx->model.hparams;
        const auto & cparams = ctx->cparams;

        const auto   n_layer = hparams.n_layer;
        const auto   n_embd  = hparams.n_embd_gqa();
        const auto   n_ctx   = cparams.n_ctx;

        const size_t   kv_buf_size = kv_self.buf.size;
        const uint32_t kv_head     = kv_self.head;
        const uint32_t kv_size     = kv_self.size;

        data_ctx->write(&kv_buf_size, sizeof(kv_buf_size));
        data_ctx->write(&kv_head,     sizeof(kv_head));
        data_ctx->write(&kv_size,     sizeof(kv_size));

        if (kv_buf_size) {
            const size_t elt_size = ggml_element_size(kv_self.k);

<<<<<<< HEAD
            ggml_context * cpy_ctx = ggml_init({ sizeof(buffer), buffer, /* no_alloc */ true });
            ggml_cgraph gf{};
=======
            ggml_context * cpy_ctx = ggml_init({ 6*ggml_tensor_overhead() + ggml_graph_overhead(), NULL, /* no_alloc */ true });
            ggml_cgraph * gf = ggml_new_graph(cpy_ctx);
>>>>>>> c23598e4

            ggml_tensor * kout3d = ggml_new_tensor_3d(cpy_ctx, kv_self.k->type, n_embd, kv_head, n_layer);
            std::vector<uint8_t> kout3d_data(ggml_nbytes(kout3d), 0);
            kout3d->data = kout3d_data.data();

            ggml_tensor * vout3d = ggml_new_tensor_3d(cpy_ctx, kv_self.v->type, kv_head, n_embd, n_layer);
            std::vector<uint8_t> vout3d_data(ggml_nbytes(vout3d), 0);
            vout3d->data = vout3d_data.data();

            ggml_tensor * k3d = ggml_view_3d(cpy_ctx, kv_self.k,
                n_embd, kv_head, n_layer,
                elt_size*n_embd, elt_size*n_embd*n_ctx, 0);

            ggml_tensor * v3d = ggml_view_3d(cpy_ctx, kv_self.v,
                kv_head, n_embd, n_layer,
                elt_size*n_ctx, elt_size*n_ctx*n_embd, 0);

<<<<<<< HEAD
            ggml_build_forward_expand(&gf, ggml_cpy(cpy_ctx, k3d, kout3d));
            ggml_build_forward_expand(&gf, ggml_cpy(cpy_ctx, v3d, vout3d));
            ggml_graph_compute_with_ctx(cpy_ctx, &gf, 1);
=======
            ggml_build_forward_expand(gf, ggml_cpy(cpy_ctx, k3d, kout3d));
            ggml_build_forward_expand(gf, ggml_cpy(cpy_ctx, v3d, vout3d));
            ggml_graph_compute_helper(ctx->work_buffer, gf, /*n_threads*/ 1);
>>>>>>> c23598e4

            ggml_free(cpy_ctx);

            // our data is now in the kout3d_data and vout3d_data buffers
            // write them to file
            data_ctx->write(kout3d_data.data(), kout3d_data.size());
            data_ctx->write(vout3d_data.data(), vout3d_data.size());
        }

        for (uint32_t i = 0; i < kv_size; ++i) {
            const auto & cell = kv_self.cells[i];

            const llama_pos pos         = cell.pos;
            const size_t    seq_id_size = cell.seq_id.size();

            data_ctx->write(&pos,         sizeof(pos));
            data_ctx->write(&seq_id_size, sizeof(seq_id_size));

            for (auto seq_id : cell.seq_id) {
                data_ctx->write(&seq_id, sizeof(seq_id));
            }
        }
    }
}

size_t llama_copy_state_data(struct llama_context * ctx, uint8_t * dst) {
    llama_data_buffer_context data_ctx(dst);
    llama_copy_state_data_internal(ctx, &data_ctx);

    return data_ctx.get_size_written();
}

// Sets the state reading from the specified source address
size_t llama_set_state_data(struct llama_context * ctx, uint8_t * src) {
    uint8_t * inp = src;

    // set rng
    {
        size_t rng_size;
        char   rng_buf[LLAMA_MAX_RNG_STATE];

        memcpy(&rng_size,   inp, sizeof(rng_size));    inp += sizeof(rng_size);
        memcpy(&rng_buf[0], inp, LLAMA_MAX_RNG_STATE); inp += LLAMA_MAX_RNG_STATE;

        std::stringstream rng_ss;
        rng_ss.str(std::string(&rng_buf[0], rng_size));
        rng_ss >> ctx->rng;

        GGML_ASSERT(!rng_ss.fail());
    }

    // set logits
    {
        size_t logits_cap;
        size_t logits_size;

        memcpy(&logits_cap,  inp, sizeof(logits_cap));  inp += sizeof(logits_cap);
        memcpy(&logits_size, inp, sizeof(logits_size)); inp += sizeof(logits_size);

        GGML_ASSERT(ctx->logits.capacity() == logits_cap);

        if (logits_size) {
            ctx->logits.resize(logits_size);
            memcpy(ctx->logits.data(), inp, logits_size * sizeof(float));
        }

        inp += logits_cap * sizeof(float);
    }

    // set embeddings
    {
        size_t embedding_size;

        memcpy(&embedding_size, inp, sizeof(embedding_size)); inp += sizeof(embedding_size);

        GGML_ASSERT(ctx->embedding.capacity() == embedding_size);

        if (embedding_size) {
            memcpy(ctx->embedding.data(), inp, embedding_size * sizeof(float));
            inp += embedding_size * sizeof(float);
        }
    }

    // set kv cache
    {
        const auto & kv_self = ctx->kv_self;
        const auto & hparams = ctx->model.hparams;
        const auto & cparams = ctx->cparams;

        const int    n_layer = hparams.n_layer;
        const int    n_embd  = hparams.n_embd_gqa();
        const int    n_ctx   = cparams.n_ctx;

        size_t   kv_buf_size;
        uint32_t kv_head;
        uint32_t kv_size;

        memcpy(&kv_buf_size, inp, sizeof(kv_buf_size)); inp += sizeof(kv_buf_size);
        memcpy(&kv_head,     inp, sizeof(kv_head));     inp += sizeof(kv_head);
        memcpy(&kv_size,     inp, sizeof(kv_size));     inp += sizeof(kv_size);

        if (kv_buf_size) {
            GGML_ASSERT(kv_self.buf.size == kv_buf_size);

            const size_t elt_size = ggml_element_size(kv_self.k);

<<<<<<< HEAD
            char buffer[4096];

            ggml_context * cpy_ctx = ggml_init({ sizeof(buffer), buffer, /* no_alloc */ true });
            ggml_cgraph gf{};
=======
            ggml_context * cpy_ctx = ggml_init({ 6*ggml_tensor_overhead() + ggml_graph_overhead(), NULL, /* no_alloc */ true });
            ggml_cgraph * gf = ggml_new_graph(cpy_ctx);
>>>>>>> c23598e4

            ggml_tensor * kin3d = ggml_new_tensor_3d(cpy_ctx, kv_self.k->type, n_embd, kv_head, n_layer);
            kin3d->data = (void *) inp;
            inp += ggml_nbytes(kin3d);

            ggml_tensor * vin3d = ggml_new_tensor_3d(cpy_ctx, kv_self.v->type, kv_head, n_embd, n_layer);
            vin3d->data = (void *) inp;
            inp += ggml_nbytes(vin3d);

            ggml_tensor * k3d = ggml_view_3d(cpy_ctx, kv_self.k,
                n_embd, kv_head, n_layer,
                elt_size*n_embd, elt_size*n_embd*n_ctx, 0);

            ggml_tensor * v3d = ggml_view_3d(cpy_ctx, kv_self.v,
                kv_head, n_embd, n_layer,
                elt_size*n_ctx, elt_size*n_ctx*n_embd, 0);

<<<<<<< HEAD
            ggml_build_forward_expand(&gf, ggml_cpy(cpy_ctx, kin3d, k3d));
            ggml_build_forward_expand(&gf, ggml_cpy(cpy_ctx, vin3d, v3d));
            ggml_graph_compute_with_ctx(cpy_ctx, &gf, 1);
=======
            ggml_build_forward_expand(gf, ggml_cpy(cpy_ctx, kin3d, k3d));
            ggml_build_forward_expand(gf, ggml_cpy(cpy_ctx, vin3d, v3d));
            ggml_graph_compute_helper(ctx->work_buffer, gf, /*n_threads*/ 1);
>>>>>>> c23598e4

            ggml_free(cpy_ctx);
        }

        ctx->kv_self.head = kv_head;
        ctx->kv_self.size = kv_size;

        ctx->kv_self.cells.resize(kv_size);

        for (uint32_t i = 0; i < kv_size; ++i) {
            llama_pos pos;
            size_t    seq_id_size;

            memcpy(&pos,         inp, sizeof(pos));         inp += sizeof(pos);
            memcpy(&seq_id_size, inp, sizeof(seq_id_size)); inp += sizeof(seq_id_size);

            ctx->kv_self.cells[i].pos = pos;

            llama_seq_id seq_id;

            for (size_t j = 0; j < seq_id_size; ++j) {
                memcpy(&seq_id, inp, sizeof(seq_id)); inp += sizeof(seq_id);
                ctx->kv_self.cells[i].seq_id.insert(seq_id);
            }
        }
    }

    const size_t nread    = inp - src;
    const size_t max_size = llama_get_state_size(ctx);

    GGML_ASSERT(nread <= max_size);

    return nread;
}

static bool llama_load_session_file_internal(struct llama_context * ctx, const char * path_session, llama_token * tokens_out, size_t n_token_capacity, size_t * n_token_count_out) {
    llama_file file(path_session, "rb");

    // sanity checks
    {
        const uint32_t magic   = file.read_u32();
        const uint32_t version = file.read_u32();

        if (magic != LLAMA_SESSION_MAGIC || version != LLAMA_SESSION_VERSION) {
            LLAMA_LOG_ERROR("%s : unknown (magic, version) for session file: %08x, %08x\n", __func__, magic, version);
            return false;
        }

        llama_hparams session_hparams;
        file.read_raw(&session_hparams, sizeof(llama_hparams));

        if (session_hparams != ctx->model.hparams) {
            LLAMA_LOG_INFO("%s : model hparams didn't match from session file!\n", __func__);
            return false;
        }
    }

    // load the prompt
    {
        const uint32_t n_token_count = file.read_u32();

        if (n_token_count > n_token_capacity) {
            LLAMA_LOG_ERROR("%s : token count in session file exceeded capacity! %u > %zu\n", __func__, n_token_count, n_token_capacity);
            return false;
        }

        file.read_raw(tokens_out, sizeof(llama_token) * n_token_count);
        *n_token_count_out = n_token_count;
    }

    // restore the context state
    {
        const size_t n_state_size_cur = file.size - file.tell();
        const size_t n_state_size_max = llama_get_state_size(ctx);

        if (n_state_size_cur > n_state_size_max) {
            LLAMA_LOG_ERROR("%s : the state size in session file is too big! max %zu, got %zu\n", __func__, n_state_size_max, n_state_size_cur);
            return false;
        }

        std::vector<uint8_t> state_data(n_state_size_max);
        file.read_raw(state_data.data(), n_state_size_cur);

        llama_set_state_data(ctx, state_data.data());
    }

    return true;
}

bool llama_load_session_file(struct llama_context * ctx, const char * path_session, llama_token * tokens_out, size_t n_token_capacity, size_t * n_token_count_out) {
    try {
        return llama_load_session_file_internal(ctx, path_session, tokens_out, n_token_capacity, n_token_count_out);
    } catch (const std::exception & err) {
        LLAMA_LOG_ERROR("error loading session file: %s\n", err.what());
        return false;
    }
}

bool llama_save_session_file(struct llama_context * ctx, const char * path_session, const llama_token * tokens, size_t n_token_count) {
    llama_file file(path_session, "wb");

    file.write_u32(LLAMA_SESSION_MAGIC);
    file.write_u32(LLAMA_SESSION_VERSION);

    file.write_raw(&ctx->model.hparams, sizeof(llama_hparams));

    // save the prompt
    file.write_u32((uint32_t) n_token_count);
    file.write_raw(tokens, sizeof(llama_token) * n_token_count);

    // save the context state using stream saving
    llama_data_file_context data_ctx(&file);
    llama_copy_state_data_internal(ctx, &data_ctx);

    return true;
}

int llama_eval(
        struct llama_context * ctx,
                 llama_token * tokens,
                     int32_t   n_tokens,
                         int   n_past) {
    llama_kv_cache_seq_rm(ctx->kv_self, -1, n_past, -1);

    const int ret = llama_decode_internal(*ctx, llama_batch_get_one(tokens, n_tokens, n_past, 0));
    if (ret < 0) {
        LLAMA_LOG_ERROR("%s: failed to decode, ret = %d\n", __func__, ret);
    }

    return ret;
}

int llama_eval_embd(
            struct llama_context * ctx,
                           float * embd,
                         int32_t   n_tokens,
                             int   n_past) {
    llama_kv_cache_seq_rm(ctx->kv_self, -1, n_past, -1);

    llama_batch batch = { n_tokens, nullptr, embd, nullptr, nullptr, nullptr, nullptr, n_past, 1, 0, };

    const int ret = llama_decode_internal(*ctx, batch);
    if (ret < 0) {
        LLAMA_LOG_ERROR("%s: failed to decode, ret = %d\n", __func__, ret);
    }

    return ret;
}

void llama_set_n_threads(struct llama_context * ctx, uint32_t n_threads, uint32_t n_threads_batch) {
    ctx->cparams.n_threads       = n_threads;
    ctx->cparams.n_threads_batch = n_threads_batch;
}

struct llama_batch llama_batch_get_one(
             llama_token * tokens,
                 int32_t   n_tokens,
               llama_pos   pos_0,
            llama_seq_id   seq_id) {
    return {
        /*n_tokens       =*/ n_tokens,
        /*tokens         =*/ tokens,
        /*embd           =*/ nullptr,
        /*pos            =*/ nullptr,
        /*n_seq_id       =*/ nullptr,
        /*seq_id         =*/ nullptr,
        /*logits         =*/ nullptr,
        /*all_pos_0      =*/ pos_0,
        /*all_pos_1      =*/ 1,
        /*all_seq_id     =*/ seq_id,
    };
}

struct llama_batch llama_batch_init(int32_t n_tokens, int32_t embd, int32_t n_seq_max) {
    llama_batch batch = { 0, nullptr, nullptr, nullptr, nullptr, nullptr, nullptr, 0, 0, 0, };

    if (embd) {
        batch.embd = (float *) malloc(sizeof(float) * n_tokens * embd);
    } else {
        batch.token = (llama_token *) malloc(sizeof(llama_token) * n_tokens);
    }

    batch.pos      = (llama_pos *)     malloc(sizeof(llama_pos)      * n_tokens);
    batch.n_seq_id = (int32_t *)       malloc(sizeof(int32_t)        * n_tokens);
    batch.seq_id   = (llama_seq_id **) malloc(sizeof(llama_seq_id *) * n_tokens);
    for (int i = 0; i < n_tokens; ++i) {
        batch.seq_id[i] = (llama_seq_id *) malloc(sizeof(llama_seq_id) * n_seq_max);
    }
    batch.logits   = (int8_t *)        malloc(sizeof(int8_t)         * n_tokens);

    return batch;
}

void llama_batch_free(struct llama_batch batch) {
    if (batch.token)    free(batch.token);
    if (batch.embd)     free(batch.embd);
    if (batch.pos)      free(batch.pos);
    if (batch.n_seq_id) free(batch.n_seq_id);
    if (batch.seq_id) {
        for (int i = 0; i < batch.n_tokens; ++i) {
            free(batch.seq_id[i]);
        }
        free(batch.seq_id);
    }
    if (batch.logits)   free(batch.logits);
}

int llama_decode(
        struct llama_context * ctx,
          struct llama_batch   batch) {
    const int ret = llama_decode_internal(*ctx, batch);
    if (ret < 0) {
        LLAMA_LOG_ERROR("%s: failed to decode, ret = %d\n", __func__, ret);
    }

    return ret;
}

float * llama_get_logits(struct llama_context * ctx) {
    return ctx->logits.data();
}

float * llama_get_logits_ith(struct llama_context * ctx, int32_t i) {
    return ctx->logits.data() + i*ctx->model.hparams.n_vocab;
}

float * llama_get_embeddings(struct llama_context * ctx) {
    return ctx->embedding.data();
}

const char * llama_token_get_text(const struct llama_model * model, llama_token token) {
    return model->vocab.id_to_token[token].text.c_str();
}

float llama_token_get_score(const struct llama_model * model, llama_token token) {
    return model->vocab.id_to_token[token].score;
}

llama_token_type llama_token_get_type(const struct llama_model * model, llama_token token) {
    return model->vocab.id_to_token[token].type;
}

llama_token llama_token_bos(const struct llama_model * model) {
    return model->vocab.special_bos_id;
}

llama_token llama_token_eos(const struct llama_model * model) {
    return model->vocab.special_eos_id;
}

llama_token llama_token_nl(const struct llama_model * model) {
    return model->vocab.linefeed_id;
}

llama_token llama_token_prefix(const struct llama_model * model) {
    return model->vocab.special_prefix_id;
}

llama_token llama_token_middle(const struct llama_model * model) {
    return model->vocab.special_middle_id;
}

llama_token llama_token_suffix(const struct llama_model * model) {
    return model->vocab.special_suffix_id;
}

llama_token llama_token_eot(const struct llama_model * model) {
    return model->vocab.special_eot_id;
}

int llama_tokenize(
    const struct llama_model * model,
                  const char * text,
                         int   text_len,
                 llama_token * tokens,
                         int   n_max_tokens,
                        bool   add_bos,
                        bool   special) {
    auto res = llama_tokenize_internal(model->vocab, std::string(text, text_len), add_bos, special);

    if (n_max_tokens < (int) res.size()) {
        // LLAMA_LOG_ERROR("%s: too many tokens\n", __func__);
        return -((int) res.size());
    }

    for (size_t i = 0; i < res.size(); i++) {
        tokens[i] = res[i];
    }

    return res.size();
}

static std::string llama_decode_text(const std::string & text) {
    std::string decoded_text;
    auto unicode_sequences = codepoints_from_utf8(text);
    for (auto& unicode_sequence : unicode_sequences) {
        decoded_text += unicode_to_bytes_bpe(codepoint_to_utf8(unicode_sequence));
    }

    return decoded_text;
}

// does not write null-terminator to buf
int llama_token_to_piece(const struct llama_model * model, llama_token token, char * buf, int length) {
    if (0 <= token && token < llama_n_vocab(model)) {
        switch (llama_vocab_get_type(model->vocab)) {
        case LLAMA_VOCAB_TYPE_SPM: {
            if (llama_is_normal_token(model->vocab, token)) {
                std::string result = model->vocab.id_to_token[token].text;
                llama_unescape_whitespace(result);
                if (length < (int) result.length()) {
                    return -result.length();
                }
                memcpy(buf, result.c_str(), result.length());
                return result.length();
            } else if (llama_is_unknown_token(model->vocab, token)) { // NOLINT
                if (length < 3) {
                    return -3;
                }
                memcpy(buf, "\xe2\x96\x85", 3);
                return 3;
            } else if (llama_is_control_token(model->vocab, token)) {
                ;
            } else if (llama_is_byte_token(model->vocab, token)) {
                if (length < 1) {
                    return -1;
                }
                buf[0] = llama_token_to_byte(model->vocab, token);
                return 1;
            } else {
                // TODO: for now we accept all unsupported token types,
                // suppressing them like CONTROL tokens.
                // GGML_ASSERT(false);
            }
            break;
        }
        case LLAMA_VOCAB_TYPE_BPE: {
            if (llama_is_normal_token(model->vocab, token)) {
                std::string result = model->vocab.id_to_token[token].text;
                result = llama_decode_text(result);
                if (length < (int) result.length()) {
                    return -result.length();
                }
                memcpy(buf, result.c_str(), result.length());
                return result.length();
            } else if (llama_is_control_token(model->vocab, token)) {
                ;
            } else {
                // TODO: for now we accept all unsupported token types,
                // suppressing them like CONTROL tokens.
                // GGML_ASSERT(false);
            }
            break;
        }
        default:
            GGML_ASSERT(false);
        }
    }
    return 0;
}

struct llama_timings llama_get_timings(struct llama_context * ctx) {
    struct llama_timings result = {
        /*.t_start_ms  =*/ 1e-3 * ctx->t_start_us,
        /*.t_end_ms    =*/ 1.00 * ggml_time_ms(),
        /*.t_load_ms   =*/ 1e-3 * ctx->t_load_us,
        /*.t_sample_ms =*/ 1e-3 * ctx->t_sample_us,
        /*.t_p_eval_ms =*/ 1e-3 * ctx->t_p_eval_us,
        /*.t_eval_ms   =*/ 1e-3 * ctx->t_eval_us,

        /*.n_sample =*/ std::max(1, ctx->n_sample),
        /*.n_p_eval =*/ std::max(1, ctx->n_p_eval),
        /*.n_eval   =*/ std::max(1, ctx->n_eval),
    };

    return result;
}

void llama_print_timings(struct llama_context * ctx) {
    const llama_timings timings = llama_get_timings(ctx);

    LLAMA_LOG_INFO("\n");
    LLAMA_LOG_INFO("%s:        load time = %10.2f ms\n", __func__, timings.t_load_ms);
    LLAMA_LOG_INFO("%s:      sample time = %10.2f ms / %5d runs   (%8.2f ms per token, %8.2f tokens per second)\n",
            __func__, timings.t_sample_ms, timings.n_sample, timings.t_sample_ms / timings.n_sample, 1e3 / timings.t_sample_ms * timings.n_sample);
    LLAMA_LOG_INFO("%s: prompt eval time = %10.2f ms / %5d tokens (%8.2f ms per token, %8.2f tokens per second)\n",
            __func__, timings.t_p_eval_ms, timings.n_p_eval, timings.t_p_eval_ms / timings.n_p_eval, 1e3 / timings.t_p_eval_ms * timings.n_p_eval);
    LLAMA_LOG_INFO("%s:        eval time = %10.2f ms / %5d runs   (%8.2f ms per token, %8.2f tokens per second)\n",
            __func__, timings.t_eval_ms, timings.n_eval, timings.t_eval_ms / timings.n_eval, 1e3 / timings.t_eval_ms * timings.n_eval);
    LLAMA_LOG_INFO("%s:       total time = %10.2f ms\n", __func__, (timings.t_end_ms - timings.t_start_ms));
}

void llama_reset_timings(struct llama_context * ctx) {
    ctx->t_start_us = ggml_time_us();
    ctx->t_sample_us = ctx->n_sample = 0;
    ctx->t_eval_us   = ctx->n_eval   = 0;
    ctx->t_p_eval_us = ctx->n_p_eval = 0;
}

const char * llama_print_system_info(void) {
    static std::string s;

    s  = "";
    s += "AVX = "         + std::to_string(ggml_cpu_has_avx())         + " | ";
    s += "AVX2 = "        + std::to_string(ggml_cpu_has_avx2())        + " | ";
    s += "AVX512 = "      + std::to_string(ggml_cpu_has_avx512())      + " | ";
    s += "AVX512_VBMI = " + std::to_string(ggml_cpu_has_avx512_vbmi()) + " | ";
    s += "AVX512_VNNI = " + std::to_string(ggml_cpu_has_avx512_vnni()) + " | ";
    s += "FMA = "         + std::to_string(ggml_cpu_has_fma())         + " | ";
    s += "NEON = "        + std::to_string(ggml_cpu_has_neon())        + " | ";
    s += "ARM_FMA = "     + std::to_string(ggml_cpu_has_arm_fma())     + " | ";
    s += "F16C = "        + std::to_string(ggml_cpu_has_f16c())        + " | ";
    s += "FP16_VA = "     + std::to_string(ggml_cpu_has_fp16_va())     + " | ";
    s += "WASM_SIMD = "   + std::to_string(ggml_cpu_has_wasm_simd())   + " | ";
    s += "BLAS = "        + std::to_string(ggml_cpu_has_blas())        + " | ";
    s += "SSE3 = "        + std::to_string(ggml_cpu_has_sse3())        + " | ";
    s += "SSSE3 = "       + std::to_string(ggml_cpu_has_ssse3())       + " | ";
    s += "VSX = "         + std::to_string(ggml_cpu_has_vsx())         + " | ";

    return s.c_str();
}

void llama_dump_timing_info_yaml(FILE * stream, const llama_context * ctx) {
    fprintf(stream, "\n");
    fprintf(stream, "###########\n");
    fprintf(stream, "# Timings #\n");
    fprintf(stream, "###########\n");
    fprintf(stream, "\n");

    fprintf(stream, "mst_eval: %.2f  # ms / token during generation\n",
            1.0e-3 * ctx->t_eval_us / ctx->n_eval);
    fprintf(stream, "mst_p_eval: %.2f  # ms / token during prompt processing\n",
            1.0e-3 * ctx->t_p_eval_us / ctx->n_p_eval);
    fprintf(stream, "mst_sample: %.2f  # ms / token during sampling\n",
            1.0e-3 * ctx->t_sample_us / ctx->n_sample);
    fprintf(stream, "n_eval: %d  # number of tokens generated (excluding the first one)\n", ctx->n_eval);
    fprintf(stream, "n_p_eval: %d  # number of tokens processed in batches at the beginning\n", ctx->n_p_eval);
    fprintf(stream, "n_sample: %d  # number of sampled tokens\n", ctx->n_sample);
    fprintf(stream, "t_eval_us: %" PRId64 "  # total microseconds spent generating tokens\n", ctx->t_eval_us);
    fprintf(stream, "t_load_us: %" PRId64 "  # total microseconds spent loading the model\n", ctx->t_load_us);
    fprintf(stream, "t_p_eval_us: %" PRId64 "  # total microseconds spent prompt processing\n", ctx->t_p_eval_us);
    fprintf(stream, "t_sample_us: %" PRId64 "  # total microseconds spent sampling\n", ctx->t_sample_us);
    fprintf(stream, "ts_eval: %.2f  # tokens / second during generation\n",
            1.0e6 * ctx->n_eval / ctx->t_eval_us);
    fprintf(stream, "ts_p_eval: %.2f  # tokens / second during prompt processing\n",
            1.0e6 * ctx->n_p_eval / ctx->t_p_eval_us);
    fprintf(stream, "ts_sample: %.2f  # tokens / second during sampling\n",
            1.0e6 * ctx->n_sample / ctx->t_sample_us);
}

// For internal test use
const std::vector<std::pair<std::string, struct ggml_tensor *>> & llama_internal_get_tensor_map(
    struct llama_context * ctx
) {
    return ctx->model.tensors_by_name;
}

void llama_log_set(ggml_log_callback log_callback, void * user_data) {
    g_state.log_callback = log_callback ? log_callback : llama_log_callback_default;
    g_state.log_callback_user_data = user_data;
}

static void llama_log_internal_v(ggml_log_level level, const char * format, va_list args) {
    va_list args_copy;
    va_copy(args_copy, args);
    char buffer[128];
    int len = vsnprintf(buffer, 128, format, args);
    if (len < 128) {
        g_state.log_callback(level, buffer, g_state.log_callback_user_data);
    } else {
        char* buffer2 = new char[len+1];
        vsnprintf(buffer2, len+1, format, args_copy);
        buffer2[len] = 0;
        g_state.log_callback(level, buffer2, g_state.log_callback_user_data);
        delete[] buffer2;
    }
    va_end(args_copy);
}

static void llama_log_internal(ggml_log_level level, const char * format, ...) {
    va_list args;
    va_start(args, format);
    llama_log_internal_v(level, format, args);
    va_end(args);
}

static void llama_log_callback_default(ggml_log_level level, const char * text, void * user_data) {
    (void) level;
    (void) user_data;
    fputs(text, stderr);
    fflush(stderr);
}<|MERGE_RESOLUTION|>--- conflicted
+++ resolved
@@ -1612,19 +1612,6 @@
 //
 // model loading and saving
 //
-<<<<<<< HEAD
-static bool llama_eval_internal(
-        llama_context & lctx,
-    const llama_token * tokens,
-            const int   n_tokens,
-            const int   n_past,
-                  int   n_threads) {
-
-    // enforce that the first token is BOS
-    if (n_past == 0 && tokens[0] != llama_token_bos()) {
-        fprintf(stderr, "%s: first token must be BOS\n", __func__);
-        return false;
-=======
 
 enum llama_fver {
     GGUF_FILE_VERSION_V1 = 1,
@@ -1637,7 +1624,6 @@
         case GGUF_FILE_VERSION_V1: return "GGUF V1 (support until nov 2023)";
         case GGUF_FILE_VERSION_V2: return "GGUF V2";
         case GGUF_FILE_VERSION_V3: return "GGUF V3 (latest)";
->>>>>>> c23598e4
     }
 
     return "unknown";
@@ -1671,34 +1657,20 @@
 
     bool use_mmap = false;
 
-<<<<<<< HEAD
-    const float eps = 5e-6f; // TODO: take from hparams
-
-    auto & mem_per_token = lctx.mem_per_token;
-    auto & buf_compute   = lctx.buf_compute;
-=======
     llama_file  file;
     llama_ftype ftype;
     llama_fver  fver;
->>>>>>> c23598e4
 
     std::unique_ptr<llama_mmap> mapping;
 
     struct gguf_context * ctx_gguf = NULL;
     struct ggml_context * ctx_meta = NULL;
 
-<<<<<<< HEAD
-    // for big prompts, if BLAS is enabled, it is better to use only one thread
-    // otherwise, the threads are spin-lock waiting for the BLAS calls and are degrading the performance
-    ggml_cgraph gf = {};
-    n_threads = N >= 32 && ggml_cpu_has_blas() && !ggml_cpu_has_gpublas() ? 1 : n_threads;
-=======
     llama_model_loader(const std::string & fname, bool use_mmap) : file(fname.c_str(), "rb") {
         struct gguf_init_params params = {
             /*.no_alloc = */ true,
             /*.ctx      = */ &ctx_meta,
         };
->>>>>>> c23598e4
 
         ctx_gguf = gguf_init_from_file(fname.c_str(), params);
         if (!ctx_gguf) {
@@ -1723,9 +1695,6 @@
         // determine file type based on the number of tensors for each quantization and print meta data
         // TODO: make optional
         {
-<<<<<<< HEAD
-            cur = ggml_rms_norm(ctx0, inpL, eps);
-=======
             std::map<enum ggml_type, uint32_t> n_type;
 
             uint32_t n_type_max = 0;
@@ -1855,7 +1824,6 @@
         if (backend != GGML_BACKEND_CPU) {
             ggml_set_no_alloc(ctx, use_mmap);
         }
->>>>>>> c23598e4
 
         n_created++;
 
@@ -6045,17 +6013,9 @@
     const std::vector<std::vector<llama_grammar_element>>   rules;
     std::vector<std::vector<const llama_grammar_element *>> stacks;
 
-<<<<<<< HEAD
-        // feed-forward network
-        {
-            // norm
-            {
-                cur = ggml_rms_norm(ctx0, inpFF, eps);
-=======
     // buffer for partially generated UTF-8 sequence from accepted tokens
     llama_partial_utf8                                      partial_utf8;
 };
->>>>>>> c23598e4
 
 struct llama_grammar_candidate {
     size_t               index;
@@ -6141,9 +6101,6 @@
 
     GGML_ASSERT(is_positive_char || pos->type == LLAMA_GRETYPE_CHAR_NOT); // NOLINT
 
-<<<<<<< HEAD
-        inpL = ggml_rms_norm(ctx0, inpL, eps);
-=======
     do {
         if (pos[1].type == LLAMA_GRETYPE_CHAR_RNG_UPPER) {
             // inclusive range, e.g. [a-z]
@@ -6155,7 +6112,6 @@
             pos += 1;
         }
     } while (pos->type == LLAMA_GRETYPE_CHAR_ALT);
->>>>>>> c23598e4
 
     return std::make_pair(found == is_positive_char, pos);
 }
@@ -6178,15 +6134,9 @@
         return false;
     }
 
-<<<<<<< HEAD
-    // run the computation
-    ggml_build_forward_expand  (&gf, inpL);
-    ggml_graph_compute_with_ctx(ctx0, &gf, n_threads);
-=======
     // range of possible code points this partial UTF-8 sequence could complete to
     uint32_t low  = partial_value << (n_remain * 6);
     uint32_t high = low | ((1 << (n_remain * 6)) - 1);
->>>>>>> c23598e4
 
     if (low == 0) {
         if (n_remain == 2) {
@@ -8303,12 +8253,7 @@
                 data_size = ggml_get_mem_size  (ctx->model.ctx);
             }
 
-<<<<<<< HEAD
-            struct ggml_cgraph gf = ggml_build_forward(r);
-            ggml_graph_compute_with_ctx(lora_ctx, &gf, n_threads);
-=======
             const size_t max_size = ggml_get_max_tensor_size(ctx->model.ctx);
->>>>>>> c23598e4
 
             LLAMA_LOG_INFO("%s: max tensor size = %8.2f MB\n", __func__, max_size/1024.0/1024.0);
 
@@ -8613,13 +8558,8 @@
         if (kv_buf_size) {
             const size_t elt_size = ggml_element_size(kv_self.k);
 
-<<<<<<< HEAD
-            ggml_context * cpy_ctx = ggml_init({ sizeof(buffer), buffer, /* no_alloc */ true });
-            ggml_cgraph gf{};
-=======
             ggml_context * cpy_ctx = ggml_init({ 6*ggml_tensor_overhead() + ggml_graph_overhead(), NULL, /* no_alloc */ true });
             ggml_cgraph * gf = ggml_new_graph(cpy_ctx);
->>>>>>> c23598e4
 
             ggml_tensor * kout3d = ggml_new_tensor_3d(cpy_ctx, kv_self.k->type, n_embd, kv_head, n_layer);
             std::vector<uint8_t> kout3d_data(ggml_nbytes(kout3d), 0);
@@ -8637,15 +8577,9 @@
                 kv_head, n_embd, n_layer,
                 elt_size*n_ctx, elt_size*n_ctx*n_embd, 0);
 
-<<<<<<< HEAD
-            ggml_build_forward_expand(&gf, ggml_cpy(cpy_ctx, k3d, kout3d));
-            ggml_build_forward_expand(&gf, ggml_cpy(cpy_ctx, v3d, vout3d));
-            ggml_graph_compute_with_ctx(cpy_ctx, &gf, 1);
-=======
             ggml_build_forward_expand(gf, ggml_cpy(cpy_ctx, k3d, kout3d));
             ggml_build_forward_expand(gf, ggml_cpy(cpy_ctx, v3d, vout3d));
             ggml_graph_compute_helper(ctx->work_buffer, gf, /*n_threads*/ 1);
->>>>>>> c23598e4
 
             ggml_free(cpy_ctx);
 
@@ -8752,15 +8686,8 @@
 
             const size_t elt_size = ggml_element_size(kv_self.k);
 
-<<<<<<< HEAD
-            char buffer[4096];
-
-            ggml_context * cpy_ctx = ggml_init({ sizeof(buffer), buffer, /* no_alloc */ true });
-            ggml_cgraph gf{};
-=======
             ggml_context * cpy_ctx = ggml_init({ 6*ggml_tensor_overhead() + ggml_graph_overhead(), NULL, /* no_alloc */ true });
             ggml_cgraph * gf = ggml_new_graph(cpy_ctx);
->>>>>>> c23598e4
 
             ggml_tensor * kin3d = ggml_new_tensor_3d(cpy_ctx, kv_self.k->type, n_embd, kv_head, n_layer);
             kin3d->data = (void *) inp;
@@ -8778,15 +8705,9 @@
                 kv_head, n_embd, n_layer,
                 elt_size*n_ctx, elt_size*n_ctx*n_embd, 0);
 
-<<<<<<< HEAD
-            ggml_build_forward_expand(&gf, ggml_cpy(cpy_ctx, kin3d, k3d));
-            ggml_build_forward_expand(&gf, ggml_cpy(cpy_ctx, vin3d, v3d));
-            ggml_graph_compute_with_ctx(cpy_ctx, &gf, 1);
-=======
             ggml_build_forward_expand(gf, ggml_cpy(cpy_ctx, kin3d, k3d));
             ggml_build_forward_expand(gf, ggml_cpy(cpy_ctx, vin3d, v3d));
             ggml_graph_compute_helper(ctx->work_buffer, gf, /*n_threads*/ 1);
->>>>>>> c23598e4
 
             ggml_free(cpy_ctx);
         }
