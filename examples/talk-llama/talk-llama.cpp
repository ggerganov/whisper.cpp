// Talk with AI
//

#include "common-sdl.h"
#include "common.h"
#include "whisper.h"
#include "llama.h"

#include <cassert>
#include <cstdio>
#include <fstream>
#include <regex>
#include <string>
#include <thread>
#include <vector>
#include <regex>

std::vector<llama_token> llama_tokenize(struct llama_context * ctx, const std::string & text, bool add_bos) {
    auto * model = llama_get_model(ctx);

    // upper limit for the number of tokens
    int n_tokens = text.length() + add_bos;
    std::vector<llama_token> result(n_tokens);
    n_tokens = llama_tokenize(model, text.data(), text.length(), result.data(), result.size(), add_bos, false);
    if (n_tokens < 0) {
        result.resize(-n_tokens);
        int check = llama_tokenize(model, text.data(), text.length(), result.data(), result.size(), add_bos, false);
        GGML_ASSERT(check == -n_tokens);
    } else {
        result.resize(n_tokens);
    }
    return result;
}

std::string llama_token_to_piece(const struct llama_context * ctx, llama_token token) {
    std::vector<char> result(8, 0);
    const int n_tokens = llama_token_to_piece(llama_get_model(ctx), token, result.data(), result.size());
    if (n_tokens < 0) {
        result.resize(-n_tokens);
        int check = llama_token_to_piece(llama_get_model(ctx), token, result.data(), result.size());
        GGML_ASSERT(check == -n_tokens);
    } else {
        result.resize(n_tokens);
    }

    return std::string(result.data(), result.size());
}

// command-line parameters
struct whisper_params {
    int32_t n_threads  = std::min(4, (int32_t) std::thread::hardware_concurrency());
    int32_t voice_ms   = 10000;
    int32_t capture_id = -1;
    int32_t max_tokens = 32;
    int32_t audio_ctx  = 0;

    float vad_thold  = 0.6f;
    float freq_thold = 100.0f;

    bool speed_up       = false;
    bool translate      = false;
    bool print_special  = false;
    bool print_energy   = false;
    bool no_timestamps  = true;
    bool verbose_prompt = false;

    std::string person      = "Georgi";
    std::string language    = "en";
    std::string model_wsp   = "models/ggml-base.en.bin";
    std::string model_llama = "models/ggml-llama-7B.bin";
    bool use_gpu = true;
    std::string speak       = "./examples/talk-llama/speak";
    std::string prompt      = "";
    std::string fname_out;
    std::string path_session = "";       // path to file for saving/loading model eval state
};

void whisper_print_usage(int argc, char ** argv, const whisper_params & params);

bool whisper_params_parse(int argc, char ** argv, whisper_params & params) {
    for (int i = 1; i < argc; i++) {
        std::string arg = argv[i];

        if (arg == "-h" || arg == "--help") {
            whisper_print_usage(argc, argv, params);
            exit(0);
        }
        else if (arg == "-t"   || arg == "--threads")       { params.n_threads     = std::stoi(argv[++i]); }
        else if (arg == "-vms" || arg == "--voice-ms")      { params.voice_ms      = std::stoi(argv[++i]); }
        else if (arg == "-c"   || arg == "--capture")       { params.capture_id    = std::stoi(argv[++i]); }
        else if (arg == "-mt"  || arg == "--max-tokens")    { params.max_tokens    = std::stoi(argv[++i]); }
        else if (arg == "-ac"  || arg == "--audio-ctx")     { params.audio_ctx     = std::stoi(argv[++i]); }
        else if (arg == "-vth" || arg == "--vad-thold")     { params.vad_thold     = std::stof(argv[++i]); }
        else if (arg == "-fth" || arg == "--freq-thold")    { params.freq_thold    = std::stof(argv[++i]); }
        else if (arg == "-su"  || arg == "--speed-up")      { params.speed_up      = true; }
        else if (arg == "-tr"  || arg == "--translate")     { params.translate     = true; }
        else if (arg == "-ps"  || arg == "--print-special") { params.print_special = true; }
        else if (arg == "-pe"  || arg == "--print-energy")  { params.print_energy  = true; }
        else if (arg == "--verbose-prompt")                 { params.verbose_prompt = true; }
        else if (arg == "-p"   || arg == "--person")        { params.person        = argv[++i]; }
        else if (arg == "--session")                        { params.path_session  = argv[++i];}
        else if (arg == "-l"   || arg == "--language")      { params.language      = argv[++i]; }
        else if (arg == "-mw"  || arg == "--model-whisper") { params.model_wsp     = argv[++i]; }
        else if (arg == "-ml"  || arg == "--model-llama")   { params.model_llama   = argv[++i]; }
        else if (arg == "-s"   || arg == "--speak")         { params.speak         = argv[++i]; }
        else if (arg == "--prompt-file")                    {
            std::ifstream file(argv[++i]);
            std::copy(std::istreambuf_iterator<char>(file), std::istreambuf_iterator<char>(), back_inserter(params.prompt));
            if (params.prompt.back() == '\n') {
                params.prompt.pop_back();
            }
        }
        else if (arg == "-f"   || arg == "--file")          { params.fname_out     = argv[++i]; }
        else if (arg == "-ng"  || arg == "--no-gpu")        { params.use_gpu       = false; }
        else {
            fprintf(stderr, "error: unknown argument: %s\n", arg.c_str());
            whisper_print_usage(argc, argv, params);
            exit(0);
        }
    }

    return true;
}

void whisper_print_usage(int /*argc*/, char ** argv, const whisper_params & params) {
    fprintf(stderr, "\n");
    fprintf(stderr, "usage: %s [options]\n", argv[0]);
    fprintf(stderr, "\n");
    fprintf(stderr, "options:\n");
    fprintf(stderr, "  -h,       --help          [default] show this help message and exit\n");
    fprintf(stderr, "  -t N,     --threads N     [%-7d] number of threads to use during computation\n", params.n_threads);
    fprintf(stderr, "  -vms N,   --voice-ms N    [%-7d] voice duration in milliseconds\n",              params.voice_ms);
    fprintf(stderr, "  -c ID,    --capture ID    [%-7d] capture device ID\n",                           params.capture_id);
    fprintf(stderr, "  -mt N,    --max-tokens N  [%-7d] maximum number of tokens per audio chunk\n",    params.max_tokens);
    fprintf(stderr, "  -ac N,    --audio-ctx N   [%-7d] audio context size (0 - all)\n",                params.audio_ctx);
    fprintf(stderr, "  -vth N,   --vad-thold N   [%-7.2f] voice activity detection threshold\n",        params.vad_thold);
    fprintf(stderr, "  -fth N,   --freq-thold N  [%-7.2f] high-pass frequency cutoff\n",                params.freq_thold);
    fprintf(stderr, "  -su,      --speed-up      [%-7s] speed up audio by x2 (reduced accuracy)\n",     params.speed_up ? "true" : "false");
    fprintf(stderr, "  -tr,      --translate     [%-7s] translate from source language to english\n",   params.translate ? "true" : "false");
    fprintf(stderr, "  -ps,      --print-special [%-7s] print special tokens\n",                        params.print_special ? "true" : "false");
    fprintf(stderr, "  -pe,      --print-energy  [%-7s] print sound energy (for debugging)\n",          params.print_energy ? "true" : "false");
    fprintf(stderr, "  -p NAME,  --person NAME   [%-7s] person name (for prompt selection)\n",          params.person.c_str());
    fprintf(stderr, "  -l LANG,  --language LANG [%-7s] spoken language\n",                             params.language.c_str());
    fprintf(stderr, "  -mw FILE, --model-whisper [%-7s] whisper model file\n",                          params.model_wsp.c_str());
    fprintf(stderr, "  -ml FILE, --model-llama   [%-7s] llama model file\n",                            params.model_llama.c_str());
    fprintf(stderr, "  -s FILE,  --speak TEXT    [%-7s] command for TTS\n",                             params.speak.c_str());
    fprintf(stderr, "  --prompt-file FNAME       [%-7s] file with custom prompt to start dialog\n",     "");
    fprintf(stderr, "  --session FNAME       file to cache model state in (may be large!) (default: none)\n");
    fprintf(stderr, "  --verbose-prompt          [%-7s] print prompt at start\n",                       params.verbose_prompt ? "true" : "false");
    fprintf(stderr, "  -f FNAME, --file FNAME    [%-7s] text output file name\n",                       params.fname_out.c_str());
    fprintf(stderr, "\n");
}

std::string transcribe(
        whisper_context * ctx,
        const whisper_params & params,
        const std::vector<float> & pcmf32,
        const std::string prompt_text,
        float & prob,
        int64_t & t_ms) {
    const auto t_start = std::chrono::high_resolution_clock::now();

    prob = 0.0f;
    t_ms = 0;

    std::vector<whisper_token> prompt_tokens;

    whisper_full_params wparams = whisper_full_default_params(WHISPER_SAMPLING_GREEDY);

    prompt_tokens.resize(1024);
    prompt_tokens.resize(whisper_tokenize(ctx, prompt_text.c_str(), prompt_tokens.data(), prompt_tokens.size()));

    wparams.print_progress   = false;
    wparams.print_special    = params.print_special;
    wparams.print_realtime   = false;
    wparams.print_timestamps = !params.no_timestamps;
    wparams.translate        = params.translate;
    wparams.no_context       = true;
    wparams.single_segment   = true;
    wparams.max_tokens       = params.max_tokens;
    wparams.language         = params.language.c_str();
    wparams.n_threads        = params.n_threads;

    wparams.prompt_tokens    = prompt_tokens.empty() ? nullptr : prompt_tokens.data();
    wparams.prompt_n_tokens  = prompt_tokens.empty() ? 0       : prompt_tokens.size();

    wparams.audio_ctx        = params.audio_ctx;
    wparams.speed_up         = params.speed_up;

    if (whisper_full(ctx, wparams, pcmf32.data(), pcmf32.size()) != 0) {
        return "";
    }

    int prob_n = 0;
    std::string result;

    const int n_segments = whisper_full_n_segments(ctx);
    for (int i = 0; i < n_segments; ++i) {
        const char * text = whisper_full_get_segment_text(ctx, i);

        result += text;

        const int n_tokens = whisper_full_n_tokens(ctx, i);
        for (int j = 0; j < n_tokens; ++j) {
            const auto token = whisper_full_get_token_data(ctx, i, j);

            prob += token.p;
            ++prob_n;
        }
    }

    if (prob_n > 0) {
        prob /= prob_n;
    }

    const auto t_end = std::chrono::high_resolution_clock::now();
    t_ms = std::chrono::duration_cast<std::chrono::milliseconds>(t_end - t_start).count();

    return result;
}

const std::string k_prompt_whisper = R"(A conversation with a person called {1}.)";

const std::string k_prompt_llama = R"(Text transcript of a never ending dialog, where {0} interacts with an AI assistant named {1}.
{1} is helpful, kind, honest, friendly, good at writing and never fails to answer {0}’s requests immediately and with details and precision.
There are no annotations like (30 seconds passed...) or (to himself), just what {0} and {1} say aloud to each other.
The transcript only includes text, it does not include markup like HTML and Markdown.
{1} responds with short and concise answers.

{0}{4} Hello, {1}!
{1}{4} Hello {0}! How may I help you today?
{0}{4} What time is it?
{1}{4} It is {2} o'clock.
{0}{4} What year is it?
{1}{4} We are in {3}.
{0}{4} What is a cat?
{1}{4} A cat is a domestic species of small carnivorous mammal. It is the only domesticated species in the family Felidae.
{0}{4} Name a color.
{1}{4} Blue
{0}{4})";

int main(int argc, char ** argv) {
    whisper_params params;

    if (whisper_params_parse(argc, argv, params) == false) {
        return 1;
    }

    if (whisper_lang_id(params.language.c_str()) == -1) {
        fprintf(stderr, "error: unknown language '%s'\n", params.language.c_str());
        whisper_print_usage(argc, argv, params);
        exit(0);
    }

    // whisper init

    struct whisper_context_params cparams;
    cparams.use_gpu = params.use_gpu;
    struct whisper_context * ctx_wsp = whisper_init_from_file_with_params(params.model_wsp.c_str(), cparams);

    // llama init

    llama_backend_init(true);

    auto lmparams = llama_model_default_params();

<<<<<<< HEAD
    // tune these to your liking
    lparams.n_ctx      = 2048;
    lparams.seed       = 1;
    lparams.f16_kv     = true;
    if (!params.use_gpu) {
        lparams.n_gpu_layers = 0;
    }
=======
    struct llama_model * model_llama = llama_load_model_from_file(params.model_llama.c_str(), lmparams);
>>>>>>> f96e1c5b

    llama_context_params lcparams = llama_context_default_params();

    // tune these to your liking
    lcparams.n_ctx      = 2048;
    lcparams.seed       = 1;
    lcparams.f16_kv     = true;
    lcparams.n_threads  = params.n_threads;

    struct llama_context * ctx_llama = llama_new_context_with_model(model_llama, lcparams);

    // print some info about the processing
    {
        fprintf(stderr, "\n");

        if (!whisper_is_multilingual(ctx_wsp)) {
            if (params.language != "en" || params.translate) {
                params.language = "en";
                params.translate = false;
                fprintf(stderr, "%s: WARNING: model is not multilingual, ignoring language and translation options\n", __func__);
            }
        }
        fprintf(stderr, "%s: processing, %d threads, lang = %s, task = %s, timestamps = %d ...\n",
                __func__,
                params.n_threads,
                params.language.c_str(),
                params.translate ? "translate" : "transcribe",
                params.no_timestamps ? 0 : 1);

        fprintf(stderr, "\n");
    }

    // init audio

    audio_async audio(30*1000);
    if (!audio.init(params.capture_id, WHISPER_SAMPLE_RATE)) {
        fprintf(stderr, "%s: audio.init() failed!\n", __func__);
        return 1;
    }

    audio.resume();

    bool is_running  = true;
    bool force_speak = false;

    float prob0 = 0.0f;

    const std::string chat_symb = ":";
    const std::string bot_name  = "LLaMA";

    std::vector<float> pcmf32_cur;
    std::vector<float> pcmf32_prompt;

    const std::string prompt_whisper = ::replace(k_prompt_whisper, "{1}", bot_name);

    // construct the initial prompt for LLaMA inference
    std::string prompt_llama = params.prompt.empty() ? k_prompt_llama : params.prompt;

    // need to have leading ' '
    prompt_llama.insert(0, 1, ' ');

    prompt_llama = ::replace(prompt_llama, "{0}", params.person);
    prompt_llama = ::replace(prompt_llama, "{1}", bot_name);

    {
        // get time string
        std::string time_str;
        {
            time_t t = time(0);
            struct tm * now = localtime(&t);
            char buf[128];
            strftime(buf, sizeof(buf), "%H:%M", now);
            time_str = buf;
        }
        prompt_llama = ::replace(prompt_llama, "{2}", time_str);
    }

    {
        // get year string
        std::string year_str;
        {
            time_t t = time(0);
            struct tm * now = localtime(&t);
            char buf[128];
            strftime(buf, sizeof(buf), "%Y", now);
            year_str = buf;
        }
        prompt_llama = ::replace(prompt_llama, "{3}", year_str);
    }

    prompt_llama = ::replace(prompt_llama, "{4}", chat_symb);

    // init session
    std::string path_session = params.path_session;
    std::vector<llama_token> session_tokens;
    auto embd_inp = ::llama_tokenize(ctx_llama, prompt_llama, true);

    if (!path_session.empty()) {
        fprintf(stderr, "%s: attempting to load saved session from %s\n", __func__, path_session.c_str());

        // fopen to check for existing session
        FILE * fp = std::fopen(path_session.c_str(), "rb");
        if (fp != NULL) {
            std::fclose(fp);

            session_tokens.resize(llama_n_ctx(ctx_llama));
            size_t n_token_count_out = 0;
            if (!llama_load_session_file(ctx_llama, path_session.c_str(), session_tokens.data(), session_tokens.capacity(), &n_token_count_out)) {
                fprintf(stderr, "%s: error: failed to load session file '%s'\n", __func__, path_session.c_str());
                return 1;
            }
            session_tokens.resize(n_token_count_out);
            for (size_t i = 0; i < session_tokens.size(); i++) {
                embd_inp[i] = session_tokens[i];
            }

            fprintf(stderr, "%s: loaded a session with prompt size of %d tokens\n", __func__, (int) session_tokens.size());
        } else {
            fprintf(stderr, "%s: session file does not exist, will create\n", __func__);
        }
    }

    // evaluate the initial prompt

    printf("\n");
    printf("%s : initializing - please wait ...\n", __func__);

    if (llama_eval(ctx_llama, embd_inp.data(), embd_inp.size(), 0)) {
        fprintf(stderr, "%s : failed to eval\n", __func__);
        return 1;
    }

    if (params.verbose_prompt) {
        fprintf(stdout, "\n");
        fprintf(stdout, "%s", prompt_llama.c_str());
        fflush(stdout);
    }

     // debug message about similarity of saved session, if applicable
    size_t n_matching_session_tokens = 0;
    if (session_tokens.size()) {
        for (llama_token id : session_tokens) {
            if (n_matching_session_tokens >= embd_inp.size() || id != embd_inp[n_matching_session_tokens]) {
                break;
            }
            n_matching_session_tokens++;
        }
        if (n_matching_session_tokens >= embd_inp.size()) {
            fprintf(stderr, "%s: session file has exact match for prompt!\n", __func__);
        } else if (n_matching_session_tokens < (embd_inp.size() / 2)) {
            fprintf(stderr, "%s: warning: session file has low similarity to prompt (%zu / %zu tokens); will mostly be reevaluated\n",
                __func__, n_matching_session_tokens, embd_inp.size());
        } else {
            fprintf(stderr, "%s: session file matches %zu / %zu tokens of prompt\n",
                __func__, n_matching_session_tokens, embd_inp.size());
        }
    }

    // HACK - because session saving incurs a non-negligible delay, for now skip re-saving session
    // if we loaded a session with at least 75% similarity. It's currently just used to speed up the
    // initial prompt so it doesn't need to be an exact match.
    bool need_to_save_session = !path_session.empty() && n_matching_session_tokens < (embd_inp.size() * 3 / 4);

    printf("%s : done! start speaking in the microphone\n", __func__);
    printf("\n");
    printf("%s%s", params.person.c_str(), chat_symb.c_str());
    fflush(stdout);

    // clear audio buffer
    audio.clear();

    // text inference variables
    const int voice_id = 2;
    const int n_keep   = embd_inp.size();
    const int n_ctx    = llama_n_ctx(ctx_llama);

    int n_past = n_keep;
    int n_prev = 64; // TODO arg
    int n_session_consumed = !path_session.empty() && session_tokens.size() > 0 ? session_tokens.size() : 0;

    std::vector<llama_token> embd;

    // reverse prompts for detecting when it's time to stop speaking
    std::vector<std::string> antiprompts = {
        params.person + chat_symb,
    };

    // main loop
    while (is_running) {
        // handle Ctrl + C
        is_running = sdl_poll_events();

        if (!is_running) {
            break;
        }

        // delay
        std::this_thread::sleep_for(std::chrono::milliseconds(100));

        int64_t t_ms = 0;

        {
            audio.get(2000, pcmf32_cur);

            if (::vad_simple(pcmf32_cur, WHISPER_SAMPLE_RATE, 1250, params.vad_thold, params.freq_thold, params.print_energy) || force_speak) {
                //fprintf(stdout, "%s: Speech detected! Processing ...\n", __func__);

                audio.get(params.voice_ms, pcmf32_cur);

                std::string text_heard;

                if (!force_speak) {
                    text_heard = ::trim(::transcribe(ctx_wsp, params, pcmf32_cur, prompt_whisper, prob0, t_ms));
                }

                // remove text between brackets using regex
                {
                    std::regex re("\\[.*?\\]");
                    text_heard = std::regex_replace(text_heard, re, "");
                }

                // remove text between brackets using regex
                {
                    std::regex re("\\(.*?\\)");
                    text_heard = std::regex_replace(text_heard, re, "");
                }

                // remove all characters, except for letters, numbers, punctuation and ':', '\'', '-', ' '
                text_heard = std::regex_replace(text_heard, std::regex("[^a-zA-Z0-9\\.,\\?!\\s\\:\\'\\-]"), "");

                // take first line
                text_heard = text_heard.substr(0, text_heard.find_first_of('\n'));

                // remove leading and trailing whitespace
                text_heard = std::regex_replace(text_heard, std::regex("^\\s+"), "");
                text_heard = std::regex_replace(text_heard, std::regex("\\s+$"), "");

                const std::vector<llama_token> tokens = llama_tokenize(ctx_llama, text_heard.c_str(), false);

                if (text_heard.empty() || tokens.empty() || force_speak) {
                    //fprintf(stdout, "%s: Heard nothing, skipping ...\n", __func__);
                    audio.clear();

                    continue;
                }

                force_speak = false;

                text_heard.insert(0, 1, ' ');
                text_heard += "\n" + bot_name + chat_symb;
                fprintf(stdout, "%s%s%s", "\033[1m", text_heard.c_str(), "\033[0m");
                fflush(stdout);

                embd = ::llama_tokenize(ctx_llama, text_heard, false);

                // Append the new input tokens to the session_tokens vector
                if (!path_session.empty()) {
                    session_tokens.insert(session_tokens.end(), tokens.begin(), tokens.end());
                }

                // text inference
                bool done = false;
                std::string text_to_speak;
                while (true) {
                    // predict
                    if (embd.size() > 0) {
                        if (n_past + (int) embd.size() > n_ctx) {
                            n_past = n_keep;

                            // insert n_left/2 tokens at the start of embd from last_n_tokens
                            embd.insert(embd.begin(), embd_inp.begin() + embd_inp.size() - n_prev, embd_inp.end());
                            // stop saving session if we run out of context
                            path_session = "";
                            //printf("\n---\n");
                            //printf("resetting: '");
                            //for (int i = 0; i < (int) embd.size(); i++) {
                            //    printf("%s", llama_token_to_piece(ctx_llama, embd[i]));
                            //}
                            //printf("'\n");
                            //printf("\n---\n");
                        }

                        // try to reuse a matching prefix from the loaded session instead of re-eval (via n_past)
                        // REVIEW
                        if (n_session_consumed < (int) session_tokens.size()) {
                            size_t i = 0;
                            for ( ; i < embd.size(); i++) {
                                if (embd[i] != session_tokens[n_session_consumed]) {
                                    session_tokens.resize(n_session_consumed);
                                    break;
                                }

                                n_past++;
                                n_session_consumed++;

                                if (n_session_consumed >= (int) session_tokens.size()) {
                                    i++;
                                    break;
                                }
                            }
                            if (i > 0) {
                                embd.erase(embd.begin(), embd.begin() + i);
                            }
                        }

                        if (embd.size() > 0 && !path_session.empty()) {
                            session_tokens.insert(session_tokens.end(), embd.begin(), embd.end());
                            n_session_consumed = session_tokens.size();
                        }

                        if (llama_eval(ctx_llama, embd.data(), embd.size(), n_past)) {
                            fprintf(stderr, "%s : failed to eval\n", __func__);
                            return 1;
                        }
                    }


                    embd_inp.insert(embd_inp.end(), embd.begin(), embd.end());
                    n_past += embd.size();

                    embd.clear();

                    if (done) break;

                    {
                        // out of user input, sample next token
                        const float top_k          = 5;
                        const float top_p          = 0.80f;
                        const float temp           = 0.30f;
                        const float repeat_penalty = 1.1764f;

                        const int repeat_last_n    = 256;

                        if (!path_session.empty() && need_to_save_session) {
                            need_to_save_session = false;
                            llama_save_session_file(ctx_llama, path_session.c_str(), session_tokens.data(), session_tokens.size());
                        }

                        llama_token id = 0;

                        {
                            auto logits = llama_get_logits(ctx_llama);
                            auto n_vocab = llama_n_vocab(model_llama);

                            logits[llama_token_eos(model_llama)] = 0;

                            std::vector<llama_token_data> candidates;
                            candidates.reserve(n_vocab);
                            for (llama_token token_id = 0; token_id < n_vocab; token_id++) {
                                candidates.emplace_back(llama_token_data{token_id, logits[token_id], 0.0f});
                            }

                            llama_token_data_array candidates_p = { candidates.data(), candidates.size(), false };

                            // apply repeat penalty
                            const float nl_logit = logits[llama_token_nl(model_llama)];

                            llama_sample_repetition_penalties(ctx_llama, &candidates_p,
                                    embd_inp.data() + std::max(0, n_past - repeat_last_n),
                                    repeat_last_n, repeat_penalty, 0.0, 0.0f);

                            logits[llama_token_nl(model_llama)] = nl_logit;

                            if (temp <= 0) {
                                // Greedy sampling
                                id = llama_sample_token_greedy(ctx_llama, &candidates_p);
                            } else {
                                // Temperature sampling
                                llama_sample_top_k(ctx_llama, &candidates_p, top_k, 1);
                                llama_sample_top_p(ctx_llama, &candidates_p, top_p, 1);
                                llama_sample_temp (ctx_llama, &candidates_p, temp);
                                id = llama_sample_token(ctx_llama, &candidates_p);
                            }
                        }

                        if (id != llama_token_eos(model_llama)) {
                            // add it to the context
                            embd.push_back(id);

                            text_to_speak += llama_token_to_piece(ctx_llama, id);

                            printf("%s", llama_token_to_piece(ctx_llama, id).c_str());
                        }
                    }

                    {
                        std::string last_output;
                        for (int i = embd_inp.size() - 16; i < (int) embd_inp.size(); i++) {
                            last_output += llama_token_to_piece(ctx_llama, embd_inp[i]);
                        }
                        last_output += llama_token_to_piece(ctx_llama, embd[0]);

                        for (std::string & antiprompt : antiprompts) {
                            if (last_output.find(antiprompt.c_str(), last_output.length() - antiprompt.length(), antiprompt.length()) != std::string::npos) {
                                done = true;
                                text_to_speak = ::replace(text_to_speak, antiprompt, "");
                                fflush(stdout);
                                need_to_save_session = true;
                                break;
                            }
                        }
                    }

                    is_running = sdl_poll_events();

                    if (!is_running) {
                        break;
                    }
                }

                text_to_speak = ::replace(text_to_speak, "\"", "");
                int ret = system((params.speak + " " + std::to_string(voice_id) + " \"" + text_to_speak + "\"").c_str());
                if (ret != 0) {
                    fprintf(stderr, "%s: failed to speak\n", __func__);
                }

                audio.clear();
            }
        }
    }

    audio.pause();

    whisper_print_timings(ctx_wsp);
    whisper_free(ctx_wsp);

    llama_print_timings(ctx_llama);
    llama_free(ctx_llama);

    return 0;
}<|MERGE_RESOLUTION|>--- conflicted
+++ resolved
@@ -264,17 +264,7 @@
 
     auto lmparams = llama_model_default_params();
 
-<<<<<<< HEAD
-    // tune these to your liking
-    lparams.n_ctx      = 2048;
-    lparams.seed       = 1;
-    lparams.f16_kv     = true;
-    if (!params.use_gpu) {
-        lparams.n_gpu_layers = 0;
-    }
-=======
     struct llama_model * model_llama = llama_load_model_from_file(params.model_llama.c_str(), lmparams);
->>>>>>> f96e1c5b
 
     llama_context_params lcparams = llama_context_default_params();
 
@@ -283,6 +273,9 @@
     lcparams.seed       = 1;
     lcparams.f16_kv     = true;
     lcparams.n_threads  = params.n_threads;
+    if (!params.use_gpu) {
+        lcparams.n_gpu_layers = 0;
+    }
 
     struct llama_context * ctx_llama = llama_new_context_with_model(model_llama, lcparams);
 
