--- conflicted
+++ resolved
@@ -1,210 +1,207 @@
-package io.github.ggerganov.whispercpp;
-
-import com.sun.jna.Native;
-import com.sun.jna.Pointer;
-<<<<<<< HEAD
-import io.github.ggerganov.whispercpp.bean.WhisperSegment;
-=======
-import io.github.ggerganov.whispercpp.params.WhisperContextParams;
->>>>>>> 11b50305
-import io.github.ggerganov.whispercpp.params.WhisperFullParams;
-import io.github.ggerganov.whispercpp.params.WhisperSamplingStrategy;
-
-import java.io.File;
-import java.io.FileNotFoundException;
-import java.io.IOException;
-import java.util.ArrayList;
-import java.util.List;
-
-/**
- * Before calling most methods, you must call `initContext(modelPath)` to initialise the `ctx` Pointer.
- */
-public class WhisperCpp implements AutoCloseable {
-    private WhisperCppJnaLibrary lib = WhisperCppJnaLibrary.instance;
-    private Pointer ctx = null;
-    private Pointer paramsPointer = null;
-    private Pointer greedyParamsPointer = null;
-    private Pointer beamParamsPointer = null;
-
-    public File modelDir() {
-        String modelDirPath = System.getenv("XDG_CACHE_HOME");
-        if (modelDirPath == null) {
-            modelDirPath = System.getProperty("user.home") + "/.cache";
-        }
-
-        return new File(modelDirPath, "whisper");
-    }
-
-    /**
-     * @param modelPath - absolute path, or just the name (eg: "base", "base-en" or "base.en")
-     */
-    public void initContext(String modelPath) throws FileNotFoundException {
-        initContextImpl(modelPath, getContextDefaultParams());
-    }
-
-    /**
-     * @param modelPath - absolute path, or just the name (eg: "base", "base-en" or "base.en")
-     * @param params - params to use when initialising the context
-     */
-    public void initContext(String modelPath, WhisperContextParams params) throws FileNotFoundException {
-        initContextImpl(modelPath, params);
-    }
-
-    private void initContextImpl(String modelPath, WhisperContextParams params) throws FileNotFoundException {
-        if (ctx != null) {
-            lib.whisper_free(ctx);
-        }
-
-        if (!modelPath.contains("/") && !modelPath.contains("\\")) {
-            if (!modelPath.endsWith(".bin")) {
-                modelPath = "ggml-" + modelPath.replace("-", ".") + ".bin";
-            }
-
-            modelPath = new File(modelDir(), modelPath).getAbsolutePath();
-        }
-
-        ctx = lib.whisper_init_from_file_with_params(modelPath, params);
-
-        if (ctx == null) {
-            throw new FileNotFoundException(modelPath);
-        }
-    }
-
-    /**
-     * Provides default params which can be used with `whisper_init_from_file_with_params()` etc.
-     * Because this function allocates memory for the params, the caller must call either:
-     * - call `whisper_free_context_params()`
-     * - `Native.free(Pointer.nativeValue(pointer));`
-     */
-    public WhisperContextParams getContextDefaultParams() {
-        paramsPointer = lib.whisper_context_default_params_by_ref();
-        WhisperContextParams params = new WhisperContextParams(paramsPointer);
-        params.read();
-        return params;
-    }
-    
-    /**
-     * Provides default params which can be used with `whisper_full()` etc.
-     * Because this function allocates memory for the params, the caller must call either:
-     * - call `whisper_free_params()`
-     * - `Native.free(Pointer.nativeValue(pointer));`
-     *
-     * @param strategy - GREEDY
-     */
-    public WhisperFullParams getFullDefaultParams(WhisperSamplingStrategy strategy) {
-        Pointer pointer;
-
-        // whisper_full_default_params_by_ref allocates memory which we need to delete, so only create max 1 pointer for each strategy.
-        if (strategy == WhisperSamplingStrategy.WHISPER_SAMPLING_GREEDY) {
-            if (greedyParamsPointer == null) {
-                greedyParamsPointer = lib.whisper_full_default_params_by_ref(strategy.ordinal());
-            }
-            pointer = greedyParamsPointer;
-        } else {
-            if (beamParamsPointer == null) {
-                beamParamsPointer = lib.whisper_full_default_params_by_ref(strategy.ordinal());
-            }
-            pointer = beamParamsPointer;
-        }
-
-        WhisperFullParams params = new WhisperFullParams(pointer);
-        params.read();
-        return params;
-    }
-
-    @Override
-    public void close() {
-        freeContext();
-        freeParams();
-        System.out.println("Whisper closed");
-    }
-
-    private void freeContext() {
-        if (ctx != null) {
-            lib.whisper_free(ctx);
-        }
-    }
-
-    private void freeParams() {
-        if (paramsPointer != null) {
-            Native.free(Pointer.nativeValue(paramsPointer));
-            paramsPointer = null;
-        }
-        if (greedyParamsPointer != null) {
-            Native.free(Pointer.nativeValue(greedyParamsPointer));
-            greedyParamsPointer = null;
-        }
-        if (beamParamsPointer != null) {
-            Native.free(Pointer.nativeValue(beamParamsPointer));
-            beamParamsPointer = null;
-        }
-    }
-
-    /**
-     * Run the entire model: PCM -> log mel spectrogram -> encoder -> decoder -> text.
-     * Not thread safe for same context
-     * Uses the specified decoding strategy to obtain the text.
-     */
-    public String fullTranscribe(WhisperFullParams whisperParams, float[] audioData) throws IOException {
-        if (ctx == null) {
-            throw new IllegalStateException("Model not initialised");
-        }
-
-        if (lib.whisper_full(ctx, whisperParams, audioData, audioData.length) != 0) {
-            throw new IOException("Failed to process audio");
-        }
-
-        int nSegments = lib.whisper_full_n_segments(ctx);
-
-        StringBuilder str = new StringBuilder();
-
-        for (int i = 0; i < nSegments; i++) {
-            String text = lib.whisper_full_get_segment_text(ctx, i);
-            System.out.println("Segment:" + text);
-            str.append(text);
-        }
-
-        return str.toString().trim();
-    }
-    public List<WhisperSegment> fullTranscribeWithTime(WhisperFullParams whisperParams, float[] audioData) throws IOException {
-        if (ctx == null) {
-            throw new IllegalStateException("Model not initialised");
-        }
-
-        if (lib.whisper_full(ctx, whisperParams, audioData, audioData.length) != 0) {
-            throw new IOException("Failed to process audio");
-        }
-
-        int nSegments = lib.whisper_full_n_segments(ctx);
-        List<WhisperSegment> segments= new ArrayList<>(nSegments);
-
-
-        for (int i = 0; i < nSegments; i++) {
-            long t0 = lib.whisper_full_get_segment_t0(ctx, i);
-            String text = lib.whisper_full_get_segment_text(ctx, i);
-            long t1 = lib.whisper_full_get_segment_t1(ctx, i);
-            segments.add(new WhisperSegment(t0,t1,text));
-        }
-
-        return segments;
-    }
-
-//    public int getTextSegmentCount(Pointer ctx) {
-//        return lib.whisper_full_n_segments(ctx);
-//    }
-//    public String getTextSegment(Pointer ctx, int index) {
-//        return lib.whisper_full_get_segment_text(ctx, index);
-//    }
-
-    public String getSystemInfo() {
-        return lib.whisper_print_system_info();
-    }
-
-    public int benchMemcpy(int nthread) {
-        return lib.whisper_bench_memcpy(nthread);
-    }
-
-    public int benchGgmlMulMat(int nthread) {
-        return lib.whisper_bench_ggml_mul_mat(nthread);
-    }
-}
+package io.github.ggerganov.whispercpp;
+
+import com.sun.jna.Native;
+import com.sun.jna.Pointer;
+import io.github.ggerganov.whispercpp.bean.WhisperSegment;
+import io.github.ggerganov.whispercpp.params.WhisperContextParams;
+import io.github.ggerganov.whispercpp.params.WhisperFullParams;
+import io.github.ggerganov.whispercpp.params.WhisperSamplingStrategy;
+
+import java.io.File;
+import java.io.FileNotFoundException;
+import java.io.IOException;
+import java.util.ArrayList;
+import java.util.List;
+
+/**
+ * Before calling most methods, you must call `initContext(modelPath)` to initialise the `ctx` Pointer.
+ */
+public class WhisperCpp implements AutoCloseable {
+    private WhisperCppJnaLibrary lib = WhisperCppJnaLibrary.instance;
+    private Pointer ctx = null;
+    private Pointer paramsPointer = null;
+    private Pointer greedyParamsPointer = null;
+    private Pointer beamParamsPointer = null;
+
+    public File modelDir() {
+        String modelDirPath = System.getenv("XDG_CACHE_HOME");
+        if (modelDirPath == null) {
+            modelDirPath = System.getProperty("user.home") + "/.cache";
+        }
+
+        return new File(modelDirPath, "whisper");
+    }
+
+    /**
+     * @param modelPath - absolute path, or just the name (eg: "base", "base-en" or "base.en")
+     */
+    public void initContext(String modelPath) throws FileNotFoundException {
+        initContextImpl(modelPath, getContextDefaultParams());
+    }
+
+    /**
+     * @param modelPath - absolute path, or just the name (eg: "base", "base-en" or "base.en")
+     * @param params - params to use when initialising the context
+     */
+    public void initContext(String modelPath, WhisperContextParams params) throws FileNotFoundException {
+        initContextImpl(modelPath, params);
+    }
+
+    private void initContextImpl(String modelPath, WhisperContextParams params) throws FileNotFoundException {
+        if (ctx != null) {
+            lib.whisper_free(ctx);
+        }
+
+        if (!modelPath.contains("/") && !modelPath.contains("\\")) {
+            if (!modelPath.endsWith(".bin")) {
+                modelPath = "ggml-" + modelPath.replace("-", ".") + ".bin";
+            }
+
+            modelPath = new File(modelDir(), modelPath).getAbsolutePath();
+        }
+
+        ctx = lib.whisper_init_from_file_with_params(modelPath, params);
+
+        if (ctx == null) {
+            throw new FileNotFoundException(modelPath);
+        }
+    }
+
+    /**
+     * Provides default params which can be used with `whisper_init_from_file_with_params()` etc.
+     * Because this function allocates memory for the params, the caller must call either:
+     * - call `whisper_free_context_params()`
+     * - `Native.free(Pointer.nativeValue(pointer));`
+     */
+    public WhisperContextParams getContextDefaultParams() {
+        paramsPointer = lib.whisper_context_default_params_by_ref();
+        WhisperContextParams params = new WhisperContextParams(paramsPointer);
+        params.read();
+        return params;
+    }
+    
+    /**
+     * Provides default params which can be used with `whisper_full()` etc.
+     * Because this function allocates memory for the params, the caller must call either:
+     * - call `whisper_free_params()`
+     * - `Native.free(Pointer.nativeValue(pointer));`
+     *
+     * @param strategy - GREEDY
+     */
+    public WhisperFullParams getFullDefaultParams(WhisperSamplingStrategy strategy) {
+        Pointer pointer;
+
+        // whisper_full_default_params_by_ref allocates memory which we need to delete, so only create max 1 pointer for each strategy.
+        if (strategy == WhisperSamplingStrategy.WHISPER_SAMPLING_GREEDY) {
+            if (greedyParamsPointer == null) {
+                greedyParamsPointer = lib.whisper_full_default_params_by_ref(strategy.ordinal());
+            }
+            pointer = greedyParamsPointer;
+        } else {
+            if (beamParamsPointer == null) {
+                beamParamsPointer = lib.whisper_full_default_params_by_ref(strategy.ordinal());
+            }
+            pointer = beamParamsPointer;
+        }
+
+        WhisperFullParams params = new WhisperFullParams(pointer);
+        params.read();
+        return params;
+    }
+
+    @Override
+    public void close() {
+        freeContext();
+        freeParams();
+        System.out.println("Whisper closed");
+    }
+
+    private void freeContext() {
+        if (ctx != null) {
+            lib.whisper_free(ctx);
+        }
+    }
+
+    private void freeParams() {
+        if (paramsPointer != null) {
+            Native.free(Pointer.nativeValue(paramsPointer));
+            paramsPointer = null;
+        }
+        if (greedyParamsPointer != null) {
+            Native.free(Pointer.nativeValue(greedyParamsPointer));
+            greedyParamsPointer = null;
+        }
+        if (beamParamsPointer != null) {
+            Native.free(Pointer.nativeValue(beamParamsPointer));
+            beamParamsPointer = null;
+        }
+    }
+
+    /**
+     * Run the entire model: PCM -> log mel spectrogram -> encoder -> decoder -> text.
+     * Not thread safe for same context
+     * Uses the specified decoding strategy to obtain the text.
+     */
+    public String fullTranscribe(WhisperFullParams whisperParams, float[] audioData) throws IOException {
+        if (ctx == null) {
+            throw new IllegalStateException("Model not initialised");
+        }
+
+        if (lib.whisper_full(ctx, whisperParams, audioData, audioData.length) != 0) {
+            throw new IOException("Failed to process audio");
+        }
+
+        int nSegments = lib.whisper_full_n_segments(ctx);
+
+        StringBuilder str = new StringBuilder();
+
+        for (int i = 0; i < nSegments; i++) {
+            String text = lib.whisper_full_get_segment_text(ctx, i);
+            System.out.println("Segment:" + text);
+            str.append(text);
+        }
+
+        return str.toString().trim();
+    }
+    public List<WhisperSegment> fullTranscribeWithTime(WhisperFullParams whisperParams, float[] audioData) throws IOException {
+        if (ctx == null) {
+            throw new IllegalStateException("Model not initialised");
+        }
+
+        if (lib.whisper_full(ctx, whisperParams, audioData, audioData.length) != 0) {
+            throw new IOException("Failed to process audio");
+        }
+
+        int nSegments = lib.whisper_full_n_segments(ctx);
+        List<WhisperSegment> segments= new ArrayList<>(nSegments);
+
+
+        for (int i = 0; i < nSegments; i++) {
+            long t0 = lib.whisper_full_get_segment_t0(ctx, i);
+            String text = lib.whisper_full_get_segment_text(ctx, i);
+            long t1 = lib.whisper_full_get_segment_t1(ctx, i);
+            segments.add(new WhisperSegment(t0,t1,text));
+        }
+
+        return segments;
+    }
+
+//    public int getTextSegmentCount(Pointer ctx) {
+//        return lib.whisper_full_n_segments(ctx);
+//    }
+//    public String getTextSegment(Pointer ctx, int index) {
+//        return lib.whisper_full_get_segment_text(ctx, index);
+//    }
+
+    public String getSystemInfo() {
+        return lib.whisper_print_system_info();
+    }
+
+    public int benchMemcpy(int nthread) {
+        return lib.whisper_bench_memcpy(nthread);
+    }
+
+    public int benchGgmlMulMat(int nthread) {
+        return lib.whisper_bench_ggml_mul_mat(nthread);
+    }
+}