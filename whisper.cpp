#include "whisper.h"
#ifdef WHISPER_USE_COREML
#include "coreml/whisper-encoder.h"
#endif

#if WHISPER_USE_OPENVINO
#include "openvino/whisper-openvino-encoder.h"
#endif

#include "ggml.h"

#include <algorithm>
#include <cassert>
#define _USE_MATH_DEFINES
#include <cmath>
#include <cstdio>
#include <cstdarg>
#include <cstring>
#include <fstream>
#include <map>
#include <string>
#include <thread>
#include <vector>
#include <regex>
#include <random>

#if defined(_MSC_VER)
#pragma warning(disable: 4244 4267) // possible loss of data
#endif

#if defined(GGML_BIG_ENDIAN)
#include <bit>

template<typename T>
static T byteswap(T value) {
    return std::byteswap(value);
}

template<>
float byteswap(float value) {
    return std::bit_cast<float>(byteswap(std::bit_cast<std::uint32_t>(value)));
}

template<typename T>
static void byteswap_tensor_data(ggml_tensor * tensor) {
    T * datum = reinterpret_cast<T *>(tensor->data);
    for (int i = 0; i < ggml_nelements(tensor); i++) {
        datum[i] = byteswap(datum[i]);
    }
}

static void byteswap_tensor(ggml_tensor * tensor) {
    switch (tensor->type) {
        case GGML_TYPE_I16: {
            byteswap_tensor_data<int16_t>(tensor);
            break;
        }
        case GGML_TYPE_F16: {
            byteswap_tensor_data<ggml_fp16_t>(tensor);
            break;
        }
        case GGML_TYPE_I32: {
            byteswap_tensor_data<int32_t>(tensor);
            break;
        }
        case GGML_TYPE_F32: {
            byteswap_tensor_data<float>(tensor);
            break;
        }
        default: { // GML_TYPE_I8
            break;
        }
    }
}

#define BYTESWAP_VALUE(d) d = byteswap(d)
#define BYTESWAP_FILTERS(f)            \
    do {                              \
        for (auto & datum : f.data) { \
            datum = byteswap(datum);  \
        }                             \
    } while (0)
#define BYTESWAP_TENSOR(t)       \
    do {                         \
        byteswap_tensor(tensor); \
    } while (0)
#else
#define BYTESWAP_VALUE(d) do {} while (0)
#define BYTESWAP_FILTERS(f) do {} while (0)
#define BYTESWAP_TENSOR(t) do {} while (0)
#endif

#define WHISPER_ASSERT(x) \
    do { \
        if (!(x)) { \
            log("WHISPER_ASSERT: %s:%d: %s\n", __FILE__, __LINE__, #x); \
            abort(); \
        } \
    } while (0)

// define this to enable verbose trace logging - useful for debugging purposes
//#define WHISPER_DEBUG

#if defined(WHISPER_DEBUG)
#define WHISPER_PRINT_DEBUG(...) \
    do { \
        fprintf(stderr, __VA_ARGS__); \
    } while (0)
#else
#define WHISPER_PRINT_DEBUG(...)
#endif

//#define WHISPER_USE_FLASH_ATTN
//#define WHISPER_USE_FLASH_FF
#define WHISPER_MAX_DECODERS 16

#define WHISPER_USE_SCRATCH
#define WHISPER_MAX_SCRATCH_BUFFERS 16

// available whisper models
enum e_model {
    MODEL_UNKNOWN,
    MODEL_TINY,
    MODEL_BASE,
    MODEL_SMALL,
    MODEL_MEDIUM,
    MODEL_LARGE,
};

static const std::map<std::string, std::pair<int, std::string>> g_lang = {
    { "en",  { 0,  "english",         } },
    { "zh",  { 1,  "chinese",         } },
    { "de",  { 2,  "german",          } },
    { "es",  { 3,  "spanish",         } },
    { "ru",  { 4,  "russian",         } },
    { "ko",  { 5,  "korean",          } },
    { "fr",  { 6,  "french",          } },
    { "ja",  { 7,  "japanese",        } },
    { "pt",  { 8,  "portuguese",      } },
    { "tr",  { 9,  "turkish",         } },
    { "pl",  { 10, "polish",          } },
    { "ca",  { 11,  "catalan",        } },
    { "nl",  { 12,  "dutch",          } },
    { "ar",  { 13,  "arabic",         } },
    { "sv",  { 14,  "swedish",        } },
    { "it",  { 15,  "italian",        } },
    { "id",  { 16,  "indonesian",     } },
    { "hi",  { 17,  "hindi",          } },
    { "fi",  { 18,  "finnish",        } },
    { "vi",  { 19,  "vietnamese",     } },
    { "he",  { 20,  "hebrew",         } },
    { "uk",  { 21,  "ukrainian",      } },
    { "el",  { 22,  "greek",          } },
    { "ms",  { 23,  "malay",          } },
    { "cs",  { 24,  "czech",          } },
    { "ro",  { 25,  "romanian",       } },
    { "da",  { 26,  "danish",         } },
    { "hu",  { 27,  "hungarian",      } },
    { "ta",  { 28,  "tamil",          } },
    { "no",  { 29,  "norwegian",      } },
    { "th",  { 30,  "thai",           } },
    { "ur",  { 31,  "urdu",           } },
    { "hr",  { 32,  "croatian",       } },
    { "bg",  { 33,  "bulgarian",      } },
    { "lt",  { 34,  "lithuanian",     } },
    { "la",  { 35,  "latin",          } },
    { "mi",  { 36,  "maori",          } },
    { "ml",  { 37,  "malayalam",      } },
    { "cy",  { 38,  "welsh",          } },
    { "sk",  { 39,  "slovak",         } },
    { "te",  { 40,  "telugu",         } },
    { "fa",  { 41,  "persian",        } },
    { "lv",  { 42,  "latvian",        } },
    { "bn",  { 43,  "bengali",        } },
    { "sr",  { 44,  "serbian",        } },
    { "az",  { 45,  "azerbaijani",    } },
    { "sl",  { 46,  "slovenian",      } },
    { "kn",  { 47,  "kannada",        } },
    { "et",  { 48,  "estonian",       } },
    { "mk",  { 49,  "macedonian",     } },
    { "br",  { 50,  "breton",         } },
    { "eu",  { 51,  "basque",         } },
    { "is",  { 52,  "icelandic",      } },
    { "hy",  { 53,  "armenian",       } },
    { "ne",  { 54,  "nepali",         } },
    { "mn",  { 55,  "mongolian",      } },
    { "bs",  { 56,  "bosnian",        } },
    { "kk",  { 57,  "kazakh",         } },
    { "sq",  { 58,  "albanian",       } },
    { "sw",  { 59,  "swahili",        } },
    { "gl",  { 60,  "galician",       } },
    { "mr",  { 61,  "marathi",        } },
    { "pa",  { 62,  "punjabi",        } },
    { "si",  { 63,  "sinhala",        } },
    { "km",  { 64,  "khmer",          } },
    { "sn",  { 65,  "shona",          } },
    { "yo",  { 66,  "yoruba",         } },
    { "so",  { 67,  "somali",         } },
    { "af",  { 68,  "afrikaans",      } },
    { "oc",  { 69,  "occitan",        } },
    { "ka",  { 70,  "georgian",       } },
    { "be",  { 71,  "belarusian",     } },
    { "tg",  { 72,  "tajik",          } },
    { "sd",  { 73,  "sindhi",         } },
    { "gu",  { 74,  "gujarati",       } },
    { "am",  { 75,  "amharic",        } },
    { "yi",  { 76,  "yiddish",        } },
    { "lo",  { 77,  "lao",            } },
    { "uz",  { 78,  "uzbek",          } },
    { "fo",  { 79,  "faroese",        } },
    { "ht",  { 80,  "haitian creole", } },
    { "ps",  { 81,  "pashto",         } },
    { "tk",  { 82,  "turkmen",        } },
    { "nn",  { 83,  "nynorsk",        } },
    { "mt",  { 84,  "maltese",        } },
    { "sa",  { 85,  "sanskrit",       } },
    { "lb",  { 86,  "luxembourgish",  } },
    { "my",  { 87,  "myanmar",        } },
    { "bo",  { 88,  "tibetan",        } },
    { "tl",  { 89,  "tagalog",        } },
    { "mg",  { 90,  "malagasy",       } },
    { "as",  { 91,  "assamese",       } },
    { "tt",  { 92,  "tatar",          } },
    { "haw", { 93,  "hawaiian",       } },
    { "ln",  { 94,  "lingala",        } },
    { "ha",  { 95,  "hausa",          } },
    { "ba",  { 96,  "bashkir",        } },
    { "jw",  { 97,  "javanese",       } },
    { "su",  { 98,  "sundanese",      } },
};

static const size_t MB = 1ull*1024*1024;

static const std::map<e_model, size_t> MEM_REQ_SCRATCH0 = {
    { MODEL_TINY,     62ull*MB },
    { MODEL_BASE,     80ull*MB },
    { MODEL_SMALL,   120ull*MB },
    { MODEL_MEDIUM,  158ull*MB },
    { MODEL_LARGE,   198ull*MB },
};

static const std::map<e_model, size_t> MEM_REQ_SCRATCH1 = {
    { MODEL_TINY,     18ull*MB },
    { MODEL_BASE,     24ull*MB },
    { MODEL_SMALL,    36ull*MB },
    { MODEL_MEDIUM,   48ull*MB },
    { MODEL_LARGE,    60ull*MB },
};

static const std::map<e_model, size_t> MEM_REQ_SCRATCH2 = {
    { MODEL_TINY,      4ull*MB },
    { MODEL_BASE,      4ull*MB },
    { MODEL_SMALL,     6ull*MB },
    { MODEL_MEDIUM,    7ull*MB },
    { MODEL_LARGE,     9ull*MB },
};

static const std::map<e_model, size_t> MEM_REQ_SCRATCH3 = {
    { MODEL_TINY,      4ull*MB },
    { MODEL_BASE,      4ull*MB },
    { MODEL_SMALL,     6ull*MB },
    { MODEL_MEDIUM,    7ull*MB },
    { MODEL_LARGE,     9ull*MB },
};

static const std::map<ggml_type, std::map<e_model, size_t>> MEM_REQ_MODEL = {
    { GGML_TYPE_F32,
        {
            { MODEL_TINY,     74ull*MB },
            { MODEL_BASE,    142ull*MB },
            { MODEL_SMALL,   466ull*MB },
            { MODEL_MEDIUM, 1464ull*MB },
            { MODEL_LARGE,  2952ull*MB },
        },
    },
    { GGML_TYPE_F16,
        {
            { MODEL_TINY,     74ull*MB },
            { MODEL_BASE,    142ull*MB },
            { MODEL_SMALL,   466ull*MB },
            { MODEL_MEDIUM, 1464ull*MB },
            { MODEL_LARGE,  2952ull*MB },
        },
    },
    { GGML_TYPE_Q4_0,
        {
            { MODEL_TINY,     26ull*MB },
            { MODEL_BASE,     50ull*MB },
            { MODEL_SMALL,   154ull*MB },
            { MODEL_MEDIUM,  470ull*MB },
            { MODEL_LARGE,   940ull*MB },
        },
    },
    { GGML_TYPE_Q4_1,
        {
            { MODEL_TINY,     32ull*MB },
            { MODEL_BASE,     58ull*MB },
            { MODEL_SMALL,   182ull*MB },
            { MODEL_MEDIUM,  562ull*MB },
            { MODEL_LARGE,  1124ull*MB },
        },
    },
    { GGML_TYPE_Q5_0,
        {
            { MODEL_TINY,     30ull*MB },
            { MODEL_BASE,     54ull*MB },
            { MODEL_SMALL,   170ull*MB },
            { MODEL_MEDIUM,  516ull*MB },
            { MODEL_LARGE,  1034ull*MB },
        },
    },
    { GGML_TYPE_Q5_1,
        {
            { MODEL_TINY,     32ull*MB },
            { MODEL_BASE,     58ull*MB },
            { MODEL_SMALL,   182ull*MB },
            { MODEL_MEDIUM,  562ull*MB },
            { MODEL_LARGE,  1124ull*MB },
        },
    },
    { GGML_TYPE_Q8_0,
        {
            { MODEL_TINY,     45ull*MB },
            { MODEL_BASE,     84ull*MB },
            { MODEL_SMALL,   268ull*MB },
            { MODEL_MEDIUM,  834ull*MB },
            { MODEL_LARGE,  1674ull*MB },
        },
    },
};

static const std::map<e_model, size_t> MEM_REQ_KV_SELF = {
    { MODEL_TINY,      3ull*MB },
    { MODEL_BASE,      6ull*MB },
    { MODEL_SMALL,    16ull*MB },
    { MODEL_MEDIUM,   43ull*MB },
    { MODEL_LARGE,    71ull*MB },
};

static const std::map<e_model, size_t> MEM_REQ_KV_CROSS = {
    { MODEL_TINY,      9ull*MB },
    { MODEL_BASE,     18ull*MB },
    { MODEL_SMALL,    53ull*MB },
    { MODEL_MEDIUM,  141ull*MB },
    { MODEL_LARGE,   235ull*MB },
};

static const std::map<e_model, size_t> MEM_REQ_ENCODE = {
    { MODEL_TINY,     30ull*MB },
    { MODEL_BASE,     38ull*MB },
    { MODEL_SMALL,    56ull*MB },
    { MODEL_MEDIUM,   74ull*MB },
    { MODEL_LARGE,    94ull*MB },
};

static const std::map<e_model, size_t> MEM_REQ_DECODE = {
    { MODEL_TINY,      3ull*MB },
    { MODEL_BASE,      5ull*MB },
    { MODEL_SMALL,    10ull*MB },
    { MODEL_MEDIUM,   18ull*MB },
    { MODEL_LARGE,    27ull*MB },
};

struct whisper_mel {
    int n_len;
    int n_len_org;
    int n_mel;

    std::vector<float> data;
};

struct whisper_filters {
    int32_t n_mel;
    int32_t n_fft;

    std::vector<float> data;
};

struct whisper_vocab {
    using id    = int32_t;
    using token = std::string;

    int n_vocab = 51864;

    std::map<token, id> token_to_id;
    std::map<id, token> id_to_token;

    // reference: https://github.com/openai/whisper/blob/248b6cb124225dd263bb9bd32d060b6517e067f8/whisper/tokenizer.py#L334-L349
    id token_eot        = 50256;
    id token_sot        = 50257;
    // task tokens (used only for multilingual models)
    id token_translate  = 50357;
    id token_transcribe = 50358;
    // other special tokens
    id token_solm       = 50359; // [TDRZ] used by tinydiarize models to indicate speaker turn
    id token_prev       = 50360;
    id token_nosp       = 50361;
    id token_not        = 50362; // no timestamps
    id token_beg        = 50363; // begin timestamps

    bool is_multilingual() const {
        return n_vocab == 51865;
    }
};

struct whisper_segment {
    int64_t t0;
    int64_t t1;

    std::string text;

    std::vector<whisper_token_data> tokens;

    bool speaker_turn_next;
};

// medium
// hparams: {
// 'n_mels': 80,
// 'n_vocab': 51864,
// 'n_audio_ctx': 1500,
// 'n_audio_state': 1024,
// 'n_audio_head': 16,
// 'n_audio_layer': 24,
// 'n_text_ctx': 448,
// 'n_text_state': 1024,
// 'n_text_head': 16,
// 'n_text_layer': 24
// }
//
// default hparams (Whisper tiny)
struct whisper_hparams {
    int32_t n_vocab       = 51864;
    int32_t n_audio_ctx   = 1500;
    int32_t n_audio_state = 384;
    int32_t n_audio_head  = 6;
    int32_t n_audio_layer = 4;
    int32_t n_text_ctx    = 448;
    int32_t n_text_state  = 384;
    int32_t n_text_head   = 6;
    int32_t n_text_layer  = 4;
    int32_t n_mels        = 80;
    int32_t ftype         = 1;
};

// audio encoding layer
struct whisper_layer_encoder {
    // encoder.blocks.*.attn_ln
    struct ggml_tensor * attn_ln_0_w;
    struct ggml_tensor * attn_ln_0_b;

    // encoder.blocks.*.attn.out
    struct ggml_tensor * attn_ln_1_w;
    struct ggml_tensor * attn_ln_1_b;

    // encoder.blocks.*.attn.query
    struct ggml_tensor * attn_q_w;
    struct ggml_tensor * attn_q_b;

    // encoder.blocks.*.attn.key
    struct ggml_tensor * attn_k_w;

    // encoder.blocks.*.attn.value
    struct ggml_tensor * attn_v_w;
    struct ggml_tensor * attn_v_b;

    // encoder.blocks.*.mlp_ln
    struct ggml_tensor * mlp_ln_w;
    struct ggml_tensor * mlp_ln_b;

    // encoder.blocks.*.mlp.0
    struct ggml_tensor * mlp_0_w;
    struct ggml_tensor * mlp_0_b;

    // encoder.blocks.*.mlp.2
    struct ggml_tensor * mlp_1_w;
    struct ggml_tensor * mlp_1_b;
};

// token decoding layer
struct whisper_layer_decoder {
    // decoder.blocks.*.attn_ln
    struct ggml_tensor * attn_ln_0_w;
    struct ggml_tensor * attn_ln_0_b;

    // decoder.blocks.*.attn.out
    struct ggml_tensor * attn_ln_1_w;
    struct ggml_tensor * attn_ln_1_b;

    // decoder.blocks.*.attn.query
    struct ggml_tensor * attn_q_w;
    struct ggml_tensor * attn_q_b;

    // decoder.blocks.*.attn.key
    struct ggml_tensor * attn_k_w;

    // decoder.blocks.*.attn.value
    struct ggml_tensor * attn_v_w;
    struct ggml_tensor * attn_v_b;

    // decoder.blocks.*.cross_attn_ln
    struct ggml_tensor * cross_attn_ln_0_w;
    struct ggml_tensor * cross_attn_ln_0_b;

    // decoder.blocks.*.cross_attn.out
    struct ggml_tensor * cross_attn_ln_1_w;
    struct ggml_tensor * cross_attn_ln_1_b;

    // decoder.blocks.*.cross_attn.query
    struct ggml_tensor * cross_attn_q_w;
    struct ggml_tensor * cross_attn_q_b;

    // decoder.blocks.*.cross_attn.key
    struct ggml_tensor * cross_attn_k_w;

    // decoder.blocks.*.cross_attn.value
    struct ggml_tensor * cross_attn_v_w;
    struct ggml_tensor * cross_attn_v_b;

    // decoder.blocks.*.mlp_ln
    struct ggml_tensor * mlp_ln_w;
    struct ggml_tensor * mlp_ln_b;

    // decoder.blocks.*.mlp.0
    struct ggml_tensor * mlp_0_w;
    struct ggml_tensor * mlp_0_b;

    // decoder.blocks.*.mlp.2
    struct ggml_tensor * mlp_1_w;
    struct ggml_tensor * mlp_1_b;
};

struct whisper_kv_cache {
    struct ggml_tensor * k;
    struct ggml_tensor * v;

    struct ggml_context * ctx;

    std::vector<uint8_t> buf;

    int n; // number of tokens currently in the cache
};

struct whisper_model {
    e_model type = MODEL_UNKNOWN;

    whisper_hparams hparams;
    whisper_filters filters;

    // encoder.positional_embedding
    struct ggml_tensor * e_pe;

    // encoder.conv1
    struct ggml_tensor * e_conv_1_w;
    struct ggml_tensor * e_conv_1_b;

    // encoder.conv2
    struct ggml_tensor * e_conv_2_w;
    struct ggml_tensor * e_conv_2_b;

    // encoder.ln_post
    struct ggml_tensor * e_ln_w;
    struct ggml_tensor * e_ln_b;

    // decoder.positional_embedding
    struct ggml_tensor * d_pe;

    // decoder.token_embedding
    struct ggml_tensor * d_te;

    // decoder.ln
    struct ggml_tensor * d_ln_w;
    struct ggml_tensor * d_ln_b;

    std::vector<whisper_layer_encoder> layers_encoder;
    std::vector<whisper_layer_decoder> layers_decoder;

    // context
    struct ggml_context * ctx;

    // the model memory buffer is read-only and can be shared between processors
    std::vector<uint8_t> * buf;

    // tensors
    int n_loaded;
    std::map<std::string, struct ggml_tensor *> tensors;
};

struct whisper_sequence {
    std::vector<whisper_token_data> tokens;

    // the accumulated transcription in the current interation (used to truncate the tokens array)
    int result_len;

    double sum_logprobs_all; // the sum of the log probabilities of the tokens
    double sum_logprobs;     // the sum of the log probabilities of the tokens (first result_len tokens)
    double avg_logprobs;     // the average log probability of the tokens
    double entropy;          // the entropy of the tokens
    double score;            // likelihood rank score
};

// TAGS: WHISPER_DECODER_INIT
struct whisper_decoder {
    // each decoders keeps its own KV-cache
    whisper_kv_cache kv_self;

    // the currently generated sequence of tokens
    whisper_sequence sequence;

    int seek_delta; // the window shift found so far based on the decoded timestamp tokens

    bool failed;    // has the current segment failed to decode?
    bool completed; // has the decoder completed the current segment?
    bool has_ts;    // have we already sampled a non-beg timestamp token for the current segment?

    // new token probs, logits and logprobs after the last whisper_decode (1-dimensional array: [n_vocab])
    std::vector<float> probs;
    std::vector<float> logits;
    std::vector<float> logprobs;

    std::vector<whisper_token> tokens_tmp; // used for whisper_decode calls
};

struct whisper_state {
    int64_t t_sample_us = 0;
    int64_t t_encode_us = 0;
    int64_t t_decode_us = 0;
    int64_t t_mel_us = 0;

    int32_t n_sample = 0; // number of tokens sampled
    int32_t n_encode = 0; // number of encoder calls
    int32_t n_decode = 0; // number of decoder calls
    int32_t n_fail_p = 0; // number of logprob threshold failures
    int32_t n_fail_h = 0; // number of entropy threshold failures

    // cross-attention KV cache for the decoders
    // shared between all decoders
    whisper_kv_cache kv_cross;
    whisper_mel mel;

    whisper_decoder decoders[WHISPER_MAX_DECODERS] = {};

    // memory buffers used by encode / decode contexts
    std::vector<uint8_t> buf_compute;
    std::vector<uint8_t> buf_scratch[WHISPER_MAX_SCRATCH_BUFFERS];

    int    buf_last = 0;
    size_t buf_max_size[WHISPER_MAX_SCRATCH_BUFFERS] = { 0 };

    // decode output (2-dimensional array: [n_tokens][n_vocab])
    std::vector<float> logits;

    std::vector<whisper_segment> result_all;
    std::vector<whisper_token>   prompt_past;

    // work container used to avoid memory allocations
    std::vector<std::pair<double, whisper_vocab::id>> logits_id;

    mutable std::mt19937 rng; // used for sampling at t > 0.0

    int lang_id = 0; // english by default

    std::string path_model; // populated by whisper_init_from_file()
#ifdef WHISPER_USE_COREML
    whisper_coreml_context * ctx_coreml = nullptr;
#endif

#ifdef WHISPER_USE_OPENVINO
    whisper_openvino_context * ctx_openvino = nullptr;
#endif

    // [EXPERIMENTAL] token-level timestamps data
    int64_t t_beg = 0;
    int64_t t_last = 0;
    whisper_token tid_last;
    std::vector<float> energy; // PCM signal energy

    // [EXPERIMENTAL] speed-up techniques
    int32_t exp_n_audio_ctx = 0; // 0 - use default

    void use_buf(struct ggml_context * ctx, int i) {
#if defined(WHISPER_USE_SCRATCH)
        size_t last_size = 0;

        if (i == -1) {
            last_size = ggml_set_scratch(ctx, { 0, 0, nullptr, });
        } else {
            auto & buf = buf_scratch[i];
            last_size = ggml_set_scratch(ctx, { 0, buf.size(), buf.data(), });
        }

        if (buf_last >= 0) {
            buf_max_size[buf_last] = std::max(buf_max_size[buf_last], last_size);
        }

        buf_last = i;
#else
        (void) i;
        (void) ctx;
#endif
    }

    size_t get_buf_max_mem(int i) const {
#if defined(WHISPER_USE_SCRATCH)
        return buf_max_size[i];
#else
        (void) i;
        return 0;
#endif
    }
};

struct whisper_context {
    int64_t t_load_us  = 0;
    int64_t t_start_us = 0;

    ggml_type wtype = ggml_type::GGML_TYPE_F16; // weight type (FP32 / FP16 / QX)
    ggml_type itype = ggml_type::GGML_TYPE_F16; // intermediate type (FP32 or FP16)

    whisper_model model;
    whisper_vocab vocab;
    whisper_state * state = nullptr;

    std::string path_model; // populated by whisper_init_from_file()
};

static void whisper_default_log(const char * text) {
    fprintf(stderr, "%s", text);
}

static whisper_log_callback whisper_log = whisper_default_log;

static void log(const char * fmt, ...) {
    if (!whisper_log) return;
    char buf[1024];
    va_list args;
    va_start(args, fmt);
    vsnprintf(buf, sizeof(buf), fmt, args);
    whisper_log(buf);
}

template<typename T>
static void read_safe(whisper_model_loader * loader, T & dest) {
    loader->read(loader->context, &dest, sizeof(T));
    BYTESWAP_VALUE(dest);
}

static bool kv_cache_init(
        const struct whisper_hparams & hparams,
                        const size_t   mem_bytes,
             struct whisper_kv_cache & cache,
                           ggml_type   wtype,
                                 int   n_ctx) {
    cache.buf.resize(mem_bytes);

    struct ggml_init_params params = {
        /*.mem_size   =*/ cache.buf.size(),
        /*.mem_buffer =*/ cache.buf.data(),
        /*.no_alloc   =*/ false,
    };

    cache.ctx = ggml_init(params);

    if (!cache.ctx) {
        log("%s: failed to allocate memory for kv cache\n", __func__);
        return false;
    }

    const int n_text_state = hparams.n_text_state;
    const int n_text_layer = hparams.n_text_layer;

    const int n_mem      = n_text_layer*n_ctx;
    const int n_elements = n_text_state*n_mem;

    cache.k = ggml_new_tensor_1d(cache.ctx, wtype, n_elements);
    cache.v = ggml_new_tensor_1d(cache.ctx, wtype, n_elements);

    return true;
}

static bool kv_cache_reinit(struct whisper_kv_cache & cache) {
    WHISPER_ASSERT(cache.ctx);

    const int n_elements = ggml_nelements(cache.k);
    WHISPER_ASSERT(n_elements == ggml_nelements(cache.v));

    const ggml_type wtype = cache.k->type;
    WHISPER_ASSERT(wtype == cache.v->type);

    WHISPER_ASSERT(cache.buf.size() >= 2*n_elements*ggml_type_sizef(wtype));

    struct ggml_init_params params = {
        /*.mem_size   =*/ cache.buf.size(),
        /*.mem_buffer =*/ cache.buf.data(),
        /*.no_alloc   =*/ false,
    };

    cache.ctx = ggml_init(params);

    if (!cache.ctx) {
        log("%s: failed to allocate memory for kv cache\n", __func__);
        return false;
    }

    cache.k = ggml_new_tensor_1d(cache.ctx, wtype, n_elements);
    cache.v = ggml_new_tensor_1d(cache.ctx, wtype, n_elements);

    return true;
}

static void kv_cache_free(struct whisper_kv_cache & cache) {
    if (cache.ctx) {
        ggml_free(cache.ctx);
        cache.ctx = nullptr;
    }
}

// load the model from a ggml file
//
// file format:
//
//   - hparams
//   - pre-computed mel filters
//   - vocab
//   - weights
//
// see the convert-pt-to-ggml.py script for details
//
static bool whisper_model_load(struct whisper_model_loader * loader, whisper_context & wctx) {
    log("%s: loading model\n", __func__);

    const int64_t t_start_us = ggml_time_us();

    wctx.t_start_us = t_start_us;

    auto & model = wctx.model;
    auto & vocab = wctx.vocab;

    // verify magic
    {
        uint32_t magic;
        read_safe(loader, magic);
        if (magic != GGML_FILE_MAGIC) {
            log("%s: invalid model data (bad magic)\n", __func__);
            return false;
        }
    }

    //load hparams
    {
        auto & hparams = model.hparams;

        read_safe(loader, hparams.n_vocab);
        read_safe(loader, hparams.n_audio_ctx);
        read_safe(loader, hparams.n_audio_state);
        read_safe(loader, hparams.n_audio_head);
        read_safe(loader, hparams.n_audio_layer);
        read_safe(loader, hparams.n_text_ctx);
        read_safe(loader, hparams.n_text_state);
        read_safe(loader, hparams.n_text_head);
        read_safe(loader, hparams.n_text_layer);
        read_safe(loader, hparams.n_mels);
        read_safe(loader, hparams.ftype);

        assert(hparams.n_text_state == hparams.n_audio_state);

        if (hparams.n_audio_layer == 4) {
            model.type = e_model::MODEL_TINY;
        }

        if (hparams.n_audio_layer == 6) {
            model.type = e_model::MODEL_BASE;
        }

        if (hparams.n_audio_layer == 12) {
            model.type = e_model::MODEL_SMALL;
        }

        if (hparams.n_audio_layer == 24) {
            model.type = e_model::MODEL_MEDIUM;
        }

        if (hparams.n_audio_layer == 32) {
            model.type = e_model::MODEL_LARGE;
        }

        const int32_t qntvr = hparams.ftype / GGML_QNT_VERSION_FACTOR;

        hparams.ftype %= GGML_QNT_VERSION_FACTOR;

        // for the big tensors, we have the option to store the data in 16-bit floats or quantized
        // in order to save memory and also to speed up the computation
        wctx.wtype = ggml_ftype_to_ggml_type((ggml_ftype) (model.hparams.ftype));
        if (wctx.wtype == GGML_TYPE_COUNT) {
            log("%s: invalid model (bad ftype value %d)\n", __func__, model.hparams.ftype);
            return false;
        }

        const size_t scale = model.hparams.ftype ? 1 : 2;

        log("%s: n_vocab       = %d\n", __func__, hparams.n_vocab);
        log("%s: n_audio_ctx   = %d\n", __func__, hparams.n_audio_ctx);
        log("%s: n_audio_state = %d\n", __func__, hparams.n_audio_state);
        log("%s: n_audio_head  = %d\n", __func__, hparams.n_audio_head);
        log("%s: n_audio_layer = %d\n", __func__, hparams.n_audio_layer);
        log("%s: n_text_ctx    = %d\n", __func__, hparams.n_text_ctx);
        log("%s: n_text_state  = %d\n", __func__, hparams.n_text_state);
        log("%s: n_text_head   = %d\n", __func__, hparams.n_text_head);
        log("%s: n_text_layer  = %d\n", __func__, hparams.n_text_layer);
        log("%s: n_mels        = %d\n", __func__, hparams.n_mels);
        log("%s: ftype         = %d\n", __func__, model.hparams.ftype);
        log("%s: qntvr         = %d\n", __func__, qntvr);
        log("%s: type          = %d\n", __func__, model.type);

        // print memory requirements
        {
            // this is the total memory required to run the inference
            const size_t mem_required =
                     MEM_REQ_SCRATCH0.at(model.type) +
                     MEM_REQ_SCRATCH1.at(model.type) +
                     MEM_REQ_SCRATCH2.at(model.type) +
                     MEM_REQ_SCRATCH3.at(model.type) +
                scale*MEM_REQ_MODEL.at(wctx.wtype).at(model.type) +
                scale*MEM_REQ_KV_CROSS.at(model.type) +
                scale*std::max(MEM_REQ_ENCODE.at(model.type), MEM_REQ_DECODE.at(model.type));

            // this is the memory required by one decoder
            const size_t mem_required_decoder =
                scale*MEM_REQ_KV_SELF.at(model.type);

            log("%s: mem required  = %7.2f MB (+ %7.2f MB per decoder)\n", __func__,
                    mem_required / 1024.0 / 1024.0, mem_required_decoder / 1024.0 / 1024.0);
        }

        // initialize all memory buffers
        // always have at least one decoder

        wctx.model.buf = new std::vector<uint8_t>();
        wctx.model.buf->resize(scale*MEM_REQ_MODEL.at(wctx.wtype).at(model.type));

        // we skip initialization of the state until it is needed
        // because it might be that state will always be provided externally.
    }

    // load mel filters
    {
        auto & filters = wctx.model.filters;

        read_safe(loader, filters.n_mel);
        read_safe(loader, filters.n_fft);

        filters.data.resize(filters.n_mel * filters.n_fft);
        loader->read(loader->context, filters.data.data(), filters.data.size() * sizeof(float));
        BYTESWAP_FILTERS(filters);
    }

    // load vocab
    {
        int32_t n_vocab = 0;
        read_safe(loader, n_vocab);

        //if (n_vocab != model.hparams.n_vocab) {
        //    log("%s: invalid model file '%s' (bad vocab size %d != %d)\n",
        //            __func__, fname.c_str(), n_vocab, model.hparams.n_vocab);
        //    return false;
        //}

        std::string word;
        std::vector<char> tmp;

        tmp.reserve(128);

        for (int i = 0; i < n_vocab; i++) {
            uint32_t len;
            read_safe(loader, len);

            if (len > 0) {
                tmp.resize(len);
                loader->read(loader->context, &tmp[0], tmp.size()); // read to buffer
                word.assign(&tmp[0], tmp.size());
            } else {
                // seems like we have an empty-string token in multi-language models (i = 50256)
                //log("%s: warning: empty-string token in vocab, i = %d\n", __func__, i);
                word = "";
            }

            vocab.token_to_id[word] = i;
            vocab.id_to_token[i] = word;

            //printf("%s: vocab[%d] = '%s'\n", __func__, i, word.c_str());
        }

        vocab.n_vocab = model.hparams.n_vocab;
        if (vocab.is_multilingual()) {
            vocab.token_eot++;
            vocab.token_sot++;
            vocab.token_translate++;
            vocab.token_transcribe++;
            vocab.token_solm++;
            vocab.token_prev++;
            vocab.token_nosp++;
            vocab.token_not++;
            vocab.token_beg++;
        }

        if (n_vocab < model.hparams.n_vocab) {
            log("%s: adding %d extra tokens\n", __func__, model.hparams.n_vocab - n_vocab);
            for (int i = n_vocab; i < model.hparams.n_vocab; i++) {
                if (i > vocab.token_beg) {
                    word = "[_TT_" + std::to_string(i - vocab.token_beg) + "]";
                } else if (i == vocab.token_eot) {
                    word = "[_EOT_]";
                } else if (i == vocab.token_sot) {
                    word = "[_SOT_]";
                } else if (i == vocab.token_solm) {
                    word = "[_SOLM_]";
                } else if (i == vocab.token_prev) {
                    word = "[_PREV_]";
                } else if (i == vocab.token_nosp) {
                    word = "[_NOSP_]";
                } else if (i == vocab.token_not) {
                    word = "[_NOT_]";
                } else if (i == vocab.token_beg) {
                    word = "[_BEG_]";
                } else {
                    word = "[_extra_token_" + std::to_string(i) + "]";
                }
                vocab.token_to_id[word] = i;
                vocab.id_to_token[i] = word;
            }
        }
    }

    size_t ctx_size = 0;

    const ggml_type wtype = wctx.wtype;
    const ggml_type vtype = wctx.wtype == GGML_TYPE_F32 ? GGML_TYPE_F32 : GGML_TYPE_F16; // conv type

    {
        const auto & hparams = model.hparams;

        const int n_vocab = hparams.n_vocab;

        const int n_audio_ctx   = hparams.n_audio_ctx;
        const int n_audio_state = hparams.n_audio_state;
        const int n_audio_layer = hparams.n_audio_layer;

        const int n_text_ctx   = hparams.n_text_ctx;
        const int n_text_state = hparams.n_text_state;
        const int n_text_layer = hparams.n_text_layer;

        const int n_mels = hparams.n_mels;

        // encoder
        {
            ctx_size += n_audio_ctx*n_audio_state*ggml_type_sizef(GGML_TYPE_F32); // e_pe;

            ctx_size += 3*n_mels*n_audio_state*ggml_type_sizef(vtype);         // e_conv_1_w
            ctx_size +=          n_audio_state*ggml_type_sizef(GGML_TYPE_F32); // e_conv_1_b

            ctx_size += 3*n_audio_state*n_audio_state*ggml_type_sizef(vtype);         // e_conv_2_w
            ctx_size +=                 n_audio_state*ggml_type_sizef(GGML_TYPE_F32); // e_conv_2_b

            ctx_size += n_audio_state*ggml_type_sizef(GGML_TYPE_F32); // e_ln_w;
            ctx_size += n_audio_state*ggml_type_sizef(GGML_TYPE_F32); // e_ln_b;
        }

        // decoder
        {
            ctx_size += n_text_ctx*n_text_state*ggml_type_sizef(GGML_TYPE_F32); // d_pe;

            ctx_size += n_vocab*n_text_state*ggml_type_sizef(wtype); // d_te;

            ctx_size += n_text_state*ggml_type_sizef(GGML_TYPE_F32); // d_ln_w;
            ctx_size += n_text_state*ggml_type_sizef(GGML_TYPE_F32); // d_ln_b;
        }

        // encoder layers
        {
            ctx_size += n_audio_layer*(n_audio_state*ggml_type_sizef(GGML_TYPE_F32)); // mlp_ln_w
            ctx_size += n_audio_layer*(n_audio_state*ggml_type_sizef(GGML_TYPE_F32)); // mlp_ln_b

            ctx_size += n_audio_layer*(4*n_audio_state*n_audio_state*ggml_type_sizef(wtype));         // mlp_0_w
            ctx_size += n_audio_layer*(              4*n_audio_state*ggml_type_sizef(GGML_TYPE_F32)); // mlp_0_b

            ctx_size += n_audio_layer*(4*n_audio_state*n_audio_state*ggml_type_sizef(wtype));         // mlp_1_w
            ctx_size += n_audio_layer*(                n_audio_state*ggml_type_sizef(GGML_TYPE_F32)); // mlp_1_b

            ctx_size += n_audio_layer*(n_audio_state*ggml_type_sizef(GGML_TYPE_F32)); // attn_ln_0_w
            ctx_size += n_audio_layer*(n_audio_state*ggml_type_sizef(GGML_TYPE_F32)); // attn_ln_0_b

            ctx_size += n_audio_layer*(n_audio_state*n_audio_state*ggml_type_sizef(wtype));         // attn_q_w
            ctx_size += n_audio_layer*(              n_audio_state*ggml_type_sizef(GGML_TYPE_F32)); // attn_q_b

            ctx_size += n_audio_layer*(n_audio_state*n_audio_state*ggml_type_sizef(wtype)); // attn_k_w

            ctx_size += n_audio_layer*(n_audio_state*n_audio_state*ggml_type_sizef(wtype));         // attn_v_w
            ctx_size += n_audio_layer*(              n_audio_state*ggml_type_sizef(GGML_TYPE_F32)); // attn_v_b

            ctx_size += n_audio_layer*(n_audio_state*n_audio_state*ggml_type_sizef(wtype));         // attn_ln_1_w
            ctx_size += n_audio_layer*(              n_audio_state*ggml_type_sizef(GGML_TYPE_F32)); // attn_ln_1_b
        }

        // decoder layers
        {
            ctx_size += n_text_layer*(n_text_state*ggml_type_sizef(GGML_TYPE_F32)); // mlp_ln_w
            ctx_size += n_text_layer*(n_text_state*ggml_type_sizef(GGML_TYPE_F32)); // mlp_ln_b

            ctx_size += n_text_layer*(4*n_text_state*n_text_state*ggml_type_sizef(wtype));         // mlp_0_w
            ctx_size += n_text_layer*(             4*n_text_state*ggml_type_sizef(GGML_TYPE_F32)); // mlp_0_b

            ctx_size += n_text_layer*(4*n_text_state*n_text_state*ggml_type_sizef(wtype));         // mlp_1_w
            ctx_size += n_text_layer*(               n_text_state*ggml_type_sizef(GGML_TYPE_F32)); // mlp_1_b

            ctx_size += n_text_layer*(n_text_state*ggml_type_sizef(GGML_TYPE_F32)); // attn_ln_0_w
            ctx_size += n_text_layer*(n_text_state*ggml_type_sizef(GGML_TYPE_F32)); // attn_ln_0_b

            ctx_size += n_text_layer*(n_text_state*n_text_state*ggml_type_sizef(wtype));         // attn_q_w
            ctx_size += n_text_layer*(             n_text_state*ggml_type_sizef(GGML_TYPE_F32)); // attn_q_b

            ctx_size += n_text_layer*(n_text_state*n_text_state*ggml_type_sizef(wtype)); // attn_k_w

            ctx_size += n_text_layer*(n_text_state*n_text_state*ggml_type_sizef(wtype));         // attn_v_w
            ctx_size += n_text_layer*(             n_text_state*ggml_type_sizef(GGML_TYPE_F32)); // attn_v_b

            ctx_size += n_text_layer*(n_text_state*n_text_state*ggml_type_sizef(wtype));         // attn_ln_1_w
            ctx_size += n_text_layer*(             n_text_state*ggml_type_sizef(GGML_TYPE_F32)); // attn_ln_1_b
                                                                                                //
            ctx_size += n_text_layer*(n_text_state*ggml_type_sizef(GGML_TYPE_F32)); // cross_attn_ln_0_w
            ctx_size += n_text_layer*(n_text_state*ggml_type_sizef(GGML_TYPE_F32)); // cross_attn_ln_0_b

            ctx_size += n_text_layer*(n_text_state*n_text_state*ggml_type_sizef(wtype));         // cross_attn_q_w
            ctx_size += n_text_layer*(             n_text_state*ggml_type_sizef(GGML_TYPE_F32)); // cross_attn_q_b

            ctx_size += n_text_layer*(n_text_state*n_text_state*ggml_type_sizef(wtype)); // cross_attn_k_w

            ctx_size += n_text_layer*(n_text_state*n_text_state*ggml_type_sizef(wtype));         // cross_attn_v_w
            ctx_size += n_text_layer*(             n_text_state*ggml_type_sizef(GGML_TYPE_F32)); // cross_attn_v_b

            ctx_size += n_text_layer*(n_text_state*n_text_state*ggml_type_sizef(wtype));         // cross_attn_ln_1_w
            ctx_size += n_text_layer*(             n_text_state*ggml_type_sizef(GGML_TYPE_F32)); // cross_attn_ln_1_b
        }

        ctx_size += (15 + 15*n_audio_layer + 24*n_text_layer)*512; // object overhead

        log("%s: model ctx     = %7.2f MB\n", __func__, ctx_size/(1024.0*1024.0));
    }

    // create the ggml context
    {
        struct ggml_init_params params = {
            /*.mem_size   =*/ wctx.model.buf->size(),
            /*.mem_buffer =*/ wctx.model.buf->data(),
            /*.no_alloc   =*/ false,
        };

        model.ctx = ggml_init(params);
        if (!model.ctx) {
            log("%s: ggml_init() failed\n", __func__);
            return false;
        }
    }

    // prepare memory for the weights
    {
        auto & ctx = model.ctx;

        const auto & hparams = model.hparams;

        const int n_vocab = hparams.n_vocab;

        const int n_audio_ctx   = hparams.n_audio_ctx;
        const int n_audio_state = hparams.n_audio_state;
        const int n_audio_layer = hparams.n_audio_layer;

        const int n_text_ctx   = hparams.n_text_ctx;
        const int n_text_state = hparams.n_text_state;
        const int n_text_layer = hparams.n_text_layer;

        const int n_mels = hparams.n_mels;

        model.layers_encoder.resize(n_audio_layer);
        model.layers_decoder.resize(n_text_layer);

        // encoder
        {
            model.e_pe       = ggml_new_tensor_2d(ctx, GGML_TYPE_F32, n_audio_state, n_audio_ctx);

            model.e_conv_1_w = ggml_new_tensor_3d(ctx, vtype,         3, n_mels, n_audio_state);
            model.e_conv_1_b = ggml_new_tensor_2d(ctx, GGML_TYPE_F32, 1, n_audio_state);

            model.e_conv_2_w = ggml_new_tensor_3d(ctx, vtype,         3, n_audio_state, n_audio_state);
            model.e_conv_2_b = ggml_new_tensor_2d(ctx, GGML_TYPE_F32, 1, n_audio_state);

            model.e_ln_w     = ggml_new_tensor_1d(ctx, GGML_TYPE_F32, n_audio_state);
            model.e_ln_b     = ggml_new_tensor_1d(ctx, GGML_TYPE_F32, n_audio_state);

            // map by name
            model.tensors["encoder.positional_embedding"] = model.e_pe;

            model.tensors["encoder.conv1.weight"]         = model.e_conv_1_w;
            model.tensors["encoder.conv1.bias"]           = model.e_conv_1_b;

            model.tensors["encoder.conv2.weight"]         = model.e_conv_2_w;
            model.tensors["encoder.conv2.bias"]           = model.e_conv_2_b;

            model.tensors["encoder.ln_post.weight"]       = model.e_ln_w;
            model.tensors["encoder.ln_post.bias"]         = model.e_ln_b;

            for (int i = 0; i < n_audio_layer; ++i) {
                auto & layer = model.layers_encoder[i];

                layer.mlp_ln_w    = ggml_new_tensor_1d(ctx, GGML_TYPE_F32,   n_audio_state);
                layer.mlp_ln_b    = ggml_new_tensor_1d(ctx, GGML_TYPE_F32,   n_audio_state);

                layer.mlp_0_w     = ggml_new_tensor_2d(ctx, wtype,           n_audio_state, 4*n_audio_state);
                layer.mlp_0_b     = ggml_new_tensor_1d(ctx, GGML_TYPE_F32, 4*n_audio_state);

                layer.mlp_1_w     = ggml_new_tensor_2d(ctx, wtype,         4*n_audio_state, n_audio_state);
                layer.mlp_1_b     = ggml_new_tensor_1d(ctx, GGML_TYPE_F32,   n_audio_state);

                layer.attn_ln_0_w = ggml_new_tensor_1d(ctx, GGML_TYPE_F32,   n_audio_state);
                layer.attn_ln_0_b = ggml_new_tensor_1d(ctx, GGML_TYPE_F32,   n_audio_state);

                layer.attn_q_w    = ggml_new_tensor_2d(ctx, wtype,           n_audio_state, n_audio_state);
                layer.attn_q_b    = ggml_new_tensor_1d(ctx, GGML_TYPE_F32,   n_audio_state);

                layer.attn_k_w    = ggml_new_tensor_2d(ctx, wtype,           n_audio_state, n_audio_state);

                layer.attn_v_w    = ggml_new_tensor_2d(ctx, wtype,           n_audio_state, n_audio_state);
                layer.attn_v_b    = ggml_new_tensor_1d(ctx, GGML_TYPE_F32,   n_audio_state);

                layer.attn_ln_1_w = ggml_new_tensor_2d(ctx, wtype,           n_audio_state, n_audio_state);
                layer.attn_ln_1_b = ggml_new_tensor_1d(ctx, GGML_TYPE_F32,   n_audio_state);

                // map by name
                model.tensors["encoder.blocks." + std::to_string(i) + ".mlp_ln.weight"]     = layer.mlp_ln_w;
                model.tensors["encoder.blocks." + std::to_string(i) + ".mlp_ln.bias"]       = layer.mlp_ln_b;

                model.tensors["encoder.blocks." + std::to_string(i) + ".mlp.0.weight"]      = layer.mlp_0_w;
                model.tensors["encoder.blocks." + std::to_string(i) + ".mlp.0.bias"]        = layer.mlp_0_b;

                model.tensors["encoder.blocks." + std::to_string(i) + ".mlp.2.weight"]      = layer.mlp_1_w;
                model.tensors["encoder.blocks." + std::to_string(i) + ".mlp.2.bias"]        = layer.mlp_1_b;

                model.tensors["encoder.blocks." + std::to_string(i) + ".attn_ln.weight"]    = layer.attn_ln_0_w;
                model.tensors["encoder.blocks." + std::to_string(i) + ".attn_ln.bias"]      = layer.attn_ln_0_b;

                model.tensors["encoder.blocks." + std::to_string(i) + ".attn.query.weight"] = layer.attn_q_w;
                model.tensors["encoder.blocks." + std::to_string(i) + ".attn.query.bias"]   = layer.attn_q_b;

                model.tensors["encoder.blocks." + std::to_string(i) + ".attn.key.weight"]   = layer.attn_k_w;

                model.tensors["encoder.blocks." + std::to_string(i) + ".attn.value.weight"] = layer.attn_v_w;
                model.tensors["encoder.blocks." + std::to_string(i) + ".attn.value.bias"]   = layer.attn_v_b;

                model.tensors["encoder.blocks." + std::to_string(i) + ".attn.out.weight"]   = layer.attn_ln_1_w;
                model.tensors["encoder.blocks." + std::to_string(i) + ".attn.out.bias"]     = layer.attn_ln_1_b;
            }
        }

        // decoder
        {
            model.d_pe   = ggml_new_tensor_2d(ctx, GGML_TYPE_F32, n_text_state, n_text_ctx);

            model.d_te   = ggml_new_tensor_2d(ctx, wtype,         n_text_state, n_vocab);

            model.d_ln_w = ggml_new_tensor_1d(ctx, GGML_TYPE_F32, n_text_state);
            model.d_ln_b = ggml_new_tensor_1d(ctx, GGML_TYPE_F32, n_text_state);

            // map by name
            model.tensors["decoder.positional_embedding"]   = model.d_pe;

            model.tensors["decoder.token_embedding.weight"] = model.d_te;

            model.tensors["decoder.ln.weight"]              = model.d_ln_w;
            model.tensors["decoder.ln.bias"]                = model.d_ln_b;

            for (int i = 0; i < n_text_layer; ++i) {
                auto & layer = model.layers_decoder[i];

                layer.mlp_ln_w          = ggml_new_tensor_1d(ctx, GGML_TYPE_F32,   n_text_state);
                layer.mlp_ln_b          = ggml_new_tensor_1d(ctx, GGML_TYPE_F32,   n_text_state);

                layer.mlp_0_w           = ggml_new_tensor_2d(ctx, wtype,           n_text_state, 4*n_text_state);
                layer.mlp_0_b           = ggml_new_tensor_1d(ctx, GGML_TYPE_F32, 4*n_text_state);

                layer.mlp_1_w           = ggml_new_tensor_2d(ctx, wtype,         4*n_text_state, n_text_state);
                layer.mlp_1_b           = ggml_new_tensor_1d(ctx, GGML_TYPE_F32,   n_text_state);

                layer.attn_ln_0_w       = ggml_new_tensor_1d(ctx, GGML_TYPE_F32,   n_text_state);
                layer.attn_ln_0_b       = ggml_new_tensor_1d(ctx, GGML_TYPE_F32,   n_text_state);

                layer.attn_q_w          = ggml_new_tensor_2d(ctx, wtype,           n_text_state, n_text_state);
                layer.attn_q_b          = ggml_new_tensor_1d(ctx, GGML_TYPE_F32,   n_text_state);

                layer.attn_k_w          = ggml_new_tensor_2d(ctx, wtype,           n_text_state, n_text_state);

                layer.attn_v_w          = ggml_new_tensor_2d(ctx, wtype,           n_text_state, n_text_state);
                layer.attn_v_b          = ggml_new_tensor_1d(ctx, GGML_TYPE_F32,   n_text_state);

                layer.attn_ln_1_w       = ggml_new_tensor_2d(ctx, wtype,           n_text_state, n_text_state);
                layer.attn_ln_1_b       = ggml_new_tensor_1d(ctx, GGML_TYPE_F32,   n_text_state);

                layer.cross_attn_ln_0_w = ggml_new_tensor_1d(ctx, GGML_TYPE_F32,   n_text_state);
                layer.cross_attn_ln_0_b = ggml_new_tensor_1d(ctx, GGML_TYPE_F32,   n_text_state);

                layer.cross_attn_q_w    = ggml_new_tensor_2d(ctx, wtype,           n_text_state, n_text_state);
                layer.cross_attn_q_b    = ggml_new_tensor_1d(ctx, GGML_TYPE_F32,   n_text_state);

                layer.cross_attn_k_w    = ggml_new_tensor_2d(ctx, wtype,           n_text_state, n_text_state);

                layer.cross_attn_v_w    = ggml_new_tensor_2d(ctx, wtype,           n_text_state, n_text_state);
                layer.cross_attn_v_b    = ggml_new_tensor_1d(ctx, GGML_TYPE_F32,   n_text_state);

                layer.cross_attn_ln_1_w = ggml_new_tensor_2d(ctx, wtype,           n_text_state, n_text_state);
                layer.cross_attn_ln_1_b = ggml_new_tensor_1d(ctx, GGML_TYPE_F32,   n_text_state);

                // map by name
                model.tensors["decoder.blocks." + std::to_string(i) + ".mlp_ln.weight"]           = layer.mlp_ln_w;
                model.tensors["decoder.blocks." + std::to_string(i) + ".mlp_ln.bias"]             = layer.mlp_ln_b;

                model.tensors["decoder.blocks." + std::to_string(i) + ".mlp.0.weight"]            = layer.mlp_0_w;
                model.tensors["decoder.blocks." + std::to_string(i) + ".mlp.0.bias"]              = layer.mlp_0_b;

                model.tensors["decoder.blocks." + std::to_string(i) + ".mlp.2.weight"]            = layer.mlp_1_w;
                model.tensors["decoder.blocks." + std::to_string(i) + ".mlp.2.bias"]              = layer.mlp_1_b;

                model.tensors["decoder.blocks." + std::to_string(i) + ".attn_ln.weight"]          = layer.attn_ln_0_w;
                model.tensors["decoder.blocks." + std::to_string(i) + ".attn_ln.bias"]            = layer.attn_ln_0_b;

                model.tensors["decoder.blocks." + std::to_string(i) + ".attn.query.weight"]       = layer.attn_q_w;
                model.tensors["decoder.blocks." + std::to_string(i) + ".attn.query.bias"]         = layer.attn_q_b;

                model.tensors["decoder.blocks." + std::to_string(i) + ".attn.key.weight"]         = layer.attn_k_w;

                model.tensors["decoder.blocks." + std::to_string(i) + ".attn.value.weight"]       = layer.attn_v_w;
                model.tensors["decoder.blocks." + std::to_string(i) + ".attn.value.bias"]         = layer.attn_v_b;

                model.tensors["decoder.blocks." + std::to_string(i) + ".attn.out.weight"]         = layer.attn_ln_1_w;
                model.tensors["decoder.blocks." + std::to_string(i) + ".attn.out.bias"]           = layer.attn_ln_1_b;

                model.tensors["decoder.blocks." + std::to_string(i) + ".cross_attn_ln.weight"]    = layer.cross_attn_ln_0_w;
                model.tensors["decoder.blocks." + std::to_string(i) + ".cross_attn_ln.bias"]      = layer.cross_attn_ln_0_b;

                model.tensors["decoder.blocks." + std::to_string(i) + ".cross_attn.query.weight"] = layer.cross_attn_q_w;
                model.tensors["decoder.blocks." + std::to_string(i) + ".cross_attn.query.bias"]   = layer.cross_attn_q_b;

                model.tensors["decoder.blocks." + std::to_string(i) + ".cross_attn.key.weight"]   = layer.cross_attn_k_w;

                model.tensors["decoder.blocks." + std::to_string(i) + ".cross_attn.value.weight"] = layer.cross_attn_v_w;
                model.tensors["decoder.blocks." + std::to_string(i) + ".cross_attn.value.bias"]   = layer.cross_attn_v_b;

                model.tensors["decoder.blocks." + std::to_string(i) + ".cross_attn.out.weight"]   = layer.cross_attn_ln_1_w;
                model.tensors["decoder.blocks." + std::to_string(i) + ".cross_attn.out.bias"]     = layer.cross_attn_ln_1_b;
            }
        }
    }

    // load weights
    {
        size_t total_size = 0;

        model.n_loaded = 0;

        while (true) {
            int32_t n_dims;
            int32_t length;
            int32_t ttype;

            read_safe(loader, n_dims);
            read_safe(loader, length);
            read_safe(loader, ttype);

            if (loader->eof(loader->context)) {
                break;
            }

            int32_t nelements = 1;
            int32_t ne[4] = { 1, 1, 1, 1 };
            for (int i = 0; i < n_dims; ++i) {
                read_safe(loader, ne[i]);
                nelements *= ne[i];
            }

            std::string name;
            std::vector<char> tmp(length); // create a buffer
            loader->read(loader->context, &tmp[0], tmp.size()); // read to buffer
            name.assign(&tmp[0], tmp.size());

            if (model.tensors.find(name) == model.tensors.end()) {
                log("%s: unknown tensor '%s' in model file\n", __func__, name.data());
                return false;
            }

            auto tensor = model.tensors[name.data()];
            if (ggml_nelements(tensor) != nelements) {
                log("%s: tensor '%s' has wrong size in model file\n", __func__, name.data());
                log("%s: shape: [%d, %d, %d], expected: [%d, %d, %d]\n",
                        __func__, ne[0], ne[1], ne[2], (int) tensor->ne[0], (int) tensor->ne[1], (int) tensor->ne[2]);
                return false;
            }

            if (tensor->ne[0] != ne[0] || tensor->ne[1] != ne[1] || tensor->ne[2] != ne[2]) {
                log("%s: tensor '%s' has wrong shape in model file: got [%d, %d, %d], expected [%d, %d, %d]\n",
                        __func__, name.data(), (int) tensor->ne[0], (int) tensor->ne[1], (int) tensor->ne[2], ne[0], ne[1], ne[2]);
                return false;
            }

            const size_t bpe = ggml_type_size(ggml_type(ttype));

            if ((nelements*bpe)/ggml_blck_size(tensor->type) != ggml_nbytes(tensor)) {
                log("%s: tensor '%s' has wrong size in model file: got %zu, expected %zu\n",
                        __func__, name.data(), ggml_nbytes(tensor), nelements*bpe);
                return false;
            }

            loader->read(loader->context, tensor->data, ggml_nbytes(tensor));
            BYTESWAP_TENSOR(tensor);

            //printf("%48s - [%5d, %5d, %5d], type = %6s, %6.2f MB\n", name.data(), ne[0], ne[1], ne[2], ggml_type_name((ggml_type) ttype), ggml_nbytes(tensor)/1024.0/1024.0);
            total_size += ggml_nbytes(tensor);
            model.n_loaded++;
        }

        log("%s: model size    = %7.2f MB\n", __func__, total_size/1024.0/1024.0);

        if (model.n_loaded == 0) {
            log("%s: WARN no tensors loaded from model file - assuming empty model for testing\n", __func__);
        } else if (model.n_loaded != (int) model.tensors.size()) {
            log("%s: ERROR not all tensors loaded from model file - expected %zu, got %d\n", __func__, model.tensors.size(), model.n_loaded);
            return false;
        }
    }

    wctx.t_load_us = ggml_time_us() - t_start_us;

    return true;
}

// evaluate the encoder with the given state
//
// given audio recording (more specifically, its log mel spectrogram), runs forward pass of the encoder
// part of the transformer model and returns the encoded features
//
//   - wctx:      the model
//   - wstate:     the state of the encoder
//   - n_threads:  number of threads to use
//   - mel_offset: offset in the mel spectrogram (i.e. audio offset)
//
static bool whisper_encode_internal(
        whisper_context & wctx,
          whisper_state & wstate,
              const int   mel_offset,
              const int   n_threads){

    const int64_t t_start_us = ggml_time_us();

    const auto & model   = wctx.model;
    const auto & mel_inp = wstate.mel;
    const auto & hparams = model.hparams;

    const int n_ctx   = wstate.exp_n_audio_ctx > 0 ? wstate.exp_n_audio_ctx : hparams.n_audio_ctx;
    const int n_state = hparams.n_audio_state;
    const int n_head  = hparams.n_audio_head;
    const int n_layer = hparams.n_audio_layer;

    const int n_mels = hparams.n_mels;
    assert(mel_inp.n_mel == n_mels);

    struct ggml_init_params params = {
        /*.mem_size   =*/ wstate.buf_compute.size(),
        /*.mem_buffer =*/ wstate.buf_compute.data(),
        /*.no_alloc   =*/ false,
    };

    struct ggml_context * ctx0 = ggml_init(params);

    wstate.use_buf(ctx0, 0);

    struct ggml_tensor * mel = ggml_new_tensor_2d(ctx0, GGML_TYPE_F32, 2*n_ctx, n_mels);
    assert(mel->type == GGML_TYPE_F32);
    {
        float * dst = (float *) mel->data;
        memset(dst, 0, ggml_nbytes(mel));

        const int i0 = std::min(mel_offset, mel_inp.n_len);
        const int i1 = std::min(mel_offset + 2*n_ctx, mel_inp.n_len);

        for (int j = 0; j < mel_inp.n_mel; ++j) {
            for (int i = i0; i < i1; ++i) {
                dst[j*2*n_ctx + (i - i0)] = mel_inp.data[j*mel_inp.n_len + i];
            }
        }
    }

    struct ggml_tensor * cur;

#ifndef WHISPER_USE_COREML
    const bool use_coreml = false;
#else
    const bool use_coreml = wstate.ctx_coreml != nullptr;
#endif

#ifndef WHISPER_USE_OPENVINO
    const bool use_openvino = false;
#else
    const bool use_openvino = wstate.ctx_openvino != nullptr;
#endif

    if (!use_coreml && !use_openvino) {
        // convolution + gelu
        {
            wstate.use_buf(ctx0, 1);

            cur = ggml_conv_1d_ph(ctx0, model.e_conv_1_w, mel, 1, 1);
            cur = ggml_add(ctx0,
                    ggml_repeat(ctx0,
                        model.e_conv_1_b,
                        cur),
                    cur);

            cur = ggml_gelu(ctx0, cur);

            wstate.use_buf(ctx0, 0);

            cur = ggml_conv_1d_ph(ctx0, model.e_conv_2_w, cur, 2, 1);
            cur = ggml_add(ctx0,
                    ggml_repeat(ctx0,
                        model.e_conv_2_b,
                        cur),
                    cur);

            cur = ggml_gelu(ctx0, cur);
        }

        wstate.use_buf(ctx0, 3);

        // ===================================================================
        // NOTE: experimenting with partial evaluation of the encoder (ignore)
        //static int iter = -1;
        //const int n_iter = 1500/n_ctx;

        //iter = (iter + 1) % n_iter;

        //if (iter == 0) {
        //    memset(model.memory_cross_k->data, 0, ggml_nbytes(model.memory_cross_k));
        //    memset(model.memory_cross_v->data, 0, ggml_nbytes(model.memory_cross_v));
        //}

        static int iter = 0;

        const size_t e_pe_stride = model.e_pe->ne[0]*ggml_element_size(model.e_pe);
        const size_t e_pe_offset = model.e_pe->ne[0]*ggml_element_size(model.e_pe)*n_ctx*iter;

        struct ggml_tensor * e_pe = ggml_view_2d(ctx0, model.e_pe, model.e_pe->ne[0], n_ctx, e_pe_stride, e_pe_offset);

        cur = ggml_add(ctx0, e_pe, ggml_transpose(ctx0, cur));

        // ===================================================================

        // original:
        //cur = ggml_add(ctx0, model.e_pe, ggml_transpose(ctx0, cur));

        struct ggml_tensor * inpL = cur;

        for (int il = 0; il < n_layer; ++il) {
            const auto & layer = model.layers_encoder[il];

            // norm
            {
                wstate.use_buf(ctx0, 0);

                cur = ggml_norm(ctx0, inpL);

                // cur = ln_0_w*cur + ln_0_b
                cur = ggml_add(ctx0,
                        ggml_mul(ctx0,
                            ggml_repeat(ctx0, layer.attn_ln_0_w, cur),
                            cur),
                        ggml_repeat(ctx0, layer.attn_ln_0_b, cur));
            }

            // self-attention
            {
                wstate.use_buf(ctx0, 1);

                struct ggml_tensor * Qcur = ggml_mul_mat(ctx0,
                        layer.attn_q_w,
                        cur);

                Qcur = ggml_add(ctx0,
                        ggml_repeat(ctx0,
                            layer.attn_q_b,
                            Qcur),
                        Qcur);

                //Qcur = ggml_scale_inplace(ctx0, Qcur, ggml_new_f32(ctx0, pow(float(n_state)/n_head, -0.25)));

                // note: no bias for Key
                struct ggml_tensor * Kcur = ggml_mul_mat(ctx0,
                        layer.attn_k_w,
                        cur);

                //Kcur = ggml_scale_inplace(ctx0, Kcur, ggml_new_f32(ctx0, pow(float(n_state)/n_head, -0.25)));

                struct ggml_tensor * Vcur = ggml_mul_mat(ctx0,
                        layer.attn_v_w,
                        cur);

                Vcur = ggml_add(ctx0,
                        ggml_repeat(ctx0,
                            layer.attn_v_b,
                            Vcur),
                        Vcur);

                // ------

                wstate.use_buf(ctx0, 0);

#ifdef WHISPER_USE_FLASH_ATTN
                struct ggml_tensor * Q =
                    ggml_permute(ctx0,
                            ggml_cpy(ctx0,
                                Qcur,
                                ggml_new_tensor_3d(ctx0, wctx.itype, n_state/n_head, n_head, n_ctx)),
                            0, 2, 1, 3);

                struct ggml_tensor * K =
                    ggml_permute(ctx0,
                            ggml_cpy(ctx0,
                                Kcur,
                                ggml_new_tensor_3d(ctx0, wctx.itype, n_state/n_head, n_head, n_ctx)),
                            0, 2, 1, 3);

                struct ggml_tensor * V =
                    ggml_cpy(ctx0,
                            ggml_permute(ctx0,
                                ggml_reshape_3d(ctx0,
                                    Vcur,
                                    n_state/n_head, n_head, n_ctx),
                                1, 2, 0, 3),
                            ggml_new_tensor_3d(ctx0, wctx.itype, n_ctx, n_state/n_head, n_head));

                struct ggml_tensor * KQV = ggml_flash_attn(ctx0, Q, K, V, false);
#else
                struct ggml_tensor * Q =
                    ggml_permute(ctx0,
                            ggml_cpy(ctx0,
                                Qcur,
                                ggml_new_tensor_3d(ctx0, GGML_TYPE_F32, n_state/n_head, n_head, n_ctx)),
                            0, 2, 1, 3);

                struct ggml_tensor * K =
                    ggml_permute(ctx0,
                            ggml_cpy(ctx0,
                                Kcur,
                                ggml_new_tensor_3d(ctx0, wctx.itype, n_state/n_head, n_head, n_ctx)),
                            0, 2, 1, 3);

                // K * Q
                struct ggml_tensor * KQ = ggml_mul_mat(ctx0, K, Q);

                struct ggml_tensor * KQ_scaled =
                    ggml_scale_inplace(ctx0,
                            KQ,
                            ggml_new_f32(ctx0, 1.0f/sqrt(float(n_state)/n_head))
                            );

                struct ggml_tensor * KQ_soft_max = ggml_soft_max_inplace(ctx0, KQ_scaled);

                struct ggml_tensor * V =
                    ggml_cpy(ctx0,
                            ggml_permute(ctx0,
                                ggml_reshape_3d(ctx0,
                                    Vcur,
                                    n_state/n_head, n_head, n_ctx),
                                1, 2, 0, 3),
                            ggml_new_tensor_3d(ctx0, wctx.itype, n_ctx, n_state/n_head, n_head)
                            );

                struct ggml_tensor * KQV = ggml_mul_mat(ctx0, V, KQ_soft_max);
#endif
                struct ggml_tensor * KQV_merged = ggml_permute(ctx0, KQV, 0, 2, 1, 3);

                wstate.use_buf(ctx0, 1);

                cur = ggml_cpy(ctx0,
                        KQV_merged,
                        ggml_new_tensor_2d(ctx0, GGML_TYPE_F32, n_state, n_ctx));
            }

            // projection
            {
                wstate.use_buf(ctx0, 0);

                cur = ggml_mul_mat(ctx0,
                        layer.attn_ln_1_w,
                        cur);

                wstate.use_buf(ctx0, 1);

                cur = ggml_add(ctx0,
                        ggml_repeat(ctx0, layer.attn_ln_1_b, cur),
                        cur);
            }

            wstate.use_buf(ctx0, 2);

            // add the input
            cur = ggml_add(ctx0, cur, inpL);

            struct ggml_tensor * inpFF = cur;

            // feed-forward network
            {
                // norm
                {
                    wstate.use_buf(ctx0, 0);

                    cur = ggml_norm(ctx0, inpFF);

                    wstate.use_buf(ctx0, 1);

                    // cur = mlp_ln_w*cur + mlp_ln_b
                    cur = ggml_add(ctx0,
                            ggml_mul(ctx0,
                                ggml_repeat(ctx0, layer.mlp_ln_w, cur),
                                cur),
                            ggml_repeat(ctx0, layer.mlp_ln_b, cur));
                }

#ifdef WHISPER_USE_FLASH_FF
                wstate.use_buf(ctx0, 0);

                cur = ggml_flash_ff(ctx0,
                        ggml_cpy(ctx0, cur, ggml_new_tensor_2d(ctx0, wstate.itype, n_state, n_ctx)),
                        layer.mlp_0_w, layer.mlp_0_b, layer.mlp_1_w, layer.mlp_1_b);
#else
                wstate.use_buf(ctx0, 0);

                // fully connected
                cur = ggml_mul_mat(ctx0,
                        layer.mlp_0_w,
                        cur);

                wstate.use_buf(ctx0, 1);

                cur = ggml_add(ctx0,
                        ggml_repeat(ctx0, layer.mlp_0_b, cur),
                        cur);

                wstate.use_buf(ctx0, 0);

                // GELU activation
                cur = ggml_gelu(ctx0, cur);

                wstate.use_buf(ctx0, 1);

                // projection
                cur = ggml_mul_mat(ctx0,
                        layer.mlp_1_w,
                        cur);

                wstate.use_buf(ctx0, 0);

                cur = ggml_add(ctx0,
                        ggml_repeat(ctx0, layer.mlp_1_b, cur),
                        cur);
#endif
            }

            wstate.use_buf(ctx0, 3);

            inpL = ggml_add(ctx0, cur, inpFF);
        }

        cur = inpL;

        // norm
        {
            wstate.use_buf(ctx0, 0);

            cur = ggml_norm(ctx0, cur);

            wstate.use_buf(ctx0, 1);

            // cur = ln_f_g*cur + ln_f_b
            cur = ggml_add(ctx0,
                    ggml_mul(ctx0,
                        ggml_repeat(ctx0, model.e_ln_w, cur),
                        cur),
                    ggml_repeat(ctx0, model.e_ln_b, cur));
        }

        wstate.use_buf(ctx0, -1);

        // run the computation
        {
            struct ggml_cgraph gf = {};
            gf.n_threads = n_threads;

            ggml_build_forward_expand(&gf, cur);
            ggml_graph_compute(ctx0, &gf);

            //ggml_graph_print(&gf);
        }
    }
#ifdef WHISPER_USE_COREML
    else if (use_coreml) {
        wstate.use_buf(ctx0, -1);

        cur = ggml_new_tensor_2d(ctx0, GGML_TYPE_F32, n_state, n_ctx);

        whisper_coreml_encode(wstate.ctx_coreml, (float *) mel->data, (float *) cur->data);
    }
#endif
#ifdef WHISPER_USE_OPENVINO
    else if (use_openvino) {
        wstate.use_buf(ctx0, -1);

        cur = ggml_new_tensor_2d(ctx0, GGML_TYPE_F32, n_state, n_ctx);

        if (!whisper_openvino_encode(wstate.ctx_openvino, mel, cur)) {
            return false;
        }
    }
#endif

    // cur
    //{
    //    printf("ne0 = %d\n", cur->ne[0]);
    //    printf("ne1 = %d\n", cur->ne[1]);
    //    for (int i = 0; i < 10; ++i) {
    //        printf("%8.4f ", ((float *)(cur->data))[i]);
    //    }
    //    printf("... ");
    //    for (int i = cur->ne[0] - 10; i < cur->ne[0]; ++i) {
    //        printf("%8.4f ", ((float *)(cur->data))[i]);
    //    }
    //    printf("\n");
    //}

    // pre-compute cross-attention memory
    {
        struct ggml_cgraph gf = {};
        gf.n_threads = n_threads;

        // TODO: hack to disconnect the encoded features from the previous graph
        cur->op = GGML_OP_NONE;
        cur->src0 = nullptr;
        cur->src1 = nullptr;

        for (int il = 0; il < model.hparams.n_text_layer; ++il) {
            auto& layer = model.layers_decoder[il];

            wstate.use_buf(ctx0, 0);

            struct ggml_tensor* Kcross = ggml_mul_mat(ctx0,
                layer.cross_attn_k_w,
                cur);

            Kcross = ggml_scale_inplace(ctx0, Kcross, ggml_new_f32(ctx0, pow(float(n_state) / n_head, -0.25)));

            wstate.use_buf(ctx0, 1);

            struct ggml_tensor* Vcross = ggml_mul_mat(ctx0,
                layer.cross_attn_v_w,
                cur);

            Vcross = ggml_add(ctx0,
                ggml_repeat(ctx0,
                    layer.cross_attn_v_b,
                    Vcross),
                Vcross);

            wstate.use_buf(ctx0, -1);

            Vcross = ggml_transpose(ctx0, ggml_reshape_2d(ctx0, Vcross, n_state, n_ctx));

            struct ggml_tensor * k = ggml_view_1d(ctx0, wstate.kv_cross.k, n_state*n_ctx, (ggml_element_size(wstate.kv_cross.k)*n_state)*(il*n_ctx));
            struct ggml_tensor * v = ggml_view_2d(ctx0, wstate.kv_cross.v, n_ctx, n_state,
                    (   n_ctx)*ggml_element_size(wstate.kv_cross.v),
                    (il*n_ctx)*ggml_element_size(wstate.kv_cross.v)*n_state);

            ggml_build_forward_expand(&gf, ggml_cpy(ctx0, Kcross, k));
            ggml_build_forward_expand(&gf, ggml_cpy(ctx0, Vcross, v));
        }

        ggml_graph_compute(ctx0, &gf);
        //ggml_graph_print(&gf);
    }

    ////////////////////////////////////////////////////////////////////////////

    //printf("%s: used_mem = %f MB, %f MB, %f MB %f MB %f MB\n", __func__,
    //        ggml_used_mem(ctx0)/1024.0/1024.0,
    //        wstate.get_buf_max_mem(0)/1024.0/1024.0,
    //        wstate.get_buf_max_mem(1)/1024.0/1024.0,
    //        wstate.get_buf_max_mem(2)/1024.0/1024.0,
    //        wstate.get_buf_max_mem(3)/1024.0/1024.0);

    ggml_free(ctx0);

    wstate.t_encode_us += ggml_time_us() - t_start_us;
    wstate.n_encode++;

    return true;
}

// evaluate the decoder
//
// given text prompt + audio features -> computes the logits for the next token
//
//   - model:      the model
//   - n_threads:  number of threads to use
//   - tokens:     text prompt
//   - n_tokens:   number of tokens in the prompt
//   - n_past:     number of past tokens to prefix the prompt with
//
static bool whisper_decode_internal(
        whisper_context & wctx,
          whisper_state & wstate,
        whisper_decoder & decoder,
    const whisper_token * tokens,
              const int   n_tokens,
              const int   n_past,
              const int   n_threads) {
    const int64_t t_start_us = ggml_time_us();

    const auto & model   = wctx.model;
    const auto & hparams = model.hparams;

    auto & kv_self = decoder.kv_self;

    WHISPER_ASSERT(!!kv_self.ctx);

    auto & logits_out = wstate.logits;

    const int n_vocab = hparams.n_vocab;

    const int n_ctx   = hparams.n_text_ctx;
    const int n_state = hparams.n_text_state;
    const int n_head  = hparams.n_text_head;
    const int n_layer = hparams.n_text_layer;

    const int N = n_tokens;
    const int M = wstate.exp_n_audio_ctx > 0 ? wstate.exp_n_audio_ctx : hparams.n_audio_ctx;

    //WHISPER_PRINT_DEBUG("%s: n_past = %d, N = %d, M = %d, n_ctx = %d\n", __func__, n_past, N, M, n_ctx);

    struct ggml_init_params params = {
        /*.mem_size   =*/ wstate.buf_compute.size(),
        /*.mem_buffer =*/ wstate.buf_compute.data(),
        /*.no_alloc   =*/ false,
    };

    struct ggml_context * ctx0 = ggml_init(params);

    struct ggml_cgraph gf = {};
    gf.n_threads = n_threads;

    struct ggml_tensor * embd = ggml_new_tensor_1d(ctx0, GGML_TYPE_I32, N);
    memcpy(embd->data, tokens, N*ggml_element_size(embd));

    struct ggml_tensor * position = ggml_new_tensor_1d(ctx0, GGML_TYPE_I32, N);
    for (int i = 0; i < N; ++i) {
        ((int32_t *) position->data)[i] = n_past + i;
    }

    wstate.use_buf(ctx0, 3);

    // token encoding + position encoding
    struct ggml_tensor * cur =
        ggml_add(ctx0,
                ggml_get_rows(ctx0, model.d_te, embd),
                ggml_get_rows(ctx0, model.d_pe, position));

    struct ggml_tensor * inpL = cur;

    for (int il = 0; il < n_layer; ++il) {
        const auto & layer = model.layers_decoder[il];

        // norm
        {
            wstate.use_buf(ctx0, 0);

            cur = ggml_norm(ctx0, inpL);

            // cur = ln_0_w*cur + ln_0_b
            cur = ggml_add(ctx0,
                    ggml_mul(ctx0,
                        ggml_repeat(ctx0, layer.attn_ln_0_w, cur),
                        cur),
                    ggml_repeat(ctx0, layer.attn_ln_0_b, cur));
        }

        // self-attention
        {
            struct ggml_tensor * Qcur = ggml_mul_mat(ctx0,
                    layer.attn_q_w,
                    cur);

            Qcur = ggml_add(ctx0,
                    ggml_repeat(ctx0,
                        layer.attn_q_b,
                        Qcur),
                    Qcur);

            Qcur = ggml_scale_inplace(ctx0, Qcur, ggml_new_f32(ctx0, pow(float(n_state)/n_head, -0.25)));

            // note: no bias for Key
            struct ggml_tensor * Kcur = ggml_mul_mat(ctx0,
                    layer.attn_k_w,
                    cur);

            Kcur = ggml_scale_inplace(ctx0, Kcur, ggml_new_f32(ctx0, pow(float(n_state)/n_head, -0.25)));

            // store key and value to memory
            {
                struct ggml_tensor * Vcur = ggml_mul_mat(ctx0,
                        layer.attn_v_w,
                        cur);

                Vcur = ggml_add(ctx0,
                        ggml_repeat(ctx0,
                            layer.attn_v_b,
                            Vcur),
                        Vcur);

                Vcur = ggml_transpose(ctx0, ggml_reshape_2d(ctx0, Vcur, n_state, N));

                struct ggml_tensor * k = ggml_view_1d(ctx0, kv_self.k, N*n_state, (ggml_element_size(kv_self.k)*n_state)*(il*n_ctx + n_past));
                struct ggml_tensor * v = ggml_view_2d(ctx0, kv_self.v, N, n_state,
                        (   n_ctx)*ggml_element_size(kv_self.v),
                        (il*n_ctx)*ggml_element_size(kv_self.v)*n_state + n_past*ggml_element_size(kv_self.v));

                ggml_build_forward_expand(&gf, ggml_cpy(ctx0, Kcur, k));
                ggml_build_forward_expand(&gf, ggml_cpy(ctx0, Vcur, v));
            }

            // ------

            wstate.use_buf(ctx0, 0);

            struct ggml_tensor * Q =
                ggml_permute(ctx0,
                        ggml_cpy(ctx0,
                            Qcur,
                            ggml_new_tensor_3d(ctx0, GGML_TYPE_F32, n_state/n_head, n_head, N)),
                        0, 2, 1, 3);

            struct ggml_tensor * K =
                ggml_permute(ctx0,
                        ggml_reshape_3d(ctx0,
                            ggml_view_1d(ctx0, kv_self.k, (n_past + N)*n_state, il*n_ctx*ggml_element_size(kv_self.k)*n_state),
                            n_state/n_head, n_head, n_past + N),
                        0, 2, 1, 3);

            wstate.use_buf(ctx0, 1);

            // K * Q
            struct ggml_tensor * KQ = ggml_mul_mat(ctx0, K, Q);

            //struct ggml_tensor * KQ_scaled =
            //    ggml_scale_inplace(ctx0,
            //            KQ,
            //            ggml_new_f32(ctx0, 1.0f/sqrt(float(n_state)/n_head))
            //            );

            struct ggml_tensor * KQ_masked = ggml_diag_mask_inf_inplace(ctx0, KQ, n_past);

            struct ggml_tensor * KQ_soft_max = ggml_soft_max_inplace(ctx0, KQ_masked);

            struct ggml_tensor * V =
                ggml_view_3d(ctx0, kv_self.v,
                        n_past + N, n_state/n_head, n_head,
                        n_ctx*ggml_element_size(kv_self.v),
                        n_ctx*ggml_element_size(kv_self.v)*n_state/n_head,
                        il*n_ctx*ggml_element_size(kv_self.v)*n_state);

            struct ggml_tensor * KQV = ggml_mul_mat(ctx0, V, KQ_soft_max);

            struct ggml_tensor * KQV_merged = ggml_permute(ctx0, KQV, 0, 2, 1, 3);

            cur = ggml_cpy(ctx0,
                    KQV_merged,
                    ggml_new_tensor_2d(ctx0, GGML_TYPE_F32, n_state, N));
        }

        // projection
        {
            wstate.use_buf(ctx0, 0);

            cur = ggml_mul_mat(ctx0,
                    layer.attn_ln_1_w,
                    cur);

            wstate.use_buf(ctx0, 1);

            cur = ggml_add(ctx0,
                    ggml_repeat(ctx0, layer.attn_ln_1_b, cur),
                    cur);
        }

        wstate.use_buf(ctx0, 2);

        // add the input
        struct ggml_tensor * inpCA = ggml_add(ctx0, cur, inpL);

        // norm
        {
            wstate.use_buf(ctx0, 0);

            cur = ggml_norm(ctx0, inpCA); // note: we use inpCA here

            // cur = ln_0_w*cur + ln_0_b
            cur = ggml_add(ctx0,
                    ggml_mul(ctx0,
                        ggml_repeat(ctx0, layer.cross_attn_ln_0_w, cur),
                        cur),
                    ggml_repeat(ctx0, layer.cross_attn_ln_0_b, cur));
        }

        // cross-attention
        {
            struct ggml_tensor * Qcur = ggml_mul_mat(ctx0,
                    layer.cross_attn_q_w,
                    cur);

            Qcur = ggml_add(ctx0,
                    ggml_repeat(ctx0,
                        layer.cross_attn_q_b,
                        Qcur),
                    Qcur);

            Qcur = ggml_scale_inplace(ctx0, Qcur, ggml_new_f32(ctx0, pow(float(n_state)/n_head, -0.25)));

            // Kcross is already scaled
            struct ggml_tensor * Kcross =
                ggml_reshape_3d(ctx0,
                        ggml_view_1d(ctx0, wstate.kv_cross.k, M*n_state, il*M*ggml_element_size(wstate.kv_cross.k)*n_state),
                        n_state/n_head, n_head, M);

            //struct ggml_tensor * Vcross =
            //    ggml_reshape_3d(ctx0,
            //            ggml_view_1d(ctx0, wstate.kv_cross.v, M*n_state, il*M*ggml_element_size(wstate.kv_cross.v)*n_state),
            //            n_state/n_head, n_head, M);

            //struct ggml_tensor * V_trans =
            //    ggml_cpy(ctx0,
            //            ggml_permute(ctx0, Vcross, 1, 2, 0, 3),
            //            ggml_new_tensor_3d(ctx0, Vcross->type, M, n_state/n_head, n_head));

            struct ggml_tensor * V =
                ggml_view_3d(ctx0, wstate.kv_cross.v,
                        M, n_state/n_head, n_head,
                        M*ggml_element_size(wstate.kv_cross.v),
                        M*ggml_element_size(wstate.kv_cross.v)*n_state/n_head,
                        il*M*ggml_element_size(wstate.kv_cross.v)*n_state);

            // ------

            struct ggml_tensor * Q =
                ggml_permute(ctx0,
                        ggml_cpy(ctx0,
                            Qcur,
                            ggml_new_tensor_3d(ctx0, GGML_TYPE_F32, n_state/n_head, n_head, N)),
                        0, 2, 1, 3);

            struct ggml_tensor * K = ggml_permute(ctx0, Kcross, 0, 2, 1, 3);

            // K * Q
            struct ggml_tensor * KQ = ggml_mul_mat(ctx0, K, Q);

            //struct ggml_tensor * KQ_scaled =
            //    ggml_scale_inplace(ctx0,
            //            KQ,
            //            ggml_new_f32(ctx0, 1.0f/sqrt(float(n_state)/n_head))
            //            );

            // no masking for cross-attention
            //struct ggml_tensor * KQ_masked = ggml_diag_mask_inf_inplace(ctx0, KQ_scaled, n_past);

            struct ggml_tensor * KQ_soft_max = ggml_soft_max_inplace(ctx0, KQ);

            struct ggml_tensor * KQV = ggml_mul_mat(ctx0, V, KQ_soft_max);

            struct ggml_tensor * KQV_merged = ggml_permute(ctx0, KQV, 0, 2, 1, 3);

            // cur = KQV_merged.contiguous().view(n_state, N)
            cur = ggml_cpy(ctx0,
                    KQV_merged,
                    ggml_new_tensor_2d(ctx0, GGML_TYPE_F32, n_state, N));
        }

        // projection
        {
            wstate.use_buf(ctx0, 0);

            cur = ggml_mul_mat(ctx0,
                    layer.cross_attn_ln_1_w,
                    cur);

            wstate.use_buf(ctx0, 1);

            cur = ggml_add(ctx0,
                    ggml_repeat(ctx0, layer.cross_attn_ln_1_b, cur),
                    cur);
        }

        wstate.use_buf(ctx0, 2);

        // add the input
        cur = ggml_add(ctx0, cur, inpCA);

        struct ggml_tensor * inpFF = cur;

        // feed-forward network
        {
            // norm
            {
                wstate.use_buf(ctx0, 0);

                cur = ggml_norm(ctx0, inpFF);

                wstate.use_buf(ctx0, 1);

                // cur = mlp_ln_w*cur + mlp_ln_b
                cur = ggml_add(ctx0,
                        ggml_mul(ctx0,
                            ggml_repeat(ctx0, layer.mlp_ln_w, cur),
                            cur),
                        ggml_repeat(ctx0, layer.mlp_ln_b, cur));
            }

            wstate.use_buf(ctx0, 0);

            // fully connected
            cur = ggml_mul_mat(ctx0,
                    layer.mlp_0_w,
                    cur);

            wstate.use_buf(ctx0, 1);

            cur = ggml_add(ctx0,
                    ggml_repeat(ctx0, layer.mlp_0_b, cur),
                    cur);

            wstate.use_buf(ctx0, 0);

            // GELU activation
            cur = ggml_gelu(ctx0, cur);

            wstate.use_buf(ctx0, 1);

            // projection
            cur = ggml_mul_mat(ctx0,
                    layer.mlp_1_w,
                    cur);

            wstate.use_buf(ctx0, 0);

            cur = ggml_add(ctx0,
                    ggml_repeat(ctx0, layer.mlp_1_b, cur),
                    cur);
        }

        wstate.use_buf(ctx0, 3);

        inpL = ggml_add(ctx0, cur, inpFF);
    }

    cur = inpL;

    // norm
    {
        wstate.use_buf(ctx0, 0);

        cur = ggml_norm(ctx0, cur);

        wstate.use_buf(ctx0, 1);

        cur = ggml_add(ctx0,
                ggml_mul(ctx0,
                    ggml_repeat(ctx0, model.d_ln_w, cur),
                    cur),
                ggml_repeat(ctx0, model.d_ln_b, cur));
    }

    wstate.use_buf(ctx0, 0);

    // compute logits only for the last token
    // comment this line to compute logits for all N tokens
    // might be useful in the future
    cur = ggml_view_2d(ctx0, cur, cur->ne[0], 1, cur->nb[1], (cur->ne[1] - 1)*cur->nb[1]);

    struct ggml_tensor * logits = ggml_mul_mat(ctx0, model.d_te, cur);

    wstate.use_buf(ctx0, -1);

    // run the computation
    {
        ggml_build_forward_expand(&gf, logits);
        ggml_graph_compute       (ctx0, &gf);
    }

    // extract logits for all N tokens
    //logits_out.resize(N*n_vocab);
    //memcpy(logits_out.data(), ggml_get_data(logits), sizeof(float)*N*n_vocab);

    // extract logits only for the last token
    logits_out.resize(n_vocab);
    memcpy(logits_out.data(), ggml_get_data(logits), sizeof(float)*n_vocab);

    if (N > 1) {
        //printf("%s: used_mem = %f MB, %f MB, %f MB %f MB %f MB\n", __func__,
        //        ggml_used_mem(ctx0)/1024.0/1024.0,
        //        wstate.get_buf_max_mem(0)/1024.0/1024.0,
        //        wstate.get_buf_max_mem(1)/1024.0/1024.0,
        //        wstate.get_buf_max_mem(2)/1024.0/1024.0,
        //        wstate.get_buf_max_mem(3)/1024.0/1024.0);
    }

    ggml_free(ctx0);

    wstate.t_decode_us += ggml_time_us() - t_start_us;
    wstate.n_decode++;

    return true;
}

//  500 -> 00:05.000
// 6000 -> 01:00.000
static std::string to_timestamp(int64_t t, bool comma = false) {
    int64_t msec = t * 10;
    int64_t hr = msec / (1000 * 60 * 60);
    msec = msec - hr * (1000 * 60 * 60);
    int64_t min = msec / (1000 * 60);
    msec = msec - min * (1000 * 60);
    int64_t sec = msec / 1000;
    msec = msec - sec * 1000;

    char buf[32];
    snprintf(buf, sizeof(buf), "%02d:%02d:%02d%s%03d", (int) hr, (int) min, (int) sec, comma ? "," : ".", (int) msec);

    return std::string(buf);
}

#define SIN_COS_N_COUNT WHISPER_N_FFT
static float sin_vals[SIN_COS_N_COUNT];
static float cos_vals[SIN_COS_N_COUNT];

// In FFT, we frequently use sine and cosine operations with the same values. 
// We can use precalculated values to speed up the process.
static void fill_sin_cos_table() {
    static bool is_filled = false;
    if (is_filled) return;
    for (int i = 0; i < SIN_COS_N_COUNT; i++) {
        double theta = (2*M_PI*i)/SIN_COS_N_COUNT;
        sin_vals[i] = sinf(theta);
        cos_vals[i] = cosf(theta);
    }
    is_filled = true;
}

// naive Discrete Fourier Transform
// input is real-valued
// output is complex-valued
static void dft(const std::vector<float> & in, std::vector<float> & out) {
    int N = in.size();

    out.resize(N*2);
    const int sin_cos_step = SIN_COS_N_COUNT / N;

    for (int k = 0; k < N; k++) {
        float re = 0;
        float im = 0;

        for (int n = 0; n < N; n++) {
<<<<<<< HEAD
            float angle = 2*M_PI*k*n/N;
            re += in[n]*cosf(angle);
            im -= in[n]*sinf(angle);
=======
            int idx = (k * n * sin_cos_step) % (SIN_COS_N_COUNT); // t = 2*M_PI*k*n/N
            re += in[n]*cos_vals[idx]; // cos(t)
            im -= in[n]*sin_vals[idx]; // sin(t)
>>>>>>> 8ce20f0f
        }

        out[k*2 + 0] = re;
        out[k*2 + 1] = im;
    }
}

// Cooley-Tukey FFT
// poor man's implementation - use something better
// input is real-valued
// output is complex-valued
static void fft(const std::vector<float> & in, std::vector<float> & out) {
    out.resize(in.size()*2);

    int N = in.size();

    if (N == 1) {
        out[0] = in[0];
        out[1] = 0;
        return;
    }

    if (N%2 == 1) {
        dft(in, out);
        return;
    }

    std::vector<float> even;
    std::vector<float> odd;

    even.reserve(N/2);
    odd.reserve(N/2);

    for (int i = 0; i < N; i++) {
        if (i % 2 == 0) {
            even.push_back(in[i]);
        } else {
            odd.push_back(in[i]);
        }
    }

    std::vector<float> even_fft;
    std::vector<float> odd_fft;

    fft(even, even_fft);
    fft(odd, odd_fft);

    const int sin_cos_step = SIN_COS_N_COUNT / N;
    for (int k = 0; k < N/2; k++) {
<<<<<<< HEAD
        float theta = 2*M_PI*k/N;

        float re = cosf(theta);
        float im = -sinf(theta);
=======
        int idx = k * sin_cos_step; // t = 2*M_PI*k/N
        float re = cos_vals[idx]; // cos(t)
        float im = -sin_vals[idx]; // sin(t)
>>>>>>> 8ce20f0f

        float re_odd = odd_fft[2*k + 0];
        float im_odd = odd_fft[2*k + 1];

        out[2*k + 0] = even_fft[2*k + 0] + re*re_odd - im*im_odd;
        out[2*k + 1] = even_fft[2*k + 1] + re*im_odd + im*re_odd;

        out[2*(k + N/2) + 0] = even_fft[2*k + 0] - re*re_odd + im*im_odd;
        out[2*(k + N/2) + 1] = even_fft[2*k + 1] - re*im_odd - im*re_odd;
    }
}

static bool hann_window(int length, bool periodic, std::vector<float> &output) {
    if (output.size() < length) {
        output.resize(length);
    }
    int offset = -1;
    if (periodic) {
        offset = 0;
    }
    for (int i = 0; i < length; i++) {
        output[i] = 0.5*(1.0 - cosf((2.0*M_PI*i)/(length + offset)));
    }

    return true;
}

static void log_mel_spectrogram_worker_thread(int ith, const std::vector<float> &hann, const std::vector<float> &samples,
                                              int n_samples, int frame_size, int frame_step, int n_threads,
                                              const whisper_filters &filters, whisper_mel &mel) {
    std::vector<float> fft_in(frame_size, 0.0);
    std::vector<float> fft_out(2 * frame_step);
    // make sure n_fft == 1 + (WHISPER_N_FFT / 2), bin_0 to bin_nyquist
    int n_fft = 1 + (frame_size / 2);
    int i = ith;

    // Calculate FFT only when fft_in are not all zero
    for (; i < std::min(n_samples / frame_step + 1, mel.n_len); i += n_threads) {
        const int offset = i * frame_step;

        // apply Hanning window (~10% faster)
        for (int j = 0; j < std::min(frame_size, n_samples - offset); j++) {
            fft_in[j] = hann[j] * samples[offset + j];
        }
        // fill the rest with zeros
        if (n_samples - offset < frame_size) {
            std::fill(fft_in.begin() + (n_samples - offset), fft_in.end(), 0.0);
        }

        // FFT
        fft(fft_in, fft_out);

        // Calculate modulus^2 of complex numbers
        // Use pow(fft_out[2 * j + 0], 2) + pow(fft_out[2 * j + 1], 2) causes inference quality problem? Interesting.
        for (int j = 0; j < frame_size; j++) {
            fft_out[j] = (fft_out[2 * j + 0] * fft_out[2 * j + 0] + fft_out[2 * j + 1] * fft_out[2 * j + 1]);
        }

        // mel spectrogram
        for (int j = 0; j < mel.n_mel; j++) {
            double sum = 0.0;

            // unroll loop (suggested by GH user @lunixbochs)
            int k = 0;
            for (k = 0; k < n_fft - 3; k += 4) {
                sum +=
                        fft_out[k + 0] * filters.data[j * n_fft + k + 0] +
                        fft_out[k + 1] * filters.data[j * n_fft + k + 1] +
                        fft_out[k + 2] * filters.data[j * n_fft + k + 2] +
                        fft_out[k + 3] * filters.data[j * n_fft + k + 3];
            }

            // handle n_fft remainder
            for (; k < n_fft; k++) {
                sum += fft_out[k] * filters.data[j * n_fft + k];
            }

            sum = log10(std::max(sum, 1e-10));

            mel.data[j * mel.n_len + i] = sum;
        }
    }

    // Otherwise fft_out are all zero
    double sum = log10(1e-10);
    for (; i < mel.n_len; i += n_threads) {
        for (int j = 0; j < mel.n_mel; j++) {
            mel.data[j * mel.n_len + i] = sum;
        }
    }
}

// ref: https://github.com/openai/whisper/blob/main/whisper/audio.py#L110-L157
static bool log_mel_spectrogram(
              whisper_state & wstate,
              const float * samples,
              const int   n_samples,
              const int   /*sample_rate*/,
              const int   frame_size,
              const int   frame_step,
              const int   n_mel,
              const int   n_threads,
              const whisper_filters & filters,
              const bool   debug,
              whisper_mel & mel) {
    const int64_t t_start_us = ggml_time_us();

    // Hanning window (Use cosf to eliminate difference)
    // ref: https://pytorch.org/docs/stable/generated/torch.hann_window.html
    // ref: https://github.com/openai/whisper/blob/main/whisper/audio.py#L147
    std::vector<float> hann;
    hann_window(frame_size, true, hann);


    // Calculate the length of padding
    int64_t stage_1_pad = WHISPER_SAMPLE_RATE * 30;
    int64_t stage_2_pad = frame_size / 2;

    // Initialize a vector and copy data from C array to it.
    std::vector<float> samples_padded;
    samples_padded.resize(n_samples + stage_1_pad + stage_2_pad * 2);
    std::copy(samples, samples + n_samples, samples_padded.begin() + stage_2_pad);

    // pad 30 seconds of zeros at the end of audio (480,000 samples) + reflective pad 200 samples at the end of audio
    std::fill(samples_padded.begin() + n_samples + stage_2_pad, samples_padded.begin() + n_samples + stage_1_pad + 2 * stage_2_pad, 0);

    // reflective pad 200 samples at the beginning of audio
    std::reverse_copy(samples + 1, samples + 1 + stage_2_pad, samples_padded.begin());

    mel.n_mel     = n_mel;
    // https://github.com/pytorch/pytorch/blob/main/aten/src/ATen/native/SpectralOps.cpp#L936
    // Calculate number of frames + remove the last frame
    mel.n_len     = (samples_padded.size() - frame_size) / frame_step;
    // Calculate semi-padded sample length to ensure compatibility
    mel.n_len_org = 1 + (n_samples + stage_2_pad - frame_size) / frame_step;
    mel.data.resize(mel.n_mel * mel.n_len);


    {
        std::vector<std::thread> workers(n_threads - 1);
        for (int iw = 0; iw < n_threads - 1; ++iw) {
            workers[iw] = std::thread(
                    log_mel_spectrogram_worker_thread, iw + 1, std::cref(hann), samples_padded,
                    n_samples + stage_2_pad, frame_size, frame_step, n_threads,
                    std::cref(filters), std::ref(mel));
        }

        // main thread
        log_mel_spectrogram_worker_thread(0, hann, samples_padded, n_samples + stage_2_pad, frame_size, frame_step, n_threads, filters, mel);

        for (int iw = 0; iw < n_threads - 1; ++iw) {
            workers[iw].join();
        }
    }

    // clamping and normalization
    double mmax = -1e20;
    for (int i = 0; i < mel.n_mel*mel.n_len; i++) {
        if (mel.data[i] > mmax) {
            mmax = mel.data[i];
        }
    }

    mmax -= 8.0;

    for (int i = 0; i < mel.n_mel*mel.n_len; i++) {
        if (mel.data[i] < mmax) {
            mel.data[i] = mmax;
        }

        mel.data[i] = (mel.data[i] + 4.0)/4.0;
    }

    wstate.t_mel_us += ggml_time_us() - t_start_us;

    // Dump log_mel_spectrogram
    if (debug) {
        std::ofstream outFile("log_mel_spectrogram.json");
        outFile << "[";
        for (uint64_t i = 0; i < mel.data.size() - 1; i++) {
            outFile << mel.data[i] << ", ";
        }
        outFile << mel.data[mel.data.size() - 1] << "]";
        outFile.close();
    }

    return true;
}

// split text into tokens
//
// ref: https://github.com/openai/gpt-2/blob/a74da5d99abaaba920de8131d64da2862a8f213b/src/encoder.py#L53
//
// Regex (Python):
// r"""'s|'t|'re|'ve|'m|'ll|'d| ?\p{L}+| ?\p{N}+| ?[^\s\p{L}\p{N}]+|\s+(?!\S)|\s+"""
//
// Regex (C++):
// R"('s|'t|'re|'ve|'m|'ll|'d| ?[[:alpha:]]+| ?[[:digit:]]+| ?[^\s[:alpha:][:digit:]]+|\s+(?!\S)|\s+)"
//
static std::vector<whisper_vocab::id> tokenize(const whisper_vocab & vocab, const std::string & text) {
    std::vector<std::string> words;

    // first split the text into words
    {
        std::string str = text;
        std::string pat = R"('s|'t|'re|'ve|'m|'ll|'d| ?[[:alpha:]]+| ?[[:digit:]]+| ?[^\s[:alpha:][:digit:]]+|\s+(?!\S)|\s+)";

        std::regex re(pat);
        std::smatch m;

        while (std::regex_search(str, m, re)) {
            for (auto x : m) {
                words.push_back(x);
            }
            str = m.suffix();
        }
    }

    // find the longest tokens that form the words:
    std::vector<whisper_vocab::id> tokens;
    for (const auto & word : words) {
        if (word.empty()) continue;

        int i = 0;
        int n = word.size();
        while (i < n) {
            int j = n;
            bool found = false;
            while (j > i) {
                auto sub = word.substr(i, j-i);
                auto it = vocab.token_to_id.find(sub);
                if (it != vocab.token_to_id.end()) {
                    tokens.push_back(it->second);
                    i = j;
                    found = true;
                    break;
                }
                --j;
            }
            if (!found) {
                log("unknown token\n");
                ++i;
            }
        }
    }

    return tokens;
}

//
// interface implementation
//

#ifdef WHISPER_USE_COREML
// replace .bin with -encoder.mlmodelc
static std::string whisper_get_coreml_path_encoder(std::string path_bin) {
    auto pos = path_bin.rfind('.');
    if (pos != std::string::npos) {
        path_bin = path_bin.substr(0, pos);
    }

    // match "-qx_x"
    pos = path_bin.rfind('-');
    if (pos != std::string::npos) {
        auto sub = path_bin.substr(pos);
        if (sub.size() == 5 && sub[1] == 'q' && sub[3] == '_') {
            path_bin = path_bin.substr(0, pos);
        }
    }

    path_bin += "-encoder.mlmodelc";

    return path_bin;
}
#endif

#ifdef WHISPER_USE_OPENVINO
// replace .bin with-encoder-openvino.xml
static std::string whisper_openvino_get_path_encoder(std::string path_bin) {
    auto pos = path_bin.rfind('.');
    if (pos != std::string::npos) {
        path_bin = path_bin.substr(0, pos);
    }

    path_bin += "-encoder-openvino.xml";

    return path_bin;
}

static std::string whisper_openvino_get_path_cache(std::string path_bin) {
    auto pos = path_bin.rfind('.');
    if (pos != std::string::npos) {
        path_bin = path_bin.substr(0, pos);
    }

    path_bin += "-encoder-openvino-cache";

    return path_bin;
}
#endif

struct whisper_state * whisper_init_state(whisper_context * ctx) {
    fill_sin_cos_table();
    whisper_state * state = new whisper_state;

    const size_t scale = ctx->model.hparams.ftype ? 1 : 2;

    if (!kv_cache_init(ctx->model.hparams, scale * MEM_REQ_KV_SELF.at(ctx->model.type), state->decoders[0].kv_self, ctx->itype, ctx->model.hparams.n_text_ctx)) {
        log("%s: kv_cache_init() failed for self-attention cache\n", __func__);
        delete state;
        return nullptr;
    }

    {
        const size_t memory_size = ggml_nbytes(state->decoders[0].kv_self.k) + ggml_nbytes(state->decoders[0].kv_self.v);
        log("%s: kv self size  = %7.2f MB\n", __func__, memory_size / 1024.0 / 1024.0);
    }

    if (!kv_cache_init(ctx->model.hparams, scale * MEM_REQ_KV_CROSS.at(ctx->model.type), state->kv_cross, ctx->itype, ctx->model.hparams.n_audio_ctx)) {
        log("%s: kv_cache_init() failed for cross-attention cache\n", __func__);
        delete state;
        return nullptr;
    }

    {
        const size_t memory_size = ggml_nbytes(state->kv_cross.k) + ggml_nbytes(state->kv_cross.v);
        log("%s: kv cross size = %7.2f MB\n", __func__, memory_size / 1024.0 / 1024.0);
    }

#ifdef WHISPER_USE_COREML
    const auto path_coreml = whisper_get_coreml_path_encoder(ctx->path_model);

    log("%s: loading Core ML model from '%s'\n", __func__, path_coreml.c_str());
    log("%s: first run on a device may take a while ...\n", __func__);

    state->ctx_coreml = whisper_coreml_init(path_coreml.c_str());
    if (!state->ctx_coreml) {
        log("%s: failed to load Core ML model from '%s'\n", __func__, path_coreml.c_str());
#ifndef WHISPER_COREML_ALLOW_FALLBACK
        return nullptr;
#endif
    } else {
        log("%s: Core ML model loaded\n", __func__);
    }
#endif

    state->logits.reserve(ctx->vocab.n_vocab * ctx->model.hparams.n_text_ctx);

    state->logits_id.reserve(ctx->model.hparams.n_vocab);

    // TAGS: WHISPER_DECODER_INIT
    state->decoders[0].sequence.tokens.reserve(ctx->model.hparams.n_text_ctx);

    state->decoders[0].probs.reserve(ctx->vocab.n_vocab);
    state->decoders[0].logits.reserve(ctx->vocab.n_vocab);
    state->decoders[0].logprobs.reserve(ctx->vocab.n_vocab);
    state->buf_compute.resize(scale * std::max(MEM_REQ_ENCODE.at(ctx->model.type), MEM_REQ_DECODE.at(ctx->model.type)));

    state->buf_scratch[0].resize(MEM_REQ_SCRATCH0.at(ctx->model.type));
    state->buf_scratch[1].resize(MEM_REQ_SCRATCH1.at(ctx->model.type));
    state->buf_scratch[2].resize(MEM_REQ_SCRATCH2.at(ctx->model.type));
    state->buf_scratch[3].resize(MEM_REQ_SCRATCH3.at(ctx->model.type));

    state->rng = std::mt19937(0);

    return state;
}

int whisper_ctx_init_openvino_encoder(
        struct whisper_context * ctx,
                    const char * model_path,
                    const char * device,
                    const char * cache_dir) {
#ifndef WHISPER_USE_OPENVINO
    (void)(ctx);
    (void)(model_path);
    (void)(device);
    (void)(cache_dir);

    return 1;
#else
    if (!model_path && ctx->path_model.empty()) {
        log("%s: model_path is nullptr, and ctx has no model_path set.\n", __func__);
        return 1;
    }

    std::string path_encoder;
    if (!model_path) {
        //if model_path is not set, attempt to find it in the same directory as ggml-<model>.bin model
        path_encoder = whisper_openvino_get_path_encoder(ctx->path_model);
    } else {
        path_encoder = model_path;
    }

    std::string path_cache;
    if (!cache_dir) {
        //if cache_dir is not set, set it as a dir residing next to ggml-<model>.bin
        path_cache = whisper_openvino_get_path_cache(ctx->path_model);
    } else {
        path_cache = cache_dir;
    }

    log("%s: loading OpenVINO model from '%s'\n", __func__, path_encoder.c_str());
    log("%s: first run on a device may take a while ...\n", __func__);

    ctx->state->ctx_openvino = whisper_openvino_init(path_encoder.c_str(), device, path_cache.c_str());
    if (!ctx->state->ctx_openvino) {
        log("%s: failed to init OpenVINO encoder from '%s'\n", __func__, path_encoder.c_str());
        return 1;
    } else {
        log("%s: OpenVINO model loaded\n", __func__);
    }

    return 0;
#endif
}

struct whisper_context * whisper_init_from_file_no_state(const char * path_model) {

    log("%s: loading model from '%s'\n", __func__, path_model);

    auto fin = std::ifstream(path_model, std::ios::binary);
    if (!fin) {
        log("%s: failed to open '%s'\n", __func__, path_model);
        return nullptr;
    }

    whisper_model_loader loader = {};

    loader.context = &fin;

    loader.read = [](void * ctx, void * output, size_t read_size) {
        std::ifstream * fin = (std::ifstream*)ctx;
        fin->read((char *)output, read_size);
        return read_size;
    };

    loader.eof = [](void * ctx) {
        std::ifstream * fin = (std::ifstream*)ctx;
        return fin->eof();
    };

    loader.close = [](void * ctx) {
        std::ifstream * fin = (std::ifstream*)ctx;
        fin->close();
    };

    auto ctx = whisper_init_no_state(&loader);

    if (ctx) {
        ctx->path_model = path_model;
    }

    return ctx;
}

struct whisper_context * whisper_init_from_buffer_no_state(void * buffer, size_t buffer_size) {
    struct buf_context {
        uint8_t* buffer;
        size_t size;
        size_t current_offset;
    };

    buf_context ctx = { reinterpret_cast<uint8_t*>(buffer), buffer_size, 0 };

    log("%s: loading model from buffer\n", __func__);

    whisper_model_loader loader = {};

    loader.context = &ctx;

    loader.read = [](void * ctx, void * output, size_t read_size) {
        buf_context * buf = reinterpret_cast<buf_context *>(ctx);

        size_t size_to_copy = buf->current_offset + read_size < buf->size ? read_size : buf->size - buf->current_offset;

        memcpy(output, buf->buffer + buf->current_offset, size_to_copy);
        buf->current_offset += size_to_copy;

        return size_to_copy;
    };

    loader.eof = [](void * ctx) {
        buf_context * buf = reinterpret_cast<buf_context *>(ctx);

        return buf->current_offset >= buf->size;
    };

    loader.close = [](void * /*ctx*/) { };

    return whisper_init_no_state(&loader);
}

struct whisper_context * whisper_init_no_state(struct whisper_model_loader * loader) {
    ggml_time_init();

    whisper_context * ctx = new whisper_context;

    if (!whisper_model_load(loader, *ctx)) {
        loader->close(loader->context);
        log("%s: failed to load model\n", __func__);
        delete ctx;
        return nullptr;
    }

    loader->close(loader->context);

    return ctx;
}

struct whisper_context * whisper_init_from_file(const char * path_model) {
    whisper_context * ctx = whisper_init_from_file_no_state(path_model);
    if (!ctx) {
        return nullptr;
    }

    ctx->state = whisper_init_state(ctx);
    if (!ctx->state) {
        whisper_free(ctx);
        return nullptr;
    }

    return ctx;
}

struct whisper_context * whisper_init_from_buffer(void * buffer, size_t buffer_size) {
    whisper_context * ctx = whisper_init_from_buffer_no_state(buffer, buffer_size);
    if (!ctx) {
        return nullptr;
    }

    ctx->state = whisper_init_state(ctx);
    if (!ctx->state) {
        whisper_free(ctx);
        return nullptr;
    }

    return ctx;
}

struct whisper_context * whisper_init(struct whisper_model_loader * loader) {
    whisper_context * ctx = whisper_init_no_state(loader);
    if (!ctx) {
        return nullptr;
    }

    ctx->state = whisper_init_state(ctx);
    if (!ctx->state) {
        whisper_free(ctx);
        return nullptr;
    }

    return ctx;
}

void whisper_free_state(struct whisper_state * state)
{
    if (state) {
        kv_cache_free(state->kv_cross);

        for (int i = 0; i < WHISPER_MAX_DECODERS; ++i) {
            kv_cache_free(state->decoders[i].kv_self);
        }

#ifdef WHISPER_USE_COREML
        if (state->ctx_coreml != nullptr) {
            whisper_coreml_free(state->ctx_coreml);
            state->ctx_coreml = nullptr;
        }
#endif

#ifdef WHISPER_USE_OPENVINO
        if (state->ctx_openvino != nullptr) {
            whisper_openvino_free(state->ctx_openvino);
            state->ctx_openvino = nullptr;
        }
#endif

        delete state;
    }
}

void whisper_free(struct whisper_context * ctx) {
    if (ctx) {
        if (ctx->model.ctx) {
            ggml_free(ctx->model.ctx);
        }
        if (ctx->model.buf) {
            delete ctx->model.buf;
        }

        whisper_free_state(ctx->state);

        delete ctx;
    }
}

void whisper_free_params(struct whisper_full_params * params) {
    if (params) {
        delete params;
    }
}

int whisper_pcm_to_mel_with_state(struct whisper_context * ctx, struct whisper_state * state, const float * samples, int n_samples, int n_threads, bool debug) {
    if (!log_mel_spectrogram(*state, samples, n_samples, WHISPER_SAMPLE_RATE, WHISPER_N_FFT, WHISPER_HOP_LENGTH, WHISPER_N_MEL, n_threads, ctx->model.filters, debug, state->mel)) {
        log("%s: failed to compute mel spectrogram\n", __func__);
        return -1;
    }

    return 0;
}

int whisper_pcm_to_mel(struct whisper_context * ctx, const float * samples, int n_samples, int n_threads) {
    return whisper_pcm_to_mel_with_state(ctx, ctx->state, samples, n_samples, n_threads, false);
}

// same as whisper_pcm_to_mel, but applies a Phase Vocoder to speed up the audio x2 (PV without phase lock is not good)
int whisper_pcm_to_mel_phase_vocoder_with_state(struct whisper_context * ctx, struct whisper_state * state, const float * samples, int n_samples, int n_threads, bool debug) {
    if (!log_mel_spectrogram(*state, samples, n_samples, WHISPER_SAMPLE_RATE, 2 * WHISPER_N_FFT, 2 * WHISPER_HOP_LENGTH, WHISPER_N_MEL, n_threads, ctx->model.filters, debug, state->mel)) {
        log("%s: failed to compute mel spectrogram\n", __func__);
        return -1;
    }

    return 0;
}

// same as whisper_pcm_to_mel, but applies a Phase Vocoder to speed up the audio x2 (PV without phase lock is not good)
int whisper_pcm_to_mel_phase_vocoder(struct whisper_context * ctx, const float * samples, int n_samples, int n_threads) {
    return whisper_pcm_to_mel_phase_vocoder_with_state(ctx, ctx->state, samples, n_samples, n_threads, false);
}

// same as whisper_pcm_to_mel, but applies WSOLA to speed up the audio x2
// TODO

// same as whisper_pcm_to_mel, but applies HPTSM to speed up the audio x2
// TODO

// same as whisper_pcm_to_mel, but applies PV (with phase lock) to speed up the audio x2
// TODO

int whisper_set_mel_with_state(
        struct whisper_context * /*ctx*/,
          struct whisper_state * state,
                   const float * data,
                           int   n_len,
                           int   n_mel) {
    if (n_mel != WHISPER_N_MEL) {
        log("%s: invalid number of mel bands: %d (expected %d)\n", __func__, n_mel, WHISPER_N_MEL);
        return -1;
    }

    state->mel.n_len     = n_len;
    state->mel.n_len_org = n_len;
    state->mel.n_mel     = n_mel;

    state->mel.data.resize(n_len*n_mel);
    memcpy(state->mel.data.data(), data, n_len*n_mel*sizeof(float));

    return 0;
}

int whisper_set_mel(
        struct whisper_context * ctx,
        const float * data,
        int n_len,
        int n_mel) {
    return whisper_set_mel_with_state(ctx, ctx->state, data, n_len, n_mel);
}

int whisper_encode_with_state(struct whisper_context * ctx, struct whisper_state * state, int offset, int n_threads) {
    if (!whisper_encode_internal(*ctx, *state, offset, n_threads)) {
        log("%s: failed to eval\n", __func__);
        return -1;
    }

    return 0;
}

int whisper_encode(struct whisper_context * ctx, int offset, int n_threads) {
    if (!whisper_encode_internal(*ctx, *ctx->state, offset, n_threads)) {
        log("%s: failed to eval\n", __func__);
        return -1;
    }

    return 0;
}

int whisper_decode_with_state(struct whisper_context * ctx, struct whisper_state * state, const whisper_token * tokens, int n_tokens, int n_past, int n_threads) {
    const int selected_decoder_id = 0;

    if (!whisper_decode_internal(*ctx, *state, state->decoders[selected_decoder_id], tokens, n_tokens, n_past, n_threads)) {
        log("%s: failed to eval\n", __func__);
        return 1;
    }

    return 0;
}

int whisper_decode(struct whisper_context * ctx, const whisper_token * tokens, int n_tokens, int n_past, int n_threads) {
    // TODO: add selected_decoder_id to state
    const int selected_decoder_id = 0;

    if (ctx->state == nullptr) {
        log("%s: ERROR state was not loaded.\n", __func__);
        return false;
    }


    if (!whisper_decode_internal(*ctx, *ctx->state, ctx->state->decoders[selected_decoder_id], tokens, n_tokens, n_past, n_threads)) {
        log("%s: failed to eval\n", __func__);
        return 1;
    }

    return 0;
}

int whisper_tokenize(struct whisper_context * ctx, const char * text, whisper_token * tokens, int n_max_tokens) {
    const auto res = tokenize(ctx->vocab, text);

    if (n_max_tokens < (int) res.size()) {
        log("%s: too many resulting tokens: %d (max %d)\n", __func__, (int) res.size(), n_max_tokens);
        return -1;
    }

    for (int i = 0; i < (int) res.size(); i++) {
        tokens[i] = res[i];
    }

    return res.size();
}

int whisper_lang_max_id() {
    auto max_id = 0;
    for (const auto & kv : g_lang) {
        max_id = std::max(max_id, kv.second.first);
    }

    return max_id;
}

int whisper_lang_id(const char * lang) {
    if (!g_lang.count(lang)) {
        for (const auto & kv : g_lang) {
            if (kv.second.second == lang) {
                return kv.second.first;
            }
        }

        log("%s: unknown language '%s'\n", __func__, lang);
        return -1;
    }
    return g_lang.at(lang).first;
}

const char * whisper_lang_str(int id) {
    for (const auto & kv : g_lang) {
        if (kv.second.first == id) {
            return kv.first.c_str();
        }
    }

    log("%s: unknown language id %d\n", __func__, id);
    return nullptr;
}

int whisper_lang_auto_detect_with_state(
        struct whisper_context * ctx,
          struct whisper_state * state,
                           int   offset_ms,
                           int   n_threads,
                         float * lang_probs) {
    const int seek = offset_ms/10;

    if (seek < 0) {
        log("%s: offset %dms is before the start of the audio\n", __func__, offset_ms);
        return -1;
    }

    if (seek >= state->mel.n_len_org) {
        log("%s: offset %dms is past the end of the audio (%dms)\n", __func__, offset_ms, state->mel.n_len_org*10);
        return -2;
    }

    // run the encoder
    if (whisper_encode_with_state(ctx, state, seek, n_threads) != 0) {
        log("%s: failed to encode\n", __func__);
        return -6;
    }

    const std::vector<whisper_token> prompt = { whisper_token_sot(ctx) };

    if (whisper_decode_with_state(ctx, state, prompt.data(), prompt.size(), 0, n_threads) != 0) {
        log("%s: failed to decode\n", __func__);
        return -7;
    }

    auto & logits_id = state->logits_id;
    logits_id.clear();

    for (const auto & kv : g_lang) {
        const auto token_lang = whisper_token_lang(ctx, kv.second.first);
        logits_id.emplace_back(state->logits[token_lang], kv.second.first);
    }

    // sort descending
    {
        using pair_type = std::remove_reference<decltype(logits_id)>::type::value_type;
        std::sort(logits_id.begin(), logits_id.end(), [](const pair_type & a, const pair_type & b) {
            return a.first > b.first;
        });
    }

    // softmax
    {
        const auto max = logits_id[0].first;

        double sum = 0.0f;
        for (auto & kv : logits_id) {
            kv.first = exp(kv.first - max);
            sum += kv.first;
        }

        for (auto & kv : logits_id) {
            kv.first /= sum;
        }
    }

    {
        for (const auto & prob : logits_id) {
            if (lang_probs) {
                lang_probs[prob.second] = prob.first;
            }

            //printf("%s: lang %2d (%3s): %f\n", __func__, prob.second, whisper_lang_str(prob.second), prob.first);
        }
    }

    return logits_id[0].second;
}

int whisper_lang_auto_detect(
        struct whisper_context * ctx,
                           int   offset_ms,
                           int   n_threads,
                         float * lang_probs) {
    return whisper_lang_auto_detect_with_state(ctx, ctx->state, offset_ms, n_threads, lang_probs);
}

int whisper_model_n_vocab(struct whisper_context * ctx) {
    return ctx->model.hparams.n_vocab;
}

int whisper_model_n_audio_ctx(struct whisper_context * ctx) {
    return ctx->model.hparams.n_audio_ctx;
}

int whisper_model_n_audio_state(struct whisper_context * ctx) {
    return ctx->model.hparams.n_audio_state;
}

int whisper_model_n_audio_head(struct whisper_context * ctx) {
    return ctx->model.hparams.n_audio_head;
}

int whisper_model_n_audio_layer(struct whisper_context * ctx) {
    return ctx->model.hparams.n_audio_layer;
}

int whisper_model_n_text_ctx(struct whisper_context * ctx) {
    return ctx->model.hparams.n_text_ctx;
}

int whisper_model_n_text_state(struct whisper_context * ctx) {
    return ctx->model.hparams.n_text_state;
}

int whisper_model_n_text_head(struct whisper_context * ctx) {
    return ctx->model.hparams.n_text_head;
}

int whisper_model_n_text_layer(struct whisper_context * ctx) {
    return ctx->model.hparams.n_text_layer;
}

int whisper_model_n_mels(struct whisper_context * ctx) {
    return ctx->model.hparams.n_mels;
}

int whisper_model_ftype(struct whisper_context * ctx) {
    return ctx->model.hparams.ftype;
}

int whisper_model_type(struct whisper_context * ctx) {
    return ctx->model.type;
}

const char *whisper_model_type_readable(struct whisper_context * ctx) {
    switch (ctx->model.type) {
    case e_model::MODEL_TINY:
        return "tiny";
    case e_model::MODEL_BASE:
        return "base";
    case e_model::MODEL_SMALL:
        return "small";
    case e_model::MODEL_MEDIUM:
        return "medium";
    case e_model::MODEL_LARGE:
        return "large";
    default:
        return "unknown";
    }
}

int whisper_n_len_from_state(struct whisper_state * state) {
    return state->mel.n_len_org;
}

int whisper_n_len(struct whisper_context * ctx) {
    return ctx->state->mel.n_len_org;
}

int whisper_n_vocab(struct whisper_context * ctx) {
    return ctx->vocab.n_vocab;
}

int whisper_n_text_ctx(struct whisper_context * ctx) {
    return ctx->model.hparams.n_text_ctx;
}

int whisper_n_audio_ctx(struct whisper_context * ctx) {
    return ctx->model.hparams.n_audio_ctx;
}

int whisper_is_multilingual(struct whisper_context * ctx) {
    return ctx->vocab.is_multilingual() ? 1 : 0;
}

float * whisper_get_logits(struct whisper_context * ctx) {
    return ctx->state->logits.data();
}


float * whisper_get_logits_from_state(struct whisper_state * state) {
    return state->logits.data();
}

const char * whisper_token_to_str(struct whisper_context * ctx, whisper_token token) {
    return ctx->vocab.id_to_token.at(token).c_str();
}

whisper_token whisper_token_eot(struct whisper_context * ctx) {
    return ctx->vocab.token_eot;
}

whisper_token whisper_token_sot(struct whisper_context * ctx) {
    return ctx->vocab.token_sot;
}

whisper_token whisper_token_solm(struct whisper_context * ctx) {
    return ctx->vocab.token_solm;
}

whisper_token whisper_token_prev(struct whisper_context * ctx) {
    return ctx->vocab.token_prev;
}

whisper_token whisper_token_nosp(struct whisper_context * ctx) {
    return ctx->vocab.token_nosp;
}

whisper_token whisper_token_not(struct whisper_context * ctx) {
    return ctx->vocab.token_not;
}

whisper_token whisper_token_beg(struct whisper_context * ctx) {
    return ctx->vocab.token_beg;
}

whisper_token whisper_token_lang(struct whisper_context * ctx, int lang_id) {
    return whisper_token_sot(ctx) + 1 + lang_id;
}

whisper_token whisper_token_translate(struct whisper_context * ctx) {
    return ctx->vocab.token_translate;
}

whisper_token whisper_token_transcribe(struct whisper_context * ctx) {
    return ctx->vocab.token_transcribe;
}

void whisper_print_timings(struct whisper_context * ctx) {
    const int64_t t_end_us = ggml_time_us();

    log("\n");
    log("%s:     load time = %8.2f ms\n", __func__, ctx->t_load_us / 1000.0f);
    if (ctx->state != nullptr) {

        const int32_t n_sample = std::max(1, ctx->state->n_sample);
        const int32_t n_encode = std::max(1, ctx->state->n_encode);
        const int32_t n_decode = std::max(1, ctx->state->n_decode);

        log("%s:     fallbacks = %3d p / %3d h\n", __func__, ctx->state->n_fail_p, ctx->state->n_fail_h);
        log("%s:      mel time = %8.2f ms\n", __func__, ctx->state->t_mel_us / 1000.0f);
        log("%s:   sample time = %8.2f ms / %5d runs (%8.2f ms per run)\n", __func__, 1e-3f * ctx->state->t_sample_us, n_sample, 1e-3f * ctx->state->t_sample_us / n_sample);
        log("%s:   encode time = %8.2f ms / %5d runs (%8.2f ms per run)\n", __func__, 1e-3f * ctx->state->t_encode_us, n_encode, 1e-3f * ctx->state->t_encode_us / n_encode);
        log("%s:   decode time = %8.2f ms / %5d runs (%8.2f ms per run)\n", __func__, 1e-3f * ctx->state->t_decode_us, n_decode, 1e-3f * ctx->state->t_decode_us / n_decode);
    }
    log("%s:    total time = %8.2f ms\n", __func__, (t_end_us - ctx->t_start_us)/1000.0f);
}

void whisper_reset_timings(struct whisper_context * ctx) {
    if (ctx->state != nullptr) {
        ctx->state->t_sample_us = 0;
        ctx->state->t_encode_us = 0;
        ctx->state->t_decode_us = 0;
    }
}

static int whisper_has_coreml(void) {
#ifdef WHISPER_USE_COREML
    return 1;
#else
    return 0;
#endif
}

static int whisper_has_openvino(void) {
#ifdef WHISPER_USE_OPENVINO
    return 1;
#else
    return 0;
#endif
}

const char * whisper_print_system_info(void) {
    static std::string s;

    s  = "";
    s += "AVX = "       + std::to_string(ggml_cpu_has_avx())       + " | ";
    s += "AVX2 = "      + std::to_string(ggml_cpu_has_avx2())      + " | ";
    s += "AVX512 = "    + std::to_string(ggml_cpu_has_avx512())    + " | ";
    s += "FMA = "       + std::to_string(ggml_cpu_has_fma())       + " | ";
    s += "NEON = "      + std::to_string(ggml_cpu_has_neon())      + " | ";
    s += "ARM_FMA = "   + std::to_string(ggml_cpu_has_arm_fma())   + " | ";
    s += "F16C = "      + std::to_string(ggml_cpu_has_f16c())      + " | ";
    s += "FP16_VA = "   + std::to_string(ggml_cpu_has_fp16_va())   + " | ";
    s += "WASM_SIMD = " + std::to_string(ggml_cpu_has_wasm_simd()) + " | ";
    s += "BLAS = "      + std::to_string(ggml_cpu_has_blas())      + " | ";
    s += "SSE3 = "      + std::to_string(ggml_cpu_has_sse3())      + " | ";
    s += "VSX = "       + std::to_string(ggml_cpu_has_vsx())       + " | ";
    s += "COREML = "    + std::to_string(whisper_has_coreml())     + " | ";
    s += "OPENVINO = "  + std::to_string(whisper_has_openvino())   + " | ";

    return s.c_str();
}

////////////////////////////////////////////////////////////////////////////

struct whisper_full_params * whisper_full_default_params_by_ref(enum whisper_sampling_strategy strategy) {
    struct whisper_full_params params = whisper_full_default_params(strategy);

    struct whisper_full_params* result = new whisper_full_params();
    *result = params;
    return result;
}

struct whisper_full_params whisper_full_default_params(enum whisper_sampling_strategy strategy) {
    struct whisper_full_params result = {
        /*.strategy          =*/ strategy,

        /*.n_threads         =*/ std::min(4, (int32_t) std::thread::hardware_concurrency()),
        /*.n_max_text_ctx    =*/ 16384,
        /*.offset_ms         =*/ 0,
        /*.duration_ms       =*/ 0,

        /*.translate         =*/ false,
        /*.no_context        =*/ true,
        /*.single_segment    =*/ false,
        /*.print_special     =*/ false,
        /*.print_progress    =*/ true,
        /*.print_realtime    =*/ false,
        /*.print_timestamps  =*/ true,

        /*.token_timestamps  =*/ false,
        /*.thold_pt          =*/ 0.01f,
        /*.thold_ptsum       =*/ 0.01f,
        /*.max_len           =*/ 0,
        /*.split_on_word     =*/ false,
        /*.max_tokens        =*/ 0,

        /*.speed_up          =*/ false,
        /*.debug_mode        =*/ false,
        /*.audio_ctx         =*/ 0,

        /*.tdrz_enable       =*/ false,

        /*.initial_prompt    =*/ nullptr,
        /*.prompt_tokens     =*/ nullptr,
        /*.prompt_n_tokens   =*/ 0,

        /*.language          =*/ "en",
        /*.detect_language   =*/ false,

        /*.suppress_blank    =*/ true,
        /*.suppress_non_speech_tokens =*/ false,

        /*.temperature       =*/  0.0f,
        /*.max_initial_ts    =*/  1.0f,
        /*.length_penalty    =*/ -1.0f,

        /*.temperature_inc   =*/  0.4f,
        /*.entropy_thold     =*/  2.4f,
        /*.logprob_thold     =*/ -1.0f,
        /*.no_speech_thold   =*/  0.6f,

        /*.greedy            =*/ {
            /*.best_of   =*/ -1,
        },

        /*.beam_search      =*/ {
            /*.beam_size =*/ -1,

            /*.patience  =*/ -1.0f,
        },

        /*.new_segment_callback           =*/ nullptr,
        /*.new_segment_callback_user_data =*/ nullptr,

        /*.progress_callback           =*/ nullptr,
        /*.progress_callback_user_data =*/ nullptr,

        /*.encoder_begin_callback           =*/ nullptr,
        /*.encoder_begin_callback_user_data =*/ nullptr,

        /*.logits_filter_callback           =*/ nullptr,
        /*.logits_filter_callback_user_data =*/ nullptr,
    };

    switch (strategy) {
        case WHISPER_SAMPLING_GREEDY:
            {
                result.greedy = {
                    /*.best_of   =*/ 2, // TODO: increase to 5 when we speed-up batch decoding
                };
            } break;
        case WHISPER_SAMPLING_BEAM_SEARCH:
            {
                result.beam_search = {
                    /*.beam_size =*/ 2, // TODO: increase to 5 when we speed-up batch decoding

                    /*.patience  =*/ -1.0f,
                };
            } break;
    }

    return result;
}

// forward declarations
static std::vector<float> get_signal_energy(const float * signal, int n_samples, int n_samples_per_half_window);
static void whisper_exp_compute_token_level_timestamps(
        struct whisper_context & ctx,
          struct whisper_state & state,
                           int   i_segment,
                         float   thold_pt,
                         float   thold_ptsum);

static inline bool should_split_on_word(const char * txt, bool split_on_word) {
    if (!split_on_word) return true;

    return txt[0] == ' ';
}

// wrap the last segment to max_len characters
// returns the number of new segments
static int whisper_wrap_segment(struct whisper_context & ctx, struct whisper_state & state, int max_len, bool split_on_word) {
    auto segment = state.result_all.back();

    int res = 1;
    int acc = 0;

    std::string text;

    for (int i = 0; i < (int) segment.tokens.size(); i++) {
        const auto & token = segment.tokens[i];
        if (token.id >= whisper_token_eot(&ctx)) {
            continue;
        }

        const auto txt = whisper_token_to_str(&ctx, token.id);
        const int cur = strlen(txt);

        if (acc + cur > max_len && i > 0 && should_split_on_word(txt, split_on_word)) {
            state.result_all.back().text = std::move(text);
            state.result_all.back().t1 = token.t0;
            state.result_all.back().tokens.resize(i);
            state.result_all.back().speaker_turn_next = false;

            state.result_all.push_back({});
            state.result_all.back().t0 = token.t0;
            state.result_all.back().t1 = segment.t1;

            // add tokens [i, end] to the new segment
            state.result_all.back().tokens.insert(
                state.result_all.back().tokens.end(),
                    segment.tokens.begin() + i,
                    segment.tokens.end());

            state.result_all.back().speaker_turn_next = segment.speaker_turn_next;

            acc = 0;
            text = "";

            segment = state.result_all.back();
            i = -1;

            res++;
        } else {
            acc += cur;
            text += txt;
        }
    }

    state.result_all.back().text = std::move(text);

    return res;
}

static const std::vector<std::string> non_speech_tokens = {
    "\"", "#", "(", ")", "*", "+", "/", ":", ";", "<", "=", ">", "@", "[", "\\", "]", "^",
    "_", "`", "{", "|", "}", "~", "「", "」", "『", "』", "<<", ">>", "<<<", ">>>", "--",
    "---", "-(", "-[", "('", "(\"", "((", "))", "(((", ")))", "[[", "]]", "{{", "}}", "♪♪",
    "♪♪♪","♩", "♪", "♫", "♬", "♭", "♮", "♯"
};

// process the logits for the selected decoder
// - applies logit filters
// - computes logprobs and probs
static void whisper_process_logits(
              struct whisper_context & ctx,
               struct whisper_state  & state,
    const struct whisper_full_params   params,
              struct whisper_decoder & decoder,
                               float   temperature) {
    const auto & vocab      = ctx.vocab;
    const auto & tokens_cur = decoder.sequence.tokens;

    const bool is_initial = tokens_cur.size() == 0;
    const int  n_logits   = vocab.id_to_token.size();

    WHISPER_ASSERT(n_logits == ctx.vocab.n_vocab);

    // extract the logits for the last token
    // we will be mutating, and therefore we don't want to use the ctx.logits buffer directly
    auto & probs    = decoder.probs;
    auto & logits   = decoder.logits;
    auto & logprobs = decoder.logprobs;
    {
        logits.resize(n_logits);
        memcpy(logits.data(), state.logits.data() + (state.logits.size() - n_logits), n_logits*sizeof(float));

        if (temperature > 0.0f) {
            for (int i = 0; i < n_logits; i++) {
                logits[i] /= temperature;
            }
        }

        // will be populated a bit later
        probs.resize(n_logits);
        logprobs.resize(n_logits);
    }

    // apply logit filters here
    // ref: https://github.com/openai/whisper/blob/0b1ba3d46ebf7fe6f953acfd8cad62a4f851b49f/whisper/decoding.py#L480-L493
    {
        // suppress blank
        // https://github.com/openai/whisper/blob/0b1ba3d46ebf7fe6f953acfd8cad62a4f851b49f/whisper/decoding.py#L388-L390
        if (params.suppress_blank) {
            if (is_initial) {
                logits[vocab.token_eot]           = -INFINITY;
                logits[vocab.token_to_id.at(" ")] = -INFINITY;
            }
        }

        // suppress <|notimestamps|> token
        // ref: https://github.com/openai/whisper/blob/0b1ba3d46ebf7fe6f953acfd8cad62a4f851b49f/whisper/decoding.py#L410-L412
        logits[vocab.token_not] = -INFINITY;

        // suppress sot and nosp tokens
        logits[vocab.token_sot]  = -INFINITY;
        logits[vocab.token_nosp] = -INFINITY; // TODO: ignore this token for now

        // [TDRZ] when tinydiarize is disabled, suppress solm token
        if (params.tdrz_enable == false) {
            logits[vocab.token_solm] = -INFINITY;
        }

        // suppress task tokens
        logits[vocab.token_translate]  = -INFINITY;
        logits[vocab.token_transcribe] = -INFINITY;

        if (params.logits_filter_callback) {
            params.logits_filter_callback(&ctx, &state, tokens_cur.data(), tokens_cur.size(), logits.data(), params.logits_filter_callback_user_data);
        }

        // suppress non-speech tokens
        // ref: https://github.com/openai/whisper/blob/7858aa9c08d98f75575035ecd6481f462d66ca27/whisper/tokenizer.py#L224-L253
        if (params.suppress_non_speech_tokens) {
            for (const std::string & token : non_speech_tokens) {
                const std::string suppress_tokens[] = {token, " " + token};
                for (const std::string & suppress_token : suppress_tokens) {
                    if (vocab.token_to_id.find(suppress_token) != vocab.token_to_id.end()) {
                        logits[vocab.token_to_id.at(suppress_token)] = -INFINITY;
                    }
                }
            }

            // allow hyphens "-" and single quotes "'" between words, but not at the beginning of a word
            if (vocab.token_to_id.find(" -") != vocab.token_to_id.end()) {
                logits[vocab.token_to_id.at(" -")] = -INFINITY;
            }
            if (vocab.token_to_id.find(" '") != vocab.token_to_id.end()) {
                logits[vocab.token_to_id.at(" '")] = -INFINITY;
            }
        }

        // timestamps have to appear in pairs, except directly before EOT; mask logits accordingly
        // https://github.com/openai/whisper/blob/0b1ba3d46ebf7fe6f953acfd8cad62a4f851b49f/whisper/decoding.py#L414-L424
        {
            const bool last_was_timestamp        = tokens_cur.size() > 0 && tokens_cur.back().id >= vocab.token_beg;
            const bool penultimate_was_timestamp = tokens_cur.size() < 2 || tokens_cur[tokens_cur.size() - 2].id >= vocab.token_beg;

            //log("last_was_timestamp=%d penultimate_was_timestamp=%d\n", last_was_timestamp, penultimate_was_timestamp);

            if (last_was_timestamp) {
                if (penultimate_was_timestamp) {
                    for (int i = vocab.token_beg; i < n_logits; ++i) {
                        logits[i] = -INFINITY;
                    }
                } else {
                    for (int i = 0; i < vocab.token_eot; ++i) {
                        logits[i] = -INFINITY;
                    }
                }
            }
        }

        // the initial timestamp cannot be larger than max_initial_ts
        // ref: https://github.com/openai/whisper/blob/0b1ba3d46ebf7fe6f953acfd8cad62a4f851b49f/whisper/decoding.py#L426-L429
        if (is_initial && params.max_initial_ts > 0.0f) {
            const float precision = float(WHISPER_CHUNK_SIZE)/ctx.model.hparams.n_audio_ctx;
            const int   tid0      = std::round(params.max_initial_ts/precision);

            for (int i = vocab.token_beg + tid0 + 1; i < n_logits; ++i) {
                logits[i] = -INFINITY;
            }
        }

        // condition timestamp tokens to be increasing
        // ref: https://github.com/openai/whisper/pull/831#issuecomment-1385910556
        if (decoder.has_ts) {
            const int tid0 = decoder.seek_delta/2;

            for (int i = vocab.token_beg; i < vocab.token_beg + tid0; ++i) {
                logits[i] = -INFINITY;
            }
        }

        // populate the logprobs array (log_softmax)
        {
            const float logit_max = *std::max_element(logits.begin(), logits.end());
            float logsumexp = 0.0f;
            for (int i = 0; i < n_logits; ++i) {
                if (logits[i] > -INFINITY) {
                    logsumexp += expf(logits[i] - logit_max);
                }
            }
            logsumexp = logf(logsumexp) + logit_max;

            for (int i = 0; i < n_logits; ++i) {
                if (logits[i] > -INFINITY) {
                    logprobs[i] = logits[i] - logsumexp;
                } else {
                    logprobs[i] = -INFINITY;
                }
            }
        }

        // if sum of probability over timestamps is above any other token, sample timestamp
        // ref: https://github.com/openai/whisper/blob/0b1ba3d46ebf7fe6f953acfd8cad62a4f851b49f/whisper/decoding.py#L431-L437
        {
            // logsumexp over timestamps
            float timestamp_logprob = -INFINITY;
            {
                float logsumexp = 0.0f;
                const float logprob_max = *std::max_element(logprobs.begin() + vocab.token_beg, logprobs.end());
                for (int i = vocab.token_beg; i < n_logits; ++i) {
                    if (logprobs[i] > -INFINITY) {
                        logsumexp += expf(logprobs[i] - logprob_max);
                    }
                }
                if (logsumexp > 0.0f) {
                    timestamp_logprob = logf(logsumexp) + logprob_max;
                }
            }

            const float max_text_token_logprob = *std::max_element(logprobs.begin(), logprobs.begin() + vocab.token_beg);

            //log("timestamp_logprob=%f max_text_token_logprob=%f\n", timestamp_logprob, max_text_token_logprob);

            if (timestamp_logprob > max_text_token_logprob) {
                for (int i = 0; i < vocab.token_beg; ++i) {
                    logits[i]   = -INFINITY;
                    logprobs[i] = -INFINITY;
                }
            }
        }
    }

    // compute probs
    {
        for (int i = 0; i < n_logits; ++i) {
            if (logits[i] == -INFINITY) {
                probs[i] = 0.0f;
            } else {
                probs[i] = expf(logprobs[i]);
            }
        }
    }

#if 0
    // print first 100 logits - token string : logit
    for (int i = 0; i < 100; i++) {
        const auto token   = vocab.id_to_token.at(i);
        const auto prob    = probs[i];
        const auto logit   = logits[i];
        const auto logprob = logprobs[i];
        printf("%s : prob=%9.5f logit=%9.5f logprob=%9.5f\n", token.c_str(), prob, logit, logprob);
    }

    // "And", "and", " And", " and"
    printf("logits[\"and\"]  = %f\n", logits[vocab.token_to_id.at("and")]);
    printf("logits[\"And\"]  = %f\n", logits[vocab.token_to_id.at("And")]);
    printf("logits[\" and\"] = %f\n", logits[vocab.token_to_id.at(" and")]);
    printf("logits[\" And\"] = %f\n", logits[vocab.token_to_id.at(" And")]);
    printf("logits[\" so\"]  = %f\n", logits[vocab.token_to_id.at(" so")]);

    printf("logprobs[\"and\"]  = %f\n", logprobs[vocab.token_to_id.at("and")]);
    printf("logprobs[\"And\"]  = %f\n", logprobs[vocab.token_to_id.at("And")]);
    printf("logprobs[\" and\"] = %f\n", logprobs[vocab.token_to_id.at(" and")]);
    printf("logprobs[\" And\"] = %f\n", logprobs[vocab.token_to_id.at(" And")]);
    printf("logprobs[\" so\"]  = %f\n", logprobs[vocab.token_to_id.at(" so")]);

    printf("probs[\"and\"]  = %f\n", probs[vocab.token_to_id.at("and")]);
    printf("probs[\"And\"]  = %f\n", probs[vocab.token_to_id.at("And")]);
    printf("probs[\" and\"] = %f\n", probs[vocab.token_to_id.at(" and")]);
    printf("probs[\" And\"] = %f\n", probs[vocab.token_to_id.at(" And")]);
    printf("probs[\" so\"]  = %f\n", probs[vocab.token_to_id.at(" so")]);
#endif
}

static whisper_token_data whisper_sample_token(
            whisper_context & ctx,
              whisper_state & state,
      const whisper_decoder & decoder,
                       bool   best) {
    whisper_token_data result = {
        0, 0, 0.0f, 0.0f, 0.0f, 0.0f, -1, -1, 0.0f,
    };

    const auto & vocab = ctx.vocab;

    const auto & probs    = decoder.probs;
    const auto & logprobs = decoder.logprobs;

    const int n_logits = vocab.n_vocab;

    {
        double sum_ts = 0.0;
        double max_ts = 0.0;

        for (int i = vocab.token_beg; i < n_logits; i++) {
            if (probs[i] == -INFINITY) {
                continue;
            }

            sum_ts += probs[i];
            if (max_ts < probs[i]) {
                max_ts = probs[i];
                result.tid = i;
            }
        }

        result.pt    = max_ts/(sum_ts + 1e-10);
        result.ptsum = sum_ts;
    }

    if (best) {
        for (int i = 0; i < n_logits; ++i) {
            if (result.p < probs[i]) {
                result.id   = i;
                result.p    = probs[i];
                result.plog = logprobs[i];
            }
        }
    } else {
        std::discrete_distribution<> dist(probs.begin(), probs.end());

        result.id   = dist(state.rng);
        result.p    = probs[result.id];
        result.plog = logprobs[result.id];
    }

    if (result.id >= vocab.token_beg) {
        result.tid = result.id;
        result.pt  = result.p;
    }

    state.n_sample++;

    return result;
}

static std::vector<whisper_token_data> whisper_sample_token_topk(
            whisper_context & ctx,
              whisper_state & state,
      const whisper_decoder & decoder,
                        int   k) {
    const auto & vocab = ctx.vocab;

    const auto & probs    = decoder.probs;
    const auto & logits   = decoder.logits;
    const auto & logprobs = decoder.logprobs;

    const int n_logits = vocab.n_vocab;

    auto & logits_id = state.logits_id;

    logits_id.clear();
    for (int i = 0; i < n_logits; ++i) {
        logits_id.push_back({ logits[i], i });
    }

    std::partial_sort(
            logits_id.begin(),
            logits_id.begin() + k, logits_id.end(),
            [](const std::pair<double, whisper_token> & a, const std::pair<double, whisper_token> & b) {
                return a.first > b.first;
            });

    std::vector<whisper_token_data> result;
    result.reserve(k);

    whisper_token tid = vocab.token_beg;

    float pt    = 0.0;
    float ptsum = 0.0;

    {
        double sum_ts = 0.0;
        double max_ts = 0.0;

        for (int i = vocab.token_beg; i < n_logits; i++) {
            if (probs[i] == -INFINITY) {
                continue;
            }

            sum_ts += probs[i];
            if (max_ts < probs[i]) {
                max_ts = probs[i];
                tid = i;
            }
        }

        pt    = max_ts/(sum_ts + 1e-10);
        ptsum = sum_ts;
    }

    for (int i = 0; i < k; ++i) {
        const auto id = logits_id[i].second;

        result.push_back({ id, tid, probs[id], logprobs[id], pt, ptsum, -1, -1, 0.0f, });

        if (result[i].id >= vocab.token_beg) {
            result[i].tid = result[i].id;
            result[i].pt  = result[i].p;
        }
    }

    state.n_sample++;

    return result;
}

// ref: https://github.com/openai/whisper/blob/0b1ba3d46ebf7fe6f953acfd8cad62a4f851b49f/whisper/decoding.py#L178-L192
static void whisper_sequence_score(
        const struct whisper_full_params & params,
                        whisper_sequence & sequence) {
    if (sequence.result_len == 0) {
        return;
    }

    double result = 0.0f;

    for (int i = 0; i < sequence.result_len; ++i) {
        result += sequence.tokens[i].plog;
    }

    sequence.sum_logprobs = result;
    sequence.avg_logprobs = result/sequence.result_len;

    double penalty = sequence.result_len;

    if (params.length_penalty > 0.0f) {
        penalty = pow((5.0 + penalty)/6.0, params.length_penalty);
    }

    sequence.score = result/penalty;

    // compute the entropy of the sequence of the last 32 tokens
    {
        const int n = 32;

        int cnt = 0;
        double entropy = 0.0f;

        std::map<whisper_token, int> token_counts;
        for (int i = std::max(0, sequence.result_len - n); i < sequence.result_len; ++i) {
            token_counts[sequence.tokens[i].id]++;
            cnt++;
        }

        for (const auto & kv : token_counts) {
            const auto p = kv.second/(double)cnt;
            entropy -= p*log(p);

            //WHISPER_PRINT_DEBUG("entropy: %d %f %f, count %d\n", kv.first, p, log(p), kv.second);
        }

        sequence.entropy = entropy;
    }
}

int whisper_full_with_state(
        struct whisper_context * ctx,
          struct whisper_state * state,
    struct whisper_full_params   params,
                   const float * samples,
                           int   n_samples) {
    // clear old results
    auto & result_all = state->result_all;

    result_all.clear();

    // compute log mel spectrogram
    if (params.speed_up) {
        // TODO: Replace PV with more advanced algorithm
        log("%s: failed to compute log mel spectrogram\n", __func__);
        return -1;
    } else {
        if (whisper_pcm_to_mel_with_state(ctx, state, samples, n_samples, params.n_threads, params.debug_mode) != 0) {
            log("%s: failed to compute log mel spectrogram\n", __func__);
            return -2;
        }
    }

    // auto-detect language if not specified
    if (params.language == nullptr || strlen(params.language) == 0 || strcmp(params.language, "auto") == 0 || params.detect_language) {
        std::vector<float> probs(whisper_lang_max_id() + 1, 0.0f);

        const auto lang_id = whisper_lang_auto_detect_with_state(ctx, state, 0, params.n_threads, probs.data());
        if (lang_id < 0) {
            log("%s: failed to auto-detect language\n", __func__);
            return -3;
        }
        state->lang_id = lang_id;
        params.language = whisper_lang_str(lang_id);

        log("%s: auto-detected language: %s (p = %f)\n", __func__, params.language, probs[whisper_lang_id(params.language)]);
        if (params.detect_language) {
            return 0;
        }
    }

    if (params.token_timestamps) {
        state->t_beg    = 0;
        state->t_last   = 0;
        state->tid_last = 0;
        state->energy = get_signal_energy(samples, n_samples, 32);
    }

    const int seek_start = params.offset_ms/10;
    const int seek_end = params.duration_ms == 0 ? whisper_n_len_from_state(state) : seek_start + params.duration_ms/10;

    // if length of spectrogram is less than 1.0s (100 frames), then return
    // basically don't process anything that is less than 1.0s
    // see issue #39: https://github.com/ggerganov/whisper.cpp/issues/39
    if (seek_end < seek_start + (params.speed_up ? 50 : 100)) {
        return 0;
    }

    // a set of temperatures to use
    // [ t0, t0 + delta, t0 + 2*delta, ..., < 1.0f + 1e-6f ]
    std::vector<float> temperatures;
    if (params.temperature_inc > 0.0f) {
        for (float t = params.temperature; t < 1.0f + 1e-6f; t += params.temperature_inc) {
            temperatures.push_back(t);
        }
    } else {
        temperatures.push_back(params.temperature);
    }

    // initialize the decoders
    int n_decoders = 1;

    switch (params.strategy) {
        case WHISPER_SAMPLING_GREEDY:
            {
                n_decoders = params.greedy.best_of;
            } break;
        case WHISPER_SAMPLING_BEAM_SEARCH:
            {
                n_decoders = std::max(params.greedy.best_of, params.beam_search.beam_size);
            } break;
    };

    n_decoders = std::max(1, n_decoders);

    // TAGS: WHISPER_DECODER_INIT
    for (int j = 1; j < n_decoders; j++) {
        auto & decoder = state->decoders[j];

        if (decoder.kv_self.ctx == nullptr) {
            decoder.kv_self = state->decoders[0].kv_self;
            if (!kv_cache_reinit(decoder.kv_self)) {
                log("%s: kv_cache_reinit() failed for self-attention, decoder %d\n", __func__, j);
                return -4;
            }

            WHISPER_PRINT_DEBUG("%s: initialized self-attention kv cache, decoder %d\n", __func__, j);

            decoder.sequence.tokens.reserve(state->decoders[0].sequence.tokens.capacity());

            decoder.probs.resize   (ctx->vocab.n_vocab);
            decoder.logits.resize  (ctx->vocab.n_vocab);
            decoder.logprobs.resize(ctx->vocab.n_vocab);
        }
    }

    // the accumulated text context so far
    auto & prompt_past = state->prompt_past;
    if (params.no_context) {
        prompt_past.clear();
    }

    // prepare prompt
    {
        std::vector<whisper_token> prompt_tokens;

        // initial prompt
        if (!params.prompt_tokens && params.initial_prompt) {
            prompt_tokens.resize(1024);
            prompt_tokens.resize(whisper_tokenize(ctx, params.initial_prompt, prompt_tokens.data(), prompt_tokens.size()));
            params.prompt_tokens   = prompt_tokens.data();
            params.prompt_n_tokens = prompt_tokens.size();
        }

        // prepend the prompt tokens to the prompt_past
        if (params.prompt_tokens && params.prompt_n_tokens > 0) {
            // parse tokens from the pointer
            for (int i = 0; i < params.prompt_n_tokens; i++) {
                prompt_past.push_back(params.prompt_tokens[i]);
            }
            std::rotate(prompt_past.begin(), prompt_past.end() - params.prompt_n_tokens, prompt_past.end());
        }
    }

    // overwrite audio_ctx, max allowed is hparams.n_audio_ctx
    if (params.audio_ctx > whisper_n_audio_ctx(ctx)) {
        log("%s: audio_ctx is larger than the maximum allowed (%d > %d)\n", __func__, params.audio_ctx, whisper_n_audio_ctx(ctx));
        return -5;
    }
    state->exp_n_audio_ctx = params.audio_ctx;

    // these tokens determine the task that will be performed
    std::vector<whisper_token> prompt_init = { whisper_token_sot(ctx) };
    if (whisper_is_multilingual(ctx)) {
        const int lang_id = whisper_lang_id(params.language);
        state->lang_id = lang_id;
        prompt_init.push_back(whisper_token_lang(ctx, lang_id));
        if (params.translate) {
            prompt_init.push_back(whisper_token_translate(ctx));
        } else {
            prompt_init.push_back(whisper_token_transcribe(ctx));
        }
    }

    int seek = seek_start;

    std::vector<whisper_token> prompt;
    prompt.reserve(whisper_n_text_ctx(ctx));

    // beam-search helpers
    struct kv_buf {
        std::vector<uint8_t> k;
        std::vector<uint8_t> v;
    };

    std::vector<kv_buf> kv_bufs;

    struct beam_candidate {
        int decoder_idx;
        int seek_delta;

        bool has_ts;

        whisper_sequence sequence;
    };

    std::vector<beam_candidate> beam_candidates;

    // main loop
    while (true) {
        if (params.progress_callback) {
            const int progress_cur = (100*(seek - seek_start))/(seek_end - seek_start);
          
            params.progress_callback(
                ctx, ctx->state, progress_cur, params.progress_callback_user_data);
        }

        // of only 1 second left, then stop
        if (seek + 100 >= seek_end) {
            break;
        }

        if (params.encoder_begin_callback) {
            if (params.encoder_begin_callback(ctx, state, params.encoder_begin_callback_user_data) == false) {
                log("%s: encoder_begin_callback returned false - aborting\n", __func__);
                break;
            }
        }

        // encode audio features starting at offset seek
        if (!whisper_encode_internal(*ctx, *state, seek, params.n_threads)) {
            log("%s: failed to encode\n", __func__);
            return -6;
        }

        // if there is a very short audio segment left to process, we remove any past prompt since it tends
        // to confuse the decoder and often make it repeat or hallucinate stuff
        if (seek > seek_start && seek + 500 >= seek_end) {
            prompt_past.clear();
        }

        int best_decoder_id = 0;

        for (int it = 0; it < (int) temperatures.size(); ++it) {
            const float t_cur = temperatures[it];

            int n_decoders_cur = 1;

            switch (params.strategy) {
                case whisper_sampling_strategy::WHISPER_SAMPLING_GREEDY:
                    {
                        if (t_cur > 0.0f) {
                            n_decoders_cur = params.greedy.best_of;
                        }
                    } break;
                case whisper_sampling_strategy::WHISPER_SAMPLING_BEAM_SEARCH:
                    {
                        if (t_cur > 0.0f) {
                            n_decoders_cur = params.greedy.best_of;
                        } else {
                            n_decoders_cur = params.beam_search.beam_size;
                        }
                    } break;
            };

            n_decoders_cur = std::max(1, n_decoders_cur);

            WHISPER_PRINT_DEBUG("\n%s: decoding with %d decoders, temperature = %.2f\n", __func__, n_decoders_cur, t_cur);

            // TAGS: WHISPER_DECODER_INIT
            for (int j = 0; j < n_decoders_cur; ++j) {
                auto & decoder = state->decoders[j];

                decoder.kv_self.n = 0;

                decoder.sequence.tokens.clear();
                decoder.sequence.result_len       = 0;
                decoder.sequence.sum_logprobs_all = 0.0;
                decoder.sequence.sum_logprobs     = -INFINITY;
                decoder.sequence.avg_logprobs     = -INFINITY;
                decoder.sequence.entropy          = 0.0;
                decoder.sequence.score            = -INFINITY;

                decoder.seek_delta = 100*WHISPER_CHUNK_SIZE;

                decoder.failed    = false;
                decoder.completed = false;
                decoder.has_ts    = false;
            }

            // init prompt and kv cache for the current iteration
            // run whisper_decoder() only for decoder 0 and copy the results for the other decoders
            {
                prompt.clear();

                // if we have already generated some text, use it as a prompt to condition the next generation
                if (!prompt_past.empty() && t_cur < 0.5f && params.n_max_text_ctx > 0) {
                    int n_take = std::min(std::min(params.n_max_text_ctx, whisper_n_text_ctx(ctx)/2), int(prompt_past.size()));

                    prompt = { whisper_token_prev(ctx) };
                    prompt.insert(prompt.begin() + 1, prompt_past.end() - n_take, prompt_past.end());
                }

                // init new transcription with sot, language (opt) and task tokens
                prompt.insert(prompt.end(), prompt_init.begin(), prompt_init.end());

                // print the prompt
                WHISPER_PRINT_DEBUG("\n\n");
                for (int i = 0; i < (int) prompt.size(); i++) {
                    WHISPER_PRINT_DEBUG("%s: prompt[%d] = %s\n", __func__, i, ctx->vocab.id_to_token.at(prompt[i]).c_str());
                }
                WHISPER_PRINT_DEBUG("\n\n");

                if (!whisper_decode_internal(*ctx, *state, state->decoders[0], prompt.data(), prompt.size(), 0, params.n_threads)) {
                    log("%s: failed to decode\n", __func__);
                    return -7;
                }

                {
                    const int64_t t_start_sample_us = ggml_time_us();

                    whisper_process_logits(*ctx, *state, params, state->decoders[0], t_cur);

                    state->decoders[0].kv_self.n += prompt.size();

                    for (int j = 1; j < n_decoders_cur; ++j) {
                        auto & decoder = state->decoders[j];

                        memcpy(decoder.kv_self.k->data, state->decoders[0].kv_self.k->data, ggml_nbytes(decoder.kv_self.k));
                        memcpy(decoder.kv_self.v->data, state->decoders[0].kv_self.v->data, ggml_nbytes(decoder.kv_self.v));

                        decoder.kv_self.n += prompt.size();

                        memcpy(decoder.probs.data(), state->decoders[0].probs.data(),    decoder.probs.size()*sizeof(decoder.probs[0]));
                        memcpy(decoder.logits.data(), state->decoders[0].logits.data(),   decoder.logits.size()*sizeof(decoder.logits[0]));
                        memcpy(decoder.logprobs.data(), state->decoders[0].logprobs.data(), decoder.logprobs.size()*sizeof(decoder.logprobs[0]));
                    }

                    state->t_sample_us += ggml_time_us() - t_start_sample_us;
                }
            }

            for (int i = 0, n_max = whisper_n_text_ctx(ctx)/2 - 4; i < n_max; ++i) {
                const int64_t t_start_sample_us = ggml_time_us();

                // store the KV caches of all decoders when doing beam-search
                if (params.strategy == whisper_sampling_strategy::WHISPER_SAMPLING_BEAM_SEARCH) {
                    kv_bufs.resize(n_decoders_cur);
                    for (int j = 0; j < n_decoders_cur; ++j) {
                        auto & decoder = state->decoders[j];

                        if (decoder.completed || decoder.failed) {
                            continue;
                        }

                        kv_bufs[j].k.resize(ggml_nbytes(decoder.kv_self.k));
                        kv_bufs[j].v.resize(ggml_nbytes(decoder.kv_self.v));

                        memcpy(kv_bufs[j].k.data(), decoder.kv_self.k->data, kv_bufs[j].k.size());
                        memcpy(kv_bufs[j].v.data(), decoder.kv_self.v->data, kv_bufs[j].v.size());
                    }

                    beam_candidates.clear();
                }

                // generate new sequence candidates for each decoder
                for (int j = 0; j < n_decoders_cur; ++j) {
                    auto & decoder = state->decoders[j];

                    if (decoder.completed || decoder.failed) {
                        continue;
                    }

                    switch (params.strategy) {
                        case whisper_sampling_strategy::WHISPER_SAMPLING_GREEDY:
                            {
                                if (t_cur < 1e-6f) {
                                    decoder.sequence.tokens.push_back(whisper_sample_token(*ctx, *state, decoder, true));
                                } else {
                                    decoder.sequence.tokens.push_back(whisper_sample_token(*ctx, *state, decoder, false));
                                }

                                decoder.sequence.sum_logprobs_all += decoder.sequence.tokens.back().plog;
                            } break;
                        case whisper_sampling_strategy::WHISPER_SAMPLING_BEAM_SEARCH:
                            {
                                const auto tokens_new = whisper_sample_token_topk(*ctx, *state, decoder, params.beam_search.beam_size);

                                for (const auto & token : tokens_new) {
                                    beam_candidates.push_back({ j, decoder.seek_delta, decoder.has_ts, decoder.sequence });
                                    beam_candidates.back().sequence.tokens.push_back(token);
                                    beam_candidates.back().sequence.sum_logprobs_all += token.plog;

                                    //WHISPER_PRINT_DEBUG("%s: beam candidate: %s (%f, %f)\n", __func__, ctx->vocab.id_to_token.at(token.id).c_str(), token.plog, beam_candidates.back().sequence.sum_logprobs_all);
                                }
                            } break;
                    };
                }

                // for beam-search, choose the top candidates and update the KV caches
                if (params.strategy == whisper_sampling_strategy::WHISPER_SAMPLING_BEAM_SEARCH) {
                    std::sort(
                            beam_candidates.begin(),
                            beam_candidates.end(),
                            [](const beam_candidate & a, const beam_candidate & b) {
                        return a.sequence.sum_logprobs_all > b.sequence.sum_logprobs_all;
                    });

                    uint32_t cur_c = 0;

                    for (int j = 0; j < n_decoders_cur; ++j) {
                        auto & decoder = state->decoders[j];

                        if (decoder.completed || decoder.failed) {
                            continue;
                        }

                        auto & cur = beam_candidates[cur_c++];

                        while (beam_candidates.size() > cur_c && beam_candidates[cur_c].sequence.sum_logprobs_all == cur.sequence.sum_logprobs_all && i > 0) {
                            ++cur_c;
                        }

                        decoder.sequence   = cur.sequence;
                        decoder.seek_delta = cur.seek_delta;
                        decoder.has_ts     = cur.has_ts;

                        memcpy(decoder.kv_self.k->data, kv_bufs[cur.decoder_idx].k.data(), kv_bufs[cur.decoder_idx].k.size());
                        memcpy(decoder.kv_self.v->data, kv_bufs[cur.decoder_idx].v.data(), kv_bufs[cur.decoder_idx].v.size());

                        WHISPER_PRINT_DEBUG("%s: beam search: decoder %d: from decoder %d: token = %10s, plog = %8.5f, sum_logprobs = %8.5f\n",
                                __func__, j, cur.decoder_idx, ctx->vocab.id_to_token.at(decoder.sequence.tokens.back().id).c_str(), decoder.sequence.tokens.back().plog, decoder.sequence.sum_logprobs_all);
                    }
                }

                // update the decoder state
                // - check if the sequence is completed
                // - check if the sequence is failed
                // - update sliding window based on timestamp tokens
                for (int j = 0; j < n_decoders_cur; ++j) {
                    auto & decoder = state->decoders[j];

                    if (decoder.completed || decoder.failed) {
                        continue;
                    }

                    auto & has_ts     = decoder.has_ts;
                    auto & failed     = decoder.failed;
                    auto & completed  = decoder.completed;
                    auto & seek_delta = decoder.seek_delta;
                    auto & result_len = decoder.sequence.result_len;

                    {
                        const auto & token = decoder.sequence.tokens.back();

                        // timestamp token - update sliding window
                        if (token.id > whisper_token_beg(ctx)) {
                            const int seek_delta_new = 2*(token.id - whisper_token_beg(ctx));

                            // do not allow to go back in time
                            if (has_ts && seek_delta > seek_delta_new && result_len < i) {
                                failed = true; // TODO: maybe this is not a failure ?
                                continue;
                            }

                            seek_delta = seek_delta_new;
                            result_len = i + 1;
                            has_ts = true;
                        }

#ifdef WHISPER_DEBUG
                        {
                            const auto tt = token.pt > 0.10 ? ctx->vocab.id_to_token.at(token.tid) : "[?]";
                            WHISPER_PRINT_DEBUG("%s: id = %3d, decoder = %d, token = %6d, p = %6.3f, ts = %10s, %6.3f, result_len = %4d '%s'\n",
                                    __func__, i, j, token.id, token.p, tt.c_str(), token.pt, result_len, ctx->vocab.id_to_token.at(token.id).c_str());
                        }
#endif

                        // end of segment
                        if (token.id == whisper_token_eot(ctx) ||               // end of text token
                           (params.max_tokens > 0 && i >= params.max_tokens) || // max tokens per segment reached
                           (has_ts && seek + seek_delta + 100 >= seek_end)      // end of audio reached
                           ) {
                            if (result_len == 0) {
                                if (seek + seek_delta + 100 >= seek_end) {
                                    result_len = i + 1;
                                } else {
                                    failed = true;
                                    continue;
                                }
                            }

                            if (params.single_segment) {
                                result_len = i + 1;
                                seek_delta = 100*WHISPER_CHUNK_SIZE;
                            }

                            completed = true;
                            continue;
                        }

                        // TESTS: if no tensors are loaded, it means we are running tests
                        if (ctx->model.n_loaded == 0) {
                            seek_delta = 100*WHISPER_CHUNK_SIZE;
                            completed = true;
                            continue;
                        }
                    }

                    // sometimes, the decoding can get stuck in a repetition loop
                    // this is an attempt to mitigate such cases - we flag the decoding as failed and use a fallback strategy
                    if (i == n_max - 1 && (result_len == 0 || seek_delta < 100*WHISPER_CHUNK_SIZE/2)) {
                        failed = true;
                        continue;
                    }
                }

                // check if all decoders have finished (i.e. completed or failed)
                {
                    bool completed_all = true;

                    for (int j = 0; j < n_decoders_cur; ++j) {
                        auto & decoder = state->decoders[j];

                        if (decoder.completed || decoder.failed) {
                            continue;
                        }

                        completed_all = false;
                    }

                    if (completed_all) {
                        break;
                    }
                }

                state->t_sample_us += ggml_time_us() - t_start_sample_us;

                // obtain logits for the next token
                for (int j = 0; j < n_decoders_cur; ++j) {
                    auto & decoder = state->decoders[j];

                    if (decoder.failed || decoder.completed) {
                        continue;
                    }

                    decoder.tokens_tmp.resize(1);
                    decoder.tokens_tmp[0] = decoder.sequence.tokens.back().id;

                    //WHISPER_PRINT_DEBUG("%s: decoder %d: token %d, kv_self.n %d, seek_delta %d\n", __func__, j, decoder.tokens_tmp[0], decoder.kv_self.n, decoder.seek_delta);

                    if (!whisper_decode_internal(*ctx, *state, decoder, decoder.tokens_tmp.data(), decoder.tokens_tmp.size(), decoder.kv_self.n, params.n_threads)) {
                        log("%s: failed to decode\n", __func__);
                        return -8;
                    }

                    {
                        const int64_t t_start_sample_us = ggml_time_us();

                        whisper_process_logits(*ctx, *state, params, decoder, t_cur);

                        ++decoder.kv_self.n;

                        state->t_sample_us += ggml_time_us() - t_start_sample_us;
                    }
                }
            }

            // rank the resulting sequences and select the best one
            {
                double best_score = -INFINITY;

                for (int j = 0; j < n_decoders_cur; ++j) {
                    auto & decoder = state->decoders[j];

                    if (decoder.failed) {
                        continue;
                    }

                    decoder.sequence.tokens.resize(decoder.sequence.result_len);
                    whisper_sequence_score(params, decoder.sequence);

                    WHISPER_PRINT_DEBUG("%s: decoder %2d: score = %8.5f, result_len = %3d, avg_logprobs = %8.5f, entropy = %8.5f\n",
                            __func__, j, decoder.sequence.score, decoder.sequence.result_len, decoder.sequence.avg_logprobs, decoder.sequence.entropy);

                    if (decoder.sequence.result_len > 32 && decoder.sequence.entropy < params.entropy_thold) {
                        WHISPER_PRINT_DEBUG("%s: decoder %2d: failed due to entropy %8.5f < %8.5f\n",
                                __func__, j, decoder.sequence.entropy, params.entropy_thold);

                        decoder.failed = true;
                        state->n_fail_h++;

                        continue;
                    }

                    if (best_score < decoder.sequence.score) {
                        best_score = decoder.sequence.score;
                        best_decoder_id = j;
                    }
                }

                WHISPER_PRINT_DEBUG("%s: best decoder = %d\n", __func__, best_decoder_id);
            }

            // was the decoding successful for the current temperature?
            // do fallback only if:
            // - we are not at the last temperature
            // - we are not at the end of the audio (3 sec)
            if (it != (int) temperatures.size() - 1 &&
                seek_end - seek > 10*WHISPER_CHUNK_SIZE) {
                bool success = true;

                const auto & decoder = state->decoders[best_decoder_id];

                if (decoder.failed || decoder.sequence.avg_logprobs < params.logprob_thold) {
                    success = false;
                    state->n_fail_p++;
                }

                if (success) {
                    //for (auto & token : ctx->decoders[best_decoder_id].sequence.tokens) {
                    //    WHISPER_PRINT_DEBUG("%s: token = %d, p = %6.3f, pt = %6.3f, ts = %s, str = %s\n", __func__, token.id, token.p, token.pt, ctx->vocab.id_to_token.at(token.tid).c_str(), ctx->vocab.id_to_token.at(token.id).c_str());
                    //}

                    break;
                }
            }

            WHISPER_PRINT_DEBUG("\n%s: failed to decode with temperature = %.2f\n", __func__, t_cur);
        }

        // output results through a user-provided callback
        {
            const auto & best_decoder = state->decoders[best_decoder_id];

            const auto seek_delta = best_decoder.seek_delta;
            const auto result_len = best_decoder.sequence.result_len;

            const auto & tokens_cur = best_decoder.sequence.tokens;

            //WHISPER_PRINT_DEBUG("prompt_init.size() = %d, prompt.size() = %d, result_len = %d, seek_delta = %d\n", prompt_init.size(), prompt.size(), result_len, seek_delta);

            // update prompt_past
            prompt_past.clear();
            if (prompt.front() == whisper_token_prev(ctx)) {
                prompt_past.insert(prompt_past.end(), prompt.begin() + 1, prompt.end() - prompt_init.size());
            }

            for (int i = 0; i < result_len; ++i) {
                prompt_past.push_back(tokens_cur[i].id);
            }

            if (!tokens_cur.empty() && ctx->model.n_loaded > 0) {
                int  i0 = 0;
                auto t0 = seek + 2*(tokens_cur.front().tid - whisper_token_beg(ctx));

                std::string text;
                bool speaker_turn_next = false;

                for (int i = 0; i < (int) tokens_cur.size(); i++) {
                    //printf("%s: %18s %6.3f %18s %6.3f\n", __func__,
                    //        ctx->vocab.id_to_token[tokens_cur[i].id].c_str(), tokens_cur[i].p,
                    //        ctx->vocab.id_to_token[tokens_cur[i].tid].c_str(), tokens_cur[i].pt);

                    if (params.print_special || tokens_cur[i].id < whisper_token_eot(ctx)) {
                        text += whisper_token_to_str(ctx, tokens_cur[i].id);
                    }

                    // [TDRZ] record if speaker turn was predicted after current segment
                    if (params.tdrz_enable && tokens_cur[i].id == whisper_token_solm(ctx)) {
                        speaker_turn_next = true;
                    }

                    if (tokens_cur[i].id > whisper_token_beg(ctx) && !params.single_segment) {
                        const auto t1 = seek + 2*(tokens_cur[i].tid - whisper_token_beg(ctx));

                        if (!text.empty()) {
                            const auto tt0 = params.speed_up ? 2*t0 : t0;
                            const auto tt1 = params.speed_up ? 2*t1 : t1;

                            if (params.print_realtime) {
                                if (params.print_timestamps) {
                                    printf("[%s --> %s]  %s\n", to_timestamp(tt0).c_str(), to_timestamp(tt1).c_str(), text.c_str());
                                } else {
                                    printf("%s", text.c_str());
                                    fflush(stdout);
                                }
                            }

                            //printf("tt0 = %d, tt1 = %d, text = %s, token = %s, token_id = %d, tid = %d\n", tt0, tt1, text.c_str(), ctx->vocab.id_to_token[tokens_cur[i].id].c_str(), tokens_cur[i].id, tokens_cur[i].tid);

                            result_all.push_back({ tt0, tt1, text, {}, speaker_turn_next });
                            for (int j = i0; j <= i; j++) {
                                result_all.back().tokens.push_back(tokens_cur[j]);
                            }

                            int n_new = 1;

                            if (params.token_timestamps) {
                                whisper_exp_compute_token_level_timestamps(
                                        *ctx, *state, result_all.size() - 1, params.thold_pt, params.thold_ptsum);

                                if (params.max_len > 0) {
                                    n_new = whisper_wrap_segment(*ctx, *state, params.max_len, params.split_on_word);
                                }
                            }
                            if (params.new_segment_callback) {
                                params.new_segment_callback(ctx, state, n_new, params.new_segment_callback_user_data);
                            }
                        }
                        text = "";
                        while (i < (int) tokens_cur.size() && tokens_cur[i].id > whisper_token_beg(ctx)) {
                            i++;
                        }
                        i--;
                        t0 = t1;
                        i0 = i + 1;
                        speaker_turn_next = false;
                    }
                }

                if (!text.empty()) {
                    const auto t1 = seek + seek_delta;

                    const auto tt0 = params.speed_up ? 2*t0 : t0;
                    const auto tt1 = params.speed_up ? 2*t1 : t1;

                    if (params.print_realtime) {
                        if (params.print_timestamps) {
                            printf("[%s --> %s]  %s\n", to_timestamp(tt0).c_str(), to_timestamp(tt1).c_str(), text.c_str());
                        } else {
                            printf("%s", text.c_str());
                            fflush(stdout);
                        }
                    }

                    result_all.push_back({ tt0, tt1, text, {} , speaker_turn_next });
                    for (int j = i0; j < (int) tokens_cur.size(); j++) {
                        result_all.back().tokens.push_back(tokens_cur[j]);
                    }

                    int n_new = 1;

                    if (params.token_timestamps) {
                        whisper_exp_compute_token_level_timestamps(
                                *ctx, *state, result_all.size() - 1, params.thold_pt, params.thold_ptsum);

                        if (params.max_len > 0) {
                            n_new = whisper_wrap_segment(*ctx, *state, params.max_len, params.split_on_word);
                        }
                    }
                    if (params.new_segment_callback) {
                        params.new_segment_callback(ctx, state, n_new, params.new_segment_callback_user_data);
                    }
                }
            }

            // update audio window
            seek += seek_delta;

            WHISPER_PRINT_DEBUG("seek = %d, seek_delta = %d\n", seek, seek_delta);
        }
    }

    return 0;
}


int whisper_full(
        struct whisper_context * ctx,
    struct whisper_full_params   params,
                   const float * samples,
                           int   n_samples) {
    return whisper_full_with_state(ctx, ctx->state, params, samples, n_samples);
}

int whisper_full_parallel(
        struct whisper_context * ctx,
        struct whisper_full_params params,
        const float * samples,
        int n_samples,
        int n_processors) {
    if (n_processors == 1) {
        return whisper_full(ctx, params, samples, n_samples);
    }
    int ret = 0;

    // prepare separate states for each thread
    std::vector<whisper_state*> states;

    const int offset_samples = (WHISPER_SAMPLE_RATE*params.offset_ms)/1000;
    const int n_samples_per_processor = (n_samples - offset_samples)/n_processors;

    // the calling thread will process the first chunk
    // while the other threads will process the remaining chunks

    std::vector<std::thread> workers(n_processors - 1);
    for (int i = 0; i < n_processors - 1; ++i) {
        // create a new state for each thread
        states.push_back(whisper_init_state(ctx));

        const int start_samples = offset_samples + (i + 1)*n_samples_per_processor;
        const int n_samples_cur = (i == n_processors - 2) ? n_samples - start_samples : n_samples_per_processor;

        auto params_cur = params;

        params_cur.offset_ms = 0;
        params_cur.print_progress = false;
        params_cur.print_realtime = false;

        params_cur.new_segment_callback = nullptr;
        params_cur.new_segment_callback_user_data = nullptr;

        params_cur.progress_callback = nullptr;
        params_cur.progress_callback_user_data = nullptr;

        workers[i] = std::thread(whisper_full_with_state, ctx, states[i], std::move(params_cur), samples + start_samples, n_samples_cur);
    }

    {
        auto params_cur = params;

        // We need to disable the print real-time for this one as well, otherwise it will show only for the first chunk.
        params_cur.print_realtime = false;

        // Run the first transformation using default state but only for the first chunk.
        ret = whisper_full_with_state(ctx, ctx->state, std::move(params_cur), samples, offset_samples + n_samples_per_processor);
    }

    for (int i = 0; i < n_processors - 1; ++i) {
        workers[i].join();
    }

    const int64_t offset_t = (int64_t) params.offset_ms/10.0;

    // combine results into result_state->result_all from all other states
    for (int i = 0; i < n_processors - 1; ++i) {
        auto& results_i = states[i]->result_all;

        for (auto& result : results_i) {
            // correct the segment timestamp taking into account the offset
            result.t0 += 100 * ((i + 1) * n_samples_per_processor) / WHISPER_SAMPLE_RATE + offset_t;
            result.t1 += 100 * ((i + 1) * n_samples_per_processor) / WHISPER_SAMPLE_RATE + offset_t;


            // make sure that segments are not overlapping
            if (!ctx->state->result_all.empty()) {
                result.t0 = std::max(result.t0, ctx->state->result_all.back().t1);
            }

            ctx->state->result_all.push_back(std::move(result));

            // call the new_segment_callback for each segment
            if (params.new_segment_callback) {
                params.new_segment_callback(ctx, ctx->state, 1, params.new_segment_callback_user_data);
            }
        }

        ctx->state->t_mel_us += states[i]->t_mel_us;

        ctx->state->t_sample_us += states[i]->t_sample_us;
        ctx->state->t_encode_us += states[i]->t_encode_us;
        ctx->state->t_decode_us += states[i]->t_decode_us;

        whisper_free_state(states[i]);
    }

    // average the timings
    ctx->state->t_mel_us    /= n_processors;
    ctx->state->t_sample_us /= n_processors;
    ctx->state->t_encode_us /= n_processors;
    ctx->state->t_decode_us /= n_processors;

    // print information about the audio boundaries
    log("\n");
    log("%s: the audio has been split into %d chunks at the following times:\n", __func__, n_processors);
    for (int i = 0; i < n_processors - 1; ++i) {
        log("%s: split %d - %s\n", __func__, (i + 1), to_timestamp(100*((i + 1)*n_samples_per_processor)/WHISPER_SAMPLE_RATE + offset_t).c_str());
    }
    log("%s: the transcription quality may be degraded near these boundaries\n", __func__);

    return ret;
}

int whisper_full_n_segments_from_state(struct whisper_state * state) {
    return state->result_all.size();
}

int whisper_full_n_segments(struct whisper_context * ctx) {
    return ctx->state->result_all.size();
}

int whisper_full_lang_id_from_state(struct whisper_state * state) {
    return state->lang_id;
}

int whisper_full_lang_id(struct whisper_context * ctx) {
    return ctx->state->lang_id;
}

int64_t whisper_full_get_segment_t0_from_state(struct whisper_state * state, int i_segment) {
    return state->result_all[i_segment].t0;
}

int64_t whisper_full_get_segment_t0(struct whisper_context * ctx, int i_segment) {
    return ctx->state->result_all[i_segment].t0;
}

int64_t whisper_full_get_segment_t1_from_state(struct whisper_state * state, int i_segment) {
    return state->result_all[i_segment].t1;
}

int64_t whisper_full_get_segment_t1(struct whisper_context * ctx, int i_segment) {
    return ctx->state->result_all[i_segment].t1;
}

bool whisper_full_get_segment_speaker_turn_next(struct whisper_context * ctx, int i_segment) {
    return ctx->state->result_all[i_segment].speaker_turn_next;
}

const char * whisper_full_get_segment_text_from_state(struct whisper_state * state, int i_segment) {
    return state->result_all[i_segment].text.c_str();
}

const char * whisper_full_get_segment_text(struct whisper_context * ctx, int i_segment) {
    return ctx->state->result_all[i_segment].text.c_str();
}

int whisper_full_n_tokens_from_state(struct whisper_state * state, int i_segment) {
    return state->result_all[i_segment].tokens.size();
}

int whisper_full_n_tokens(struct whisper_context * ctx, int i_segment) {
    return ctx->state->result_all[i_segment].tokens.size();
}

const char * whisper_full_get_token_text_from_state(struct whisper_context * ctx, struct whisper_state * state, int i_segment, int i_token) {
    return ctx->vocab.id_to_token[state->result_all[i_segment].tokens[i_token].id].c_str();
}

const char* whisper_full_get_token_text(struct whisper_context * ctx, int i_segment, int i_token) {
    return ctx->vocab.id_to_token[ctx->state->result_all[i_segment].tokens[i_token].id].c_str();
}

whisper_token whisper_full_get_token_id_from_state(struct whisper_state * state, int i_segment, int i_token) {
    return state->result_all[i_segment].tokens[i_token].id;
}

whisper_token whisper_full_get_token_id(struct whisper_context * ctx, int i_segment, int i_token) {
    return ctx->state->result_all[i_segment].tokens[i_token].id;
}

struct whisper_token_data whisper_full_get_token_data_from_state(struct whisper_state * state, int i_segment, int i_token) {
    return state->result_all[i_segment].tokens[i_token];
}

struct whisper_token_data whisper_full_get_token_data(struct whisper_context * ctx, int i_segment, int i_token) {
    return ctx->state->result_all[i_segment].tokens[i_token];
}

float whisper_full_get_token_p_from_state(struct whisper_state * state, int i_segment, int i_token) {
    return state->result_all[i_segment].tokens[i_token].p;
}

float whisper_full_get_token_p(struct whisper_context * ctx, int i_segment, int i_token) {
    return ctx->state->result_all[i_segment].tokens[i_token].p;
}

// =================================================================================================

//
// Temporary interface needed for exposing ggml interface
// Will be removed in the future when ggml becomes a separate library
//

WHISPER_API int whisper_bench_memcpy(int n_threads) {
    fputs(whisper_bench_memcpy_str(n_threads), stderr);
    return 0;
}

WHISPER_API const char * whisper_bench_memcpy_str(int n_threads) {
    static std::string s;
    s = "";
    char strbuf[256];

    ggml_time_init();

    size_t n    = 20;
    size_t arr  = n_threads > 0 ? 1024llu : n_threads; // trick to avoid compiler optimizations

    // 1GB MB array
    const size_t size = arr*1024llu*1024llu;

    // single-thread
    {
        char * src = (char *) malloc(size);
        char * dst = (char *) malloc(size);

        for (size_t i = 0; i < size; i++) src[i] = i;

        memcpy(dst, src, size); // heat-up

        double tsum = 0.0;
        double sum  = 0.0;

        for (size_t i = 0; i < n; i++) {
            const int64_t t0 = ggml_time_us();

            memcpy(dst, src, size);

            const int64_t t1 = ggml_time_us();

            tsum += (t1 - t0)*1e-6;

            src[rand() % size] = rand() % 256;
        }

        snprintf(strbuf, sizeof(strbuf), "memcpy: %.2f GB/s (1 thread)\n", (double) (n*size)/(tsum*1024llu*1024llu*1024llu));
        s += strbuf;

        // needed to prevent the compiler from optimizing the memcpy away
        {
            for (size_t i = 0; i < size; i++) sum += dst[i];

            snprintf(strbuf, sizeof(strbuf), "sum:    %f\n", sum);
            s += strbuf;
        }

        free(src);
        free(dst);
    }

    return s.c_str();
}

WHISPER_API int whisper_bench_ggml_mul_mat(int n_threads) {
    fputs(whisper_bench_ggml_mul_mat_str(n_threads), stderr);
    return 0;
}

WHISPER_API const char * whisper_bench_ggml_mul_mat_str(int n_threads) {
    static std::string s;
    s = "";
    char strbuf[256];

    ggml_time_init();

    const int n_max = 128;

    const std::vector<size_t> sizes = {
        64, 128, 256, 512, 1024, 2048, 4096,
    };

    const size_t N_max = sizes.back();

    // a: N*N*sizeof(float)
    // b: N*N*sizeof(float)
    // c: N*N*sizeof(float)
    // when F16 is used, there is an extra work buffer of size N*N*sizeof(float)
    std::vector<char> buf(4llu*N_max*N_max*sizeof(float) + 4*512);

    // put a bunch of random data in the buffer
    for (size_t i = 0; i < buf.size(); i++) buf[i] = i;

    for (int j = 0; j < (int) sizes.size(); j++) {
        int n_q4_0 = 0;
        int n_q4_1 = 0;
        int n_q5_0 = 0;
        int n_q5_1 = 0;
        int n_q8_0 = 0;
        int n_fp16 = 0;
        int n_fp32 = 0;

        // GFLOPS/s
        double s_q4_0 = 0.0;
        double s_q4_1 = 0.0;
        double s_q5_0 = 0.0;
        double s_q5_1 = 0.0;
        double s_q8_0 = 0.0;
        double s_fp16 = 0.0;
        double s_fp32 = 0.0;

        const size_t N = sizes[j];

        for (int k = 0; k < 7; ++k) {
            const ggml_type wtype =
                k == 0 ? GGML_TYPE_Q4_0 :
                k == 1 ? GGML_TYPE_Q4_1 :
                k == 2 ? GGML_TYPE_Q5_0 :
                k == 3 ? GGML_TYPE_Q5_1 :
                k == 4 ? GGML_TYPE_Q8_0 :
                k == 5 ? GGML_TYPE_F16  : GGML_TYPE_F32;

            double & s = k == 0 ? s_q4_0 : k == 1 ? s_q4_1 : k == 2 ? s_q5_0 : k == 3 ? s_q5_1 : k == 4 ? s_q8_0 : k == 5 ? s_fp16 : /*k == 6*/ s_fp32;
            int    & n = k == 0 ? n_q4_0 : k == 1 ? n_q4_1 : k == 2 ? n_q5_0 : k == 3 ? n_q5_1 : k == 4 ? n_q8_0 : k == 5 ? n_fp16 : /*k == 6*/ n_fp32;

            struct ggml_init_params gparams = {
                /*.mem_size   =*/ buf.size(),
                /*.mem_buffer =*/ buf.data(),
                /*.no_alloc   =*/ false,
            };

            struct ggml_context * ctx0 = ggml_init(gparams);

            struct ggml_tensor * a = ggml_new_tensor_2d(ctx0, wtype,         N, N);
            struct ggml_tensor * b = ggml_new_tensor_2d(ctx0, GGML_TYPE_F32, N, N);

            struct ggml_tensor * c = ggml_mul_mat(ctx0, a, b);

            struct ggml_cgraph gf = ggml_build_forward(c);

            gf.n_threads = n_threads;

            double tsum = 0.0;

            // heat-up
            ggml_graph_compute(ctx0, &gf);

            for (int i = 0; i < n_max; ++i) {
                const int64_t t0 = ggml_time_us();

                ggml_graph_compute(ctx0, &gf);

                const int64_t t1 = ggml_time_us();

                tsum += (t1 - t0)*1e-6;
                n++;

                if (tsum > 1.0 && n >= 3) {
                    break;
                }
            }

            ggml_free(ctx0);

            s = ((2.0*N*N*N*n)/tsum)*1e-9;
        }

        // Q4_0 | Q4_1
        snprintf(strbuf, sizeof(strbuf), "%4zu x %4zu: Q4_0 %7.1f GFLOPS (%3d runs) | Q4_1 %7.1f GFLOPS (%3d runs)\n",
                N, N, s_q4_0, n_q4_0, s_q4_1, n_q4_1);
        s += strbuf;

        // Q5_0 | Q5_1 | Q8_0
        snprintf(strbuf, sizeof(strbuf), "%4zu x %4zu: Q5_0 %7.1f GFLOPS (%3d runs) | Q5_1 %7.1f GFLOPS (%3d runs) | Q8_0 %7.1f GFLOPS (%3d runs)\n",
                N, N, s_q5_0, n_q5_0, s_q5_1, n_q5_1, s_q8_0, n_q8_0);
        s += strbuf;

        // F16 | F32
        snprintf(strbuf, sizeof(strbuf), "%4zu x %4zu: F16  %7.1f GFLOPS (%3d runs) | F32  %7.1f GFLOPS (%3d runs)\n",
                N, N, s_fp16, n_fp16, s_fp32, n_fp32);
        s += strbuf;
    }

    return s.c_str();
}

// =================================================================================================

// =================================================================================================

//
// Experimental stuff below
//
// Not sure if these should be part of the library at all, because the quality of the results is not
// guaranteed. Might get removed at some point unless a robust algorithm implementation is found
//

// =================================================================================================

//
// token-level timestamps
//

static int timestamp_to_sample(int64_t t, int n_samples) {
    return std::max(0, std::min((int) n_samples - 1, (int) ((t*WHISPER_SAMPLE_RATE)/100)));
}

static int64_t sample_to_timestamp(int i_sample) {
    return (100ll*i_sample)/WHISPER_SAMPLE_RATE;
}

// a cost-function / heuristic that is high for text that takes longer to pronounce
// obviously, can be improved
static float voice_length(const std::string & text) {
    float res = 0.0f;

    for (char c : text) {
        if (c == ' ') {
            res += 0.01f;
        } else if (c == ',') {
            res += 2.00f;
        } else if (c == '.') {
            res += 3.00f;
        } else if (c == '!') {
            res += 3.00f;
        } else if (c == '?') {
            res += 3.00f;
        } else if (c >= '0' && c <= '9') {
            res += 3.00f;
        } else {
            res += 1.00f;
        }
    }

    return res;
}

// average the fabs of the signal
static std::vector<float> get_signal_energy(const float * signal, int n_samples, int n_samples_per_half_window) {
    const int hw = n_samples_per_half_window;

    std::vector<float> result(n_samples);

    for (int i = 0; i < n_samples; i++) {
        float sum = 0;
        for (int j = -hw; j <= hw; j++) {
            if (i + j >= 0 && i + j < n_samples) {
                sum += fabs(signal[i + j]);
            }
        }
        result[i] = sum/(2*hw + 1);
    }

    return result;
}

static void whisper_exp_compute_token_level_timestamps(
        struct whisper_context & ctx,
          struct whisper_state & state,
                           int   i_segment,
                         float   thold_pt,
                         float   thold_ptsum) {
    auto & segment = state.result_all[i_segment];
    auto & tokens  = segment.tokens;

    const int n_samples = state.energy.size();

    if (n_samples == 0) {
        log("%s: no signal data available\n", __func__);
        return;
    }

    const int64_t t0 = segment.t0;
    const int64_t t1 = segment.t1;

    const int n = tokens.size();

    if (n == 0) {
        return;
    }

    if (n == 1) {
        tokens[0].t0 = t0;
        tokens[0].t1 = t1;

        return;
    }

    auto & t_beg    = state.t_beg;
    auto & t_last   = state.t_last;
    auto & tid_last = state.tid_last;

    for (int j = 0; j < n; ++j) {
        auto & token = tokens[j];

        if (j == 0) {
            if (token.id == whisper_token_beg(&ctx)) {
                tokens[j    ].t0 = t0;
                tokens[j    ].t1 = t0;
                tokens[j + 1].t0 = t0;

                t_beg    = t0;
                t_last   = t0;
                tid_last = whisper_token_beg(&ctx);
            } else {
                tokens[j    ].t0 = t_last;
            }
        }

        const int64_t tt = t_beg + 2*(token.tid - whisper_token_beg(&ctx));

        tokens[j].id    = token.id;
        tokens[j].tid   = token.tid;
        tokens[j].p     = token.p;
        tokens[j].pt    = token.pt;
        tokens[j].ptsum = token.ptsum;

        tokens[j].vlen = voice_length(whisper_token_to_str(&ctx, token.id));

        if (token.pt > thold_pt && token.ptsum > thold_ptsum && token.tid > tid_last && tt <= t1) {
            if (j > 0) {
                tokens[j - 1].t1 = tt;
            }
            tokens[j].t0 = tt;
            tid_last = token.tid;
        }
    }

    tokens[n - 2].t1 = t1;
    tokens[n - 1].t0 = t1;
    tokens[n - 1].t1 = t1;

    t_last = t1;

    // find intervals of tokens with unknown timestamps
    // fill the timestamps by proportionally splitting the interval based on the token voice lengths
    {
        int p0 = 0;
        int p1 = 0;

        while (true) {
            while (p1 < n && tokens[p1].t1 < 0) {
                p1++;
            }

            if (p1 >= n) {
                p1--;
            }

            //printf("p0=%d p1=%d t0=%lld t1=%lld\n", p0, p1, tokens[p0].t0, tokens[p1].t1);

            if (p1 > p0) {
                double psum = 0.0;
                for (int j = p0; j <= p1; j++) {
                    psum += tokens[j].vlen;
                }

                //printf("analyzing %d - %d, psum = %f\n", p0, p1, psum);

                const double dt = tokens[p1].t1 - tokens[p0].t0;

                // split the time proportionally to the voice length
                for (int j = p0 + 1; j <= p1; j++) {
                    const double ct = tokens[j - 1].t0 + dt*tokens[j - 1].vlen/psum;

                    tokens[j - 1].t1 = ct;
                    tokens[j    ].t0 = ct;
                }
            }

            p1++;
            p0 = p1;
            if (p1 >= n) {
                break;
            }
        }
    }

    // fix up (just in case)
    for (int j = 0; j < n - 1; j++) {
        if (tokens[j].t1 < 0) {
            tokens[j + 1].t0 = tokens[j].t1;
        }

        if (j > 0) {
            if (tokens[j - 1].t1 > tokens[j].t0) {
                tokens[j].t0 = tokens[j - 1].t1;
                tokens[j].t1 = std::max(tokens[j].t0, tokens[j].t1);
            }
        }
    }

    // VAD
    // expand or contract tokens based on voice activity
    {
        const int hw = WHISPER_SAMPLE_RATE/8;

        for (int j = 0; j < n; j++) {
            if (tokens[j].id >= whisper_token_eot(&ctx)) {
                continue;
            }

            int s0 = timestamp_to_sample(tokens[j].t0, n_samples);
            int s1 = timestamp_to_sample(tokens[j].t1, n_samples);

            const int ss0 = std::max(s0 - hw, 0);
            const int ss1 = std::min(s1 + hw, n_samples);

            const int ns = ss1 - ss0;

            float sum = 0.0f;

            for (int k = ss0; k < ss1; k++) {
                sum += state.energy[k];
            }

            const float thold = 0.5*sum/ns;

            {
                int k = s0;
                if (state.energy[k] > thold && j > 0) {
                    while (k > 0 && state.energy[k] > thold) {
                        k--;
                    }
                    tokens[j].t0 = sample_to_timestamp(k);
                    if (tokens[j].t0 < tokens[j - 1].t1) {
                        tokens[j].t0 = tokens[j - 1].t1;
                    } else {
                        s0 = k;
                    }
                } else {
                    while (state.energy[k] < thold && k < s1) {
                        k++;
                    }
                    s0 = k;
                    tokens[j].t0 = sample_to_timestamp(k);
                }
            }

            {
                int k = s1;
                if (state.energy[k] > thold) {
                    while (k < n_samples - 1 && state.energy[k] > thold) {
                        k++;
                    }
                    tokens[j].t1 = sample_to_timestamp(k);
                    if (j < ns - 1 && tokens[j].t1 > tokens[j + 1].t0) {
                        tokens[j].t1 = tokens[j + 1].t0;
                    } else {
                        s1 = k;
                    }
                } else {
                    while (state.energy[k] < thold && k > s0) {
                        k--;
                    }
                    s1 = k;
                    tokens[j].t1 = sample_to_timestamp(k);
                }
            }
        }
    }

    // fixed token expand (optional)
    //{
    //    const int t_expand = 0;

    //    for (int j = 0; j < n; j++) {
    //        if (j > 0) {
    //            tokens[j].t0 = std::max(0, (int) (tokens[j].t0 - t_expand));
    //        }
    //        if (j < n - 1) {
    //            tokens[j].t1 = tokens[j].t1 + t_expand;
    //        }
    //    }
    //}

    // debug info
    //for (int j = 0; j < n; ++j) {
    //    const auto & token = tokens[j];
    //    const auto tt = token.pt > thold_pt && token.ptsum > 0.01 ? whisper_token_to_str(&ctx, token.tid) : "[?]";
    //    printf("%s: %10s %6.3f %6.3f %6.3f %6.3f %5d %5d '%s'\n", __func__,
    //            tt, token.p, token.pt, token.ptsum, token.vlen, (int) token.t0, (int) token.t1, whisper_token_to_str(&ctx, token.id));

    //    if (tokens[j].id >= whisper_token_eot(&ctx)) {
    //        continue;
    //    }
    //}
}

void whisper_set_log_callback(whisper_log_callback callback) {
    whisper_log = callback;
}<|MERGE_RESOLUTION|>--- conflicted
+++ resolved
@@ -2378,15 +2378,9 @@
         float im = 0;
 
         for (int n = 0; n < N; n++) {
-<<<<<<< HEAD
-            float angle = 2*M_PI*k*n/N;
-            re += in[n]*cosf(angle);
-            im -= in[n]*sinf(angle);
-=======
             int idx = (k * n * sin_cos_step) % (SIN_COS_N_COUNT); // t = 2*M_PI*k*n/N
             re += in[n]*cos_vals[idx]; // cos(t)
             im -= in[n]*sin_vals[idx]; // sin(t)
->>>>>>> 8ce20f0f
         }
 
         out[k*2 + 0] = re;
@@ -2436,16 +2430,9 @@
 
     const int sin_cos_step = SIN_COS_N_COUNT / N;
     for (int k = 0; k < N/2; k++) {
-<<<<<<< HEAD
-        float theta = 2*M_PI*k/N;
-
-        float re = cosf(theta);
-        float im = -sinf(theta);
-=======
         int idx = k * sin_cos_step; // t = 2*M_PI*k/N
         float re = cos_vals[idx]; // cos(t)
         float im = -sin_vals[idx]; // sin(t)
->>>>>>> 8ce20f0f
 
         float re_odd = odd_fft[2*k + 0];
         float im_odd = odd_fft[2*k + 1];
