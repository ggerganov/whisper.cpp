#include "whisper.h"
#ifdef WHISPER_USE_COREML
#include "coreml/whisper-encoder.h"
#endif

#if WHISPER_USE_OPENVINO
#include "openvino/whisper-openvino-encoder.h"
#endif

#include "ggml.h"

#include <algorithm>
#include <cassert>
#define _USE_MATH_DEFINES
#include <cmath>
#include <cstdio>
#include <cstdarg>
#include <cstring>
#include <fstream>
#include <map>
#include <string>
#include <thread>
#include <vector>
#include <regex>
#include <random>

#if defined(_MSC_VER)
#pragma warning(disable: 4244 4267) // possible loss of data
#endif

#if defined(GGML_BIG_ENDIAN)
#include <bit>

template<typename T>
static T byteswap(T value) {
    return std::byteswap(value);
}

template<>
float byteswap(float value) {
    return std::bit_cast<float>(byteswap(std::bit_cast<std::uint32_t>(value)));
}

template<typename T>
static void byteswap_tensor_data(ggml_tensor * tensor) {
    T * datum = reinterpret_cast<T *>(tensor->data);
    for (int i = 0; i < ggml_nelements(tensor); i++) {
        datum[i] = byteswap(datum[i]);
    }
}

static void byteswap_tensor(ggml_tensor * tensor) {
    switch (tensor->type) {
        case GGML_TYPE_I16: {
            byteswap_tensor_data<int16_t>(tensor);
            break;
        }
        case GGML_TYPE_F16: {
            byteswap_tensor_data<ggml_fp16_t>(tensor);
            break;
        }
        case GGML_TYPE_I32: {
            byteswap_tensor_data<int32_t>(tensor);
            break;
        }
        case GGML_TYPE_F32: {
            byteswap_tensor_data<float>(tensor);
            break;
        }
        default: { // GML_TYPE_I8
            break;
        }
    }
}

#define BYTESWAP_VALUE(d) d = byteswap(d)
#define BYTESWAP_FILTERS(f)            \
    do {                              \
        for (auto & datum : f.data) { \
            datum = byteswap(datum);  \
        }                             \
    } while (0)
#define BYTESWAP_TENSOR(t)       \
    do {                         \
        byteswap_tensor(t); \
    } while (0)
#else
#define BYTESWAP_VALUE(d) do {} while (0)
#define BYTESWAP_FILTERS(f) do {} while (0)
#define BYTESWAP_TENSOR(t) do {} while (0)
#endif

#define WHISPER_ASSERT(x) \
    do { \
        if (!(x)) { \
            log("WHISPER_ASSERT: %s:%d: %s\n", __FILE__, __LINE__, #x); \
            abort(); \
        } \
    } while (0)

// define this to enable verbose trace logging - useful for debugging purposes
//#define WHISPER_DEBUG

#if defined(WHISPER_DEBUG)
#define WHISPER_PRINT_DEBUG(...) \
    do { \
        fprintf(stderr, __VA_ARGS__); \
    } while (0)
#else
#define WHISPER_PRINT_DEBUG(...)
#endif

//#define WHISPER_USE_FLASH_ATTN
//#define WHISPER_USE_FLASH_FF
#define WHISPER_MAX_DECODERS 16

#define WHISPER_USE_SCRATCH
#define WHISPER_MAX_SCRATCH_BUFFERS 16

// available whisper models
enum e_model {
    MODEL_UNKNOWN,
    MODEL_TINY,
    MODEL_BASE,
    MODEL_SMALL,
    MODEL_MEDIUM,
    MODEL_LARGE,
};

static const std::map<std::string, std::pair<int, std::string>> g_lang = {
    { "en",  { 0,  "english",         } },
    { "zh",  { 1,  "chinese",         } },
    { "de",  { 2,  "german",          } },
    { "es",  { 3,  "spanish",         } },
    { "ru",  { 4,  "russian",         } },
    { "ko",  { 5,  "korean",          } },
    { "fr",  { 6,  "french",          } },
    { "ja",  { 7,  "japanese",        } },
    { "pt",  { 8,  "portuguese",      } },
    { "tr",  { 9,  "turkish",         } },
    { "pl",  { 10, "polish",          } },
    { "ca",  { 11,  "catalan",        } },
    { "nl",  { 12,  "dutch",          } },
    { "ar",  { 13,  "arabic",         } },
    { "sv",  { 14,  "swedish",        } },
    { "it",  { 15,  "italian",        } },
    { "id",  { 16,  "indonesian",     } },
    { "hi",  { 17,  "hindi",          } },
    { "fi",  { 18,  "finnish",        } },
    { "vi",  { 19,  "vietnamese",     } },
    { "he",  { 20,  "hebrew",         } },
    { "uk",  { 21,  "ukrainian",      } },
    { "el",  { 22,  "greek",          } },
    { "ms",  { 23,  "malay",          } },
    { "cs",  { 24,  "czech",          } },
    { "ro",  { 25,  "romanian",       } },
    { "da",  { 26,  "danish",         } },
    { "hu",  { 27,  "hungarian",      } },
    { "ta",  { 28,  "tamil",          } },
    { "no",  { 29,  "norwegian",      } },
    { "th",  { 30,  "thai",           } },
    { "ur",  { 31,  "urdu",           } },
    { "hr",  { 32,  "croatian",       } },
    { "bg",  { 33,  "bulgarian",      } },
    { "lt",  { 34,  "lithuanian",     } },
    { "la",  { 35,  "latin",          } },
    { "mi",  { 36,  "maori",          } },
    { "ml",  { 37,  "malayalam",      } },
    { "cy",  { 38,  "welsh",          } },
    { "sk",  { 39,  "slovak",         } },
    { "te",  { 40,  "telugu",         } },
    { "fa",  { 41,  "persian",        } },
    { "lv",  { 42,  "latvian",        } },
    { "bn",  { 43,  "bengali",        } },
    { "sr",  { 44,  "serbian",        } },
    { "az",  { 45,  "azerbaijani",    } },
    { "sl",  { 46,  "slovenian",      } },
    { "kn",  { 47,  "kannada",        } },
    { "et",  { 48,  "estonian",       } },
    { "mk",  { 49,  "macedonian",     } },
    { "br",  { 50,  "breton",         } },
    { "eu",  { 51,  "basque",         } },
    { "is",  { 52,  "icelandic",      } },
    { "hy",  { 53,  "armenian",       } },
    { "ne",  { 54,  "nepali",         } },
    { "mn",  { 55,  "mongolian",      } },
    { "bs",  { 56,  "bosnian",        } },
    { "kk",  { 57,  "kazakh",         } },
    { "sq",  { 58,  "albanian",       } },
    { "sw",  { 59,  "swahili",        } },
    { "gl",  { 60,  "galician",       } },
    { "mr",  { 61,  "marathi",        } },
    { "pa",  { 62,  "punjabi",        } },
    { "si",  { 63,  "sinhala",        } },
    { "km",  { 64,  "khmer",          } },
    { "sn",  { 65,  "shona",          } },
    { "yo",  { 66,  "yoruba",         } },
    { "so",  { 67,  "somali",         } },
    { "af",  { 68,  "afrikaans",      } },
    { "oc",  { 69,  "occitan",        } },
    { "ka",  { 70,  "georgian",       } },
    { "be",  { 71,  "belarusian",     } },
    { "tg",  { 72,  "tajik",          } },
    { "sd",  { 73,  "sindhi",         } },
    { "gu",  { 74,  "gujarati",       } },
    { "am",  { 75,  "amharic",        } },
    { "yi",  { 76,  "yiddish",        } },
    { "lo",  { 77,  "lao",            } },
    { "uz",  { 78,  "uzbek",          } },
    { "fo",  { 79,  "faroese",        } },
    { "ht",  { 80,  "haitian creole", } },
    { "ps",  { 81,  "pashto",         } },
    { "tk",  { 82,  "turkmen",        } },
    { "nn",  { 83,  "nynorsk",        } },
    { "mt",  { 84,  "maltese",        } },
    { "sa",  { 85,  "sanskrit",       } },
    { "lb",  { 86,  "luxembourgish",  } },
    { "my",  { 87,  "myanmar",        } },
    { "bo",  { 88,  "tibetan",        } },
    { "tl",  { 89,  "tagalog",        } },
    { "mg",  { 90,  "malagasy",       } },
    { "as",  { 91,  "assamese",       } },
    { "tt",  { 92,  "tatar",          } },
    { "haw", { 93,  "hawaiian",       } },
    { "ln",  { 94,  "lingala",        } },
    { "ha",  { 95,  "hausa",          } },
    { "ba",  { 96,  "bashkir",        } },
    { "jw",  { 97,  "javanese",       } },
    { "su",  { 98,  "sundanese",      } },
};

static const size_t MB = 1ull*1024*1024;

static const std::map<e_model, size_t> MEM_REQ_SCRATCH0 = {
    { MODEL_TINY,     62ull*MB },
    { MODEL_BASE,     80ull*MB },
    { MODEL_SMALL,   120ull*MB },
    { MODEL_MEDIUM,  158ull*MB },
    { MODEL_LARGE,   198ull*MB },
};

static const std::map<e_model, size_t> MEM_REQ_SCRATCH1 = {
    { MODEL_TINY,     18ull*MB },
    { MODEL_BASE,     24ull*MB },
    { MODEL_SMALL,    36ull*MB },
    { MODEL_MEDIUM,   48ull*MB },
    { MODEL_LARGE,    60ull*MB },
};

static const std::map<e_model, size_t> MEM_REQ_SCRATCH2 = {
    { MODEL_TINY,      4ull*MB },
    { MODEL_BASE,      4ull*MB },
    { MODEL_SMALL,     6ull*MB },
    { MODEL_MEDIUM,    7ull*MB },
    { MODEL_LARGE,     9ull*MB },
};

static const std::map<e_model, size_t> MEM_REQ_SCRATCH3 = {
    { MODEL_TINY,      4ull*MB },
    { MODEL_BASE,      4ull*MB },
    { MODEL_SMALL,     6ull*MB },
    { MODEL_MEDIUM,    7ull*MB },
    { MODEL_LARGE,     9ull*MB },
};

static const std::map<ggml_type, std::map<e_model, size_t>> MEM_REQ_MODEL = {
    { GGML_TYPE_F32,
        {
            { MODEL_TINY,     74ull*MB },
            { MODEL_BASE,    142ull*MB },
            { MODEL_SMALL,   466ull*MB },
            { MODEL_MEDIUM, 1464ull*MB },
            { MODEL_LARGE,  2952ull*MB },
        },
    },
    { GGML_TYPE_F16,
        {
            { MODEL_TINY,     74ull*MB },
            { MODEL_BASE,    142ull*MB },
            { MODEL_SMALL,   466ull*MB },
            { MODEL_MEDIUM, 1464ull*MB },
            { MODEL_LARGE,  2952ull*MB },
        },
    },
    { GGML_TYPE_Q4_0,
        {
            { MODEL_TINY,     26ull*MB },
            { MODEL_BASE,     50ull*MB },
            { MODEL_SMALL,   154ull*MB },
            { MODEL_MEDIUM,  470ull*MB },
            { MODEL_LARGE,   940ull*MB },
        },
    },
    { GGML_TYPE_Q4_1,
        {
            { MODEL_TINY,     32ull*MB },
            { MODEL_BASE,     58ull*MB },
            { MODEL_SMALL,   182ull*MB },
            { MODEL_MEDIUM,  562ull*MB },
            { MODEL_LARGE,  1124ull*MB },
        },
    },
    { GGML_TYPE_Q5_0,
        {
            { MODEL_TINY,     30ull*MB },
            { MODEL_BASE,     54ull*MB },
            { MODEL_SMALL,   170ull*MB },
            { MODEL_MEDIUM,  516ull*MB },
            { MODEL_LARGE,  1034ull*MB },
        },
    },
    { GGML_TYPE_Q5_1,
        {
            { MODEL_TINY,     32ull*MB },
            { MODEL_BASE,     58ull*MB },
            { MODEL_SMALL,   182ull*MB },
            { MODEL_MEDIUM,  562ull*MB },
            { MODEL_LARGE,  1124ull*MB },
        },
    },
    { GGML_TYPE_Q8_0,
        {
            { MODEL_TINY,     45ull*MB },
            { MODEL_BASE,     84ull*MB },
            { MODEL_SMALL,   268ull*MB },
            { MODEL_MEDIUM,  834ull*MB },
            { MODEL_LARGE,  1674ull*MB },
        },
    },
};

static const std::map<e_model, size_t> MEM_REQ_KV_SELF = {
    { MODEL_TINY,      3ull*MB },
    { MODEL_BASE,      6ull*MB },
    { MODEL_SMALL,    16ull*MB },
    { MODEL_MEDIUM,   43ull*MB },
    { MODEL_LARGE,    71ull*MB },
};

static const std::map<e_model, size_t> MEM_REQ_KV_CROSS = {
    { MODEL_TINY,      9ull*MB },
    { MODEL_BASE,     18ull*MB },
    { MODEL_SMALL,    53ull*MB },
    { MODEL_MEDIUM,  141ull*MB },
    { MODEL_LARGE,   235ull*MB },
};

static const std::map<e_model, size_t> MEM_REQ_ENCODE = {
    { MODEL_TINY,     30ull*MB },
    { MODEL_BASE,     38ull*MB },
    { MODEL_SMALL,    56ull*MB },
    { MODEL_MEDIUM,   74ull*MB },
    { MODEL_LARGE,    94ull*MB },
};

static const std::map<e_model, size_t> MEM_REQ_DECODE = {
    { MODEL_TINY,      3ull*MB },
    { MODEL_BASE,      5ull*MB },
    { MODEL_SMALL,    10ull*MB },
    { MODEL_MEDIUM,   18ull*MB },
    { MODEL_LARGE,    27ull*MB },
};

struct whisper_mel {
    int n_len;
    int n_len_org;
    int n_mel;

    std::vector<float> data;
};

struct whisper_filters {
    int32_t n_mel;
    int32_t n_fft;

    std::vector<float> data;
};

struct whisper_vocab {
    using id    = int32_t;
    using token = std::string;

    int n_vocab = 51864;

    std::map<token, id> token_to_id;
    std::map<id, token> id_to_token;

    // reference: https://github.com/openai/whisper/blob/248b6cb124225dd263bb9bd32d060b6517e067f8/whisper/tokenizer.py#L334-L349
    id token_eot        = 50256;
    id token_sot        = 50257;
    // task tokens (used only for multilingual models)
    id token_translate  = 50357;
    id token_transcribe = 50358;
    // other special tokens
    id token_solm       = 50359; // [TDRZ] used by tinydiarize models to indicate speaker turn
    id token_prev       = 50360;
    id token_nosp       = 50361;
    id token_not        = 50362; // no timestamps
    id token_beg        = 50363; // begin timestamps

    bool is_multilingual() const {
        return n_vocab == 51865;
    }
};

struct whisper_segment {
    int64_t t0;
    int64_t t1;

    std::string text;

    std::vector<whisper_token_data> tokens;

    bool speaker_turn_next;
};

// medium
// hparams: {
// 'n_mels': 80,
// 'n_vocab': 51864,
// 'n_audio_ctx': 1500,
// 'n_audio_state': 1024,
// 'n_audio_head': 16,
// 'n_audio_layer': 24,
// 'n_text_ctx': 448,
// 'n_text_state': 1024,
// 'n_text_head': 16,
// 'n_text_layer': 24
// }
//
// default hparams (Whisper tiny)
struct whisper_hparams {
    int32_t n_vocab       = 51864;
    int32_t n_audio_ctx   = 1500;
    int32_t n_audio_state = 384;
    int32_t n_audio_head  = 6;
    int32_t n_audio_layer = 4;
    int32_t n_text_ctx    = 448;
    int32_t n_text_state  = 384;
    int32_t n_text_head   = 6;
    int32_t n_text_layer  = 4;
    int32_t n_mels        = 80;
    int32_t ftype         = 1;
};

// audio encoding layer
struct whisper_layer_encoder {
    // encoder.blocks.*.attn_ln
    struct ggml_tensor * attn_ln_0_w;
    struct ggml_tensor * attn_ln_0_b;

    // encoder.blocks.*.attn.out
    struct ggml_tensor * attn_ln_1_w;
    struct ggml_tensor * attn_ln_1_b;

    // encoder.blocks.*.attn.query
    struct ggml_tensor * attn_q_w;
    struct ggml_tensor * attn_q_b;

    // encoder.blocks.*.attn.key
    struct ggml_tensor * attn_k_w;

    // encoder.blocks.*.attn.value
    struct ggml_tensor * attn_v_w;
    struct ggml_tensor * attn_v_b;

    // encoder.blocks.*.mlp_ln
    struct ggml_tensor * mlp_ln_w;
    struct ggml_tensor * mlp_ln_b;

    // encoder.blocks.*.mlp.0
    struct ggml_tensor * mlp_0_w;
    struct ggml_tensor * mlp_0_b;

    // encoder.blocks.*.mlp.2
    struct ggml_tensor * mlp_1_w;
    struct ggml_tensor * mlp_1_b;
};

// token decoding layer
struct whisper_layer_decoder {
    // decoder.blocks.*.attn_ln
    struct ggml_tensor * attn_ln_0_w;
    struct ggml_tensor * attn_ln_0_b;

    // decoder.blocks.*.attn.out
    struct ggml_tensor * attn_ln_1_w;
    struct ggml_tensor * attn_ln_1_b;

    // decoder.blocks.*.attn.query
    struct ggml_tensor * attn_q_w;
    struct ggml_tensor * attn_q_b;

    // decoder.blocks.*.attn.key
    struct ggml_tensor * attn_k_w;

    // decoder.blocks.*.attn.value
    struct ggml_tensor * attn_v_w;
    struct ggml_tensor * attn_v_b;

    // decoder.blocks.*.cross_attn_ln
    struct ggml_tensor * cross_attn_ln_0_w;
    struct ggml_tensor * cross_attn_ln_0_b;

    // decoder.blocks.*.cross_attn.out
    struct ggml_tensor * cross_attn_ln_1_w;
    struct ggml_tensor * cross_attn_ln_1_b;

    // decoder.blocks.*.cross_attn.query
    struct ggml_tensor * cross_attn_q_w;
    struct ggml_tensor * cross_attn_q_b;

    // decoder.blocks.*.cross_attn.key
    struct ggml_tensor * cross_attn_k_w;

    // decoder.blocks.*.cross_attn.value
    struct ggml_tensor * cross_attn_v_w;
    struct ggml_tensor * cross_attn_v_b;

    // decoder.blocks.*.mlp_ln
    struct ggml_tensor * mlp_ln_w;
    struct ggml_tensor * mlp_ln_b;

    // decoder.blocks.*.mlp.0
    struct ggml_tensor * mlp_0_w;
    struct ggml_tensor * mlp_0_b;

    // decoder.blocks.*.mlp.2
    struct ggml_tensor * mlp_1_w;
    struct ggml_tensor * mlp_1_b;
};

struct whisper_kv_cache {
    struct ggml_tensor * k;
    struct ggml_tensor * v;

    struct ggml_context * ctx;

    std::vector<uint8_t> buf;

    int n; // number of tokens currently in the cache
};

struct whisper_model {
    e_model type = MODEL_UNKNOWN;

    whisper_hparams hparams;
    whisper_filters filters;

    // encoder.positional_embedding
    struct ggml_tensor * e_pe;

    // encoder.conv1
    struct ggml_tensor * e_conv_1_w;
    struct ggml_tensor * e_conv_1_b;

    // encoder.conv2
    struct ggml_tensor * e_conv_2_w;
    struct ggml_tensor * e_conv_2_b;

    // encoder.ln_post
    struct ggml_tensor * e_ln_w;
    struct ggml_tensor * e_ln_b;

    // decoder.positional_embedding
    struct ggml_tensor * d_pe;

    // decoder.token_embedding
    struct ggml_tensor * d_te;

    // decoder.ln
    struct ggml_tensor * d_ln_w;
    struct ggml_tensor * d_ln_b;

    std::vector<whisper_layer_encoder> layers_encoder;
    std::vector<whisper_layer_decoder> layers_decoder;

    // context
    struct ggml_context * ctx;

    // the model memory buffer is read-only and can be shared between processors
    std::vector<uint8_t> * buf;

    // tensors
    int n_loaded;
    std::map<std::string, struct ggml_tensor *> tensors;
};

struct whisper_sequence {
    std::vector<whisper_token_data> tokens;

    // the accumulated transcription in the current iteration (used to truncate the tokens array)
    int result_len;

    double sum_logprobs_all; // the sum of the log probabilities of the tokens
    double sum_logprobs;     // the sum of the log probabilities of the tokens (first result_len tokens)
    double avg_logprobs;     // the average log probability of the tokens
    double entropy;          // the entropy of the tokens
    double score;            // likelihood rank score
};

// TAGS: WHISPER_DECODER_INIT
struct whisper_decoder {
    // each decoders keeps its own KV-cache
    whisper_kv_cache kv_self;

    // the currently generated sequence of tokens
    whisper_sequence sequence;

    int seek_delta; // the window shift found so far based on the decoded timestamp tokens

    bool failed;    // has the current segment failed to decode?
    bool completed; // has the decoder completed the current segment?
    bool has_ts;    // have we already sampled a non-beg timestamp token for the current segment?

    // new token probs, logits and logprobs after the last whisper_decode (1-dimensional array: [n_vocab])
    std::vector<float> probs;
    std::vector<float> logits;
    std::vector<float> logprobs;

    std::vector<whisper_token> tokens_tmp; // used for whisper_decode calls
};

struct whisper_state {
    int64_t t_sample_us = 0;
    int64_t t_encode_us = 0;
    int64_t t_decode_us = 0;
    int64_t t_mel_us = 0;

    int32_t n_sample = 0; // number of tokens sampled
    int32_t n_encode = 0; // number of encoder calls
    int32_t n_decode = 0; // number of decoder calls
    int32_t n_fail_p = 0; // number of logprob threshold failures
    int32_t n_fail_h = 0; // number of entropy threshold failures

    // cross-attention KV cache for the decoders
    // shared between all decoders
    whisper_kv_cache kv_cross;
    whisper_mel mel;

    whisper_decoder decoders[WHISPER_MAX_DECODERS] = {};

    // memory buffers used by encode / decode contexts
    std::vector<uint8_t> buf_compute;
    std::vector<uint8_t> buf_scratch[WHISPER_MAX_SCRATCH_BUFFERS];

    int    buf_last = 0;
    size_t buf_max_size[WHISPER_MAX_SCRATCH_BUFFERS] = { 0 };

    // decode output (2-dimensional array: [n_tokens][n_vocab])
    std::vector<float> logits;

    std::vector<whisper_segment> result_all;
    std::vector<whisper_token>   prompt_past;

    // work container used to avoid memory allocations
    std::vector<std::pair<double, whisper_vocab::id>> logits_id;

    mutable std::mt19937 rng; // used for sampling at t > 0.0

    int lang_id = 0; // english by default

    std::string path_model; // populated by whisper_init_from_file()
#ifdef WHISPER_USE_COREML
    whisper_coreml_context * ctx_coreml = nullptr;
#endif

#ifdef WHISPER_USE_OPENVINO
    whisper_openvino_context * ctx_openvino = nullptr;
#endif

    // [EXPERIMENTAL] token-level timestamps data
    int64_t t_beg = 0;
    int64_t t_last = 0;
    whisper_token tid_last;
    std::vector<float> energy; // PCM signal energy

    // [EXPERIMENTAL] speed-up techniques
    int32_t exp_n_audio_ctx = 0; // 0 - use default

    void use_buf(struct ggml_context * ctx, int i) {
#if defined(WHISPER_USE_SCRATCH)
        size_t last_size = 0;

        if (i == -1) {
            last_size = ggml_set_scratch(ctx, { 0, 0, nullptr, });
        } else {
            auto & buf = buf_scratch[i];
            last_size = ggml_set_scratch(ctx, { 0, buf.size(), buf.data(), });
        }

        if (buf_last >= 0) {
            buf_max_size[buf_last] = std::max(buf_max_size[buf_last], last_size);
        }

        buf_last = i;
#else
        (void) i;
        (void) ctx;
#endif
    }

    size_t get_buf_max_mem(int i) const {
#if defined(WHISPER_USE_SCRATCH)
        return buf_max_size[i];
#else
        (void) i;
        return 0;
#endif
    }
};

struct whisper_context {
    int64_t t_load_us  = 0;
    int64_t t_start_us = 0;

    ggml_type wtype = ggml_type::GGML_TYPE_F16; // weight type (FP32 / FP16 / QX)
    ggml_type itype = ggml_type::GGML_TYPE_F16; // intermediate type (FP32 or FP16)

    whisper_model model;
    whisper_vocab vocab;
    whisper_state * state = nullptr;

    std::string path_model; // populated by whisper_init_from_file()
};

static void whisper_default_log(const char * text) {
    fprintf(stderr, "%s", text);
}

static whisper_log_callback whisper_log = whisper_default_log;

static void log(const char * fmt, ...) {
    if (!whisper_log) return;
    char buf[1024];
    va_list args;
    va_start(args, fmt);
    vsnprintf(buf, sizeof(buf), fmt, args);
    whisper_log(buf);
}

template<typename T>
static void read_safe(whisper_model_loader * loader, T & dest) {
    loader->read(loader->context, &dest, sizeof(T));
    BYTESWAP_VALUE(dest);
}

static bool kv_cache_init(
        const struct whisper_hparams & hparams,
                        const size_t   mem_bytes,
             struct whisper_kv_cache & cache,
                           ggml_type   wtype,
                                 int   n_ctx) {
    cache.buf.resize(mem_bytes);

    struct ggml_init_params params = {
        /*.mem_size   =*/ cache.buf.size(),
        /*.mem_buffer =*/ cache.buf.data(),
        /*.no_alloc   =*/ false,
    };

    cache.ctx = ggml_init(params);

    if (!cache.ctx) {
        log("%s: failed to allocate memory for kv cache\n", __func__);
        return false;
    }

    const int n_text_state = hparams.n_text_state;
    const int n_text_layer = hparams.n_text_layer;

    const int n_mem      = n_text_layer*n_ctx;
    const int n_elements = n_text_state*n_mem;

    cache.k = ggml_new_tensor_1d(cache.ctx, wtype, n_elements);
    cache.v = ggml_new_tensor_1d(cache.ctx, wtype, n_elements);

    return true;
}

static bool kv_cache_reinit(struct whisper_kv_cache & cache) {
    WHISPER_ASSERT(cache.ctx);

    const int n_elements = ggml_nelements(cache.k);
    WHISPER_ASSERT(n_elements == ggml_nelements(cache.v));

    const ggml_type wtype = cache.k->type;
    WHISPER_ASSERT(wtype == cache.v->type);

    WHISPER_ASSERT(cache.buf.size() >= 2*n_elements*ggml_type_sizef(wtype));

    struct ggml_init_params params = {
        /*.mem_size   =*/ cache.buf.size(),
        /*.mem_buffer =*/ cache.buf.data(),
        /*.no_alloc   =*/ false,
    };

    cache.ctx = ggml_init(params);

    if (!cache.ctx) {
        log("%s: failed to allocate memory for kv cache\n", __func__);
        return false;
    }

    cache.k = ggml_new_tensor_1d(cache.ctx, wtype, n_elements);
    cache.v = ggml_new_tensor_1d(cache.ctx, wtype, n_elements);

    return true;
}

static void kv_cache_free(struct whisper_kv_cache & cache) {
    if (cache.ctx) {
        ggml_free(cache.ctx);
        cache.ctx = nullptr;
    }
}

// load the model from a ggml file
//
// file format:
//
//   - hparams
//   - pre-computed mel filters
//   - vocab
//   - weights
//
// see the convert-pt-to-ggml.py script for details
//
static bool whisper_model_load(struct whisper_model_loader * loader, whisper_context & wctx) {
    log("%s: loading model\n", __func__);

    const int64_t t_start_us = ggml_time_us();

    wctx.t_start_us = t_start_us;

    auto & model = wctx.model;
    auto & vocab = wctx.vocab;

    // verify magic
    {
        uint32_t magic;
        read_safe(loader, magic);
        if (magic != GGML_FILE_MAGIC) {
            log("%s: invalid model data (bad magic)\n", __func__);
            return false;
        }
    }

    //load hparams
    {
        auto & hparams = model.hparams;

        read_safe(loader, hparams.n_vocab);
        read_safe(loader, hparams.n_audio_ctx);
        read_safe(loader, hparams.n_audio_state);
        read_safe(loader, hparams.n_audio_head);
        read_safe(loader, hparams.n_audio_layer);
        read_safe(loader, hparams.n_text_ctx);
        read_safe(loader, hparams.n_text_state);
        read_safe(loader, hparams.n_text_head);
        read_safe(loader, hparams.n_text_layer);
        read_safe(loader, hparams.n_mels);
        read_safe(loader, hparams.ftype);

        assert(hparams.n_text_state == hparams.n_audio_state);

        if (hparams.n_audio_layer == 4) {
            model.type = e_model::MODEL_TINY;
        }

        if (hparams.n_audio_layer == 6) {
            model.type = e_model::MODEL_BASE;
        }

        if (hparams.n_audio_layer == 12) {
            model.type = e_model::MODEL_SMALL;
        }

        if (hparams.n_audio_layer == 24) {
            model.type = e_model::MODEL_MEDIUM;
        }

        if (hparams.n_audio_layer == 32) {
            model.type = e_model::MODEL_LARGE;
        }

        const int32_t qntvr = hparams.ftype / GGML_QNT_VERSION_FACTOR;

        hparams.ftype %= GGML_QNT_VERSION_FACTOR;

        // for the big tensors, we have the option to store the data in 16-bit floats or quantized
        // in order to save memory and also to speed up the computation
        wctx.wtype = ggml_ftype_to_ggml_type((ggml_ftype) (model.hparams.ftype));
        if (wctx.wtype == GGML_TYPE_COUNT) {
            log("%s: invalid model (bad ftype value %d)\n", __func__, model.hparams.ftype);
            return false;
        }

        const size_t scale = model.hparams.ftype ? 1 : 2;

        log("%s: n_vocab       = %d\n", __func__, hparams.n_vocab);
        log("%s: n_audio_ctx   = %d\n", __func__, hparams.n_audio_ctx);
        log("%s: n_audio_state = %d\n", __func__, hparams.n_audio_state);
        log("%s: n_audio_head  = %d\n", __func__, hparams.n_audio_head);
        log("%s: n_audio_layer = %d\n", __func__, hparams.n_audio_layer);
        log("%s: n_text_ctx    = %d\n", __func__, hparams.n_text_ctx);
        log("%s: n_text_state  = %d\n", __func__, hparams.n_text_state);
        log("%s: n_text_head   = %d\n", __func__, hparams.n_text_head);
        log("%s: n_text_layer  = %d\n", __func__, hparams.n_text_layer);
        log("%s: n_mels        = %d\n", __func__, hparams.n_mels);
        log("%s: ftype         = %d\n", __func__, model.hparams.ftype);
        log("%s: qntvr         = %d\n", __func__, qntvr);
        log("%s: type          = %d\n", __func__, model.type);

        // print memory requirements
        {
            // this is the total memory required to run the inference
            const size_t mem_required =
                     MEM_REQ_SCRATCH0.at(model.type) +
                     MEM_REQ_SCRATCH1.at(model.type) +
                     MEM_REQ_SCRATCH2.at(model.type) +
                     MEM_REQ_SCRATCH3.at(model.type) +
                scale*MEM_REQ_MODEL.at(wctx.wtype).at(model.type) +
                scale*MEM_REQ_KV_CROSS.at(model.type) +
                scale*std::max(MEM_REQ_ENCODE.at(model.type), MEM_REQ_DECODE.at(model.type));

            // this is the memory required by one decoder
            const size_t mem_required_decoder =
                scale*MEM_REQ_KV_SELF.at(model.type);

            log("%s: mem required  = %7.2f MB (+ %7.2f MB per decoder)\n", __func__,
                    mem_required / 1024.0 / 1024.0, mem_required_decoder / 1024.0 / 1024.0);
        }

        // initialize all memory buffers
        // always have at least one decoder

        wctx.model.buf = new std::vector<uint8_t>();
        wctx.model.buf->resize(scale*MEM_REQ_MODEL.at(wctx.wtype).at(model.type));

        // we skip initialization of the state until it is needed
        // because it might be that state will always be provided externally.
    }

    // load mel filters
    {
        auto & filters = wctx.model.filters;

        read_safe(loader, filters.n_mel);
        read_safe(loader, filters.n_fft);

        filters.data.resize(filters.n_mel * filters.n_fft);
        loader->read(loader->context, filters.data.data(), filters.data.size() * sizeof(float));
        BYTESWAP_FILTERS(filters);
    }

    // load vocab
    {
        int32_t n_vocab = 0;
        read_safe(loader, n_vocab);

        //if (n_vocab != model.hparams.n_vocab) {
        //    log("%s: invalid model file '%s' (bad vocab size %d != %d)\n",
        //            __func__, fname.c_str(), n_vocab, model.hparams.n_vocab);
        //    return false;
        //}

        std::string word;
        std::vector<char> tmp;

        tmp.reserve(128);

        for (int i = 0; i < n_vocab; i++) {
            uint32_t len;
            read_safe(loader, len);

            if (len > 0) {
                tmp.resize(len);
                loader->read(loader->context, &tmp[0], tmp.size()); // read to buffer
                word.assign(&tmp[0], tmp.size());
            } else {
                // seems like we have an empty-string token in multi-language models (i = 50256)
                //log("%s: warning: empty-string token in vocab, i = %d\n", __func__, i);
                word = "";
            }

            vocab.token_to_id[word] = i;
            vocab.id_to_token[i] = word;

            //printf("%s: vocab[%d] = '%s'\n", __func__, i, word.c_str());
        }

        vocab.n_vocab = model.hparams.n_vocab;
        if (vocab.is_multilingual()) {
            vocab.token_eot++;
            vocab.token_sot++;
            vocab.token_translate++;
            vocab.token_transcribe++;
            vocab.token_solm++;
            vocab.token_prev++;
            vocab.token_nosp++;
            vocab.token_not++;
            vocab.token_beg++;
        }

        if (n_vocab < model.hparams.n_vocab) {
            log("%s: adding %d extra tokens\n", __func__, model.hparams.n_vocab - n_vocab);
            for (int i = n_vocab; i < model.hparams.n_vocab; i++) {
                if (i > vocab.token_beg) {
                    word = "[_TT_" + std::to_string(i - vocab.token_beg) + "]";
                } else if (i == vocab.token_eot) {
                    word = "[_EOT_]";
                } else if (i == vocab.token_sot) {
                    word = "[_SOT_]";
                } else if (i == vocab.token_solm) {
                    word = "[_SOLM_]";
                } else if (i == vocab.token_prev) {
                    word = "[_PREV_]";
                } else if (i == vocab.token_nosp) {
                    word = "[_NOSP_]";
                } else if (i == vocab.token_not) {
                    word = "[_NOT_]";
                } else if (i == vocab.token_beg) {
                    word = "[_BEG_]";
                } else {
                    word = "[_extra_token_" + std::to_string(i) + "]";
                }
                vocab.token_to_id[word] = i;
                vocab.id_to_token[i] = word;
            }
        }
    }

    size_t ctx_size = 0;

    const ggml_type wtype = wctx.wtype;
    const ggml_type vtype = wctx.wtype == GGML_TYPE_F32 ? GGML_TYPE_F32 : GGML_TYPE_F16; // conv type

    {
        const auto & hparams = model.hparams;

        const int n_vocab = hparams.n_vocab;

        const int n_audio_ctx   = hparams.n_audio_ctx;
        const int n_audio_state = hparams.n_audio_state;
        const int n_audio_layer = hparams.n_audio_layer;

        const int n_text_ctx   = hparams.n_text_ctx;
        const int n_text_state = hparams.n_text_state;
        const int n_text_layer = hparams.n_text_layer;

        const int n_mels = hparams.n_mels;

        // encoder
        {
            ctx_size += n_audio_ctx*n_audio_state*ggml_type_sizef(GGML_TYPE_F32); // e_pe;

            ctx_size += 3*n_mels*n_audio_state*ggml_type_sizef(vtype);         // e_conv_1_w
            ctx_size +=          n_audio_state*ggml_type_sizef(GGML_TYPE_F32); // e_conv_1_b

            ctx_size += 3*n_audio_state*n_audio_state*ggml_type_sizef(vtype);         // e_conv_2_w
            ctx_size +=                 n_audio_state*ggml_type_sizef(GGML_TYPE_F32); // e_conv_2_b

            ctx_size += n_audio_state*ggml_type_sizef(GGML_TYPE_F32); // e_ln_w;
            ctx_size += n_audio_state*ggml_type_sizef(GGML_TYPE_F32); // e_ln_b;
        }

        // decoder
        {
            ctx_size += n_text_ctx*n_text_state*ggml_type_sizef(GGML_TYPE_F32); // d_pe;

            ctx_size += n_vocab*n_text_state*ggml_type_sizef(wtype); // d_te;

            ctx_size += n_text_state*ggml_type_sizef(GGML_TYPE_F32); // d_ln_w;
            ctx_size += n_text_state*ggml_type_sizef(GGML_TYPE_F32); // d_ln_b;
        }

        // encoder layers
        {
            ctx_size += n_audio_layer*(n_audio_state*ggml_type_sizef(GGML_TYPE_F32)); // mlp_ln_w
            ctx_size += n_audio_layer*(n_audio_state*ggml_type_sizef(GGML_TYPE_F32)); // mlp_ln_b

            ctx_size += n_audio_layer*(4*n_audio_state*n_audio_state*ggml_type_sizef(wtype));         // mlp_0_w
            ctx_size += n_audio_layer*(              4*n_audio_state*ggml_type_sizef(GGML_TYPE_F32)); // mlp_0_b

            ctx_size += n_audio_layer*(4*n_audio_state*n_audio_state*ggml_type_sizef(wtype));         // mlp_1_w
            ctx_size += n_audio_layer*(                n_audio_state*ggml_type_sizef(GGML_TYPE_F32)); // mlp_1_b

            ctx_size += n_audio_layer*(n_audio_state*ggml_type_sizef(GGML_TYPE_F32)); // attn_ln_0_w
            ctx_size += n_audio_layer*(n_audio_state*ggml_type_sizef(GGML_TYPE_F32)); // attn_ln_0_b

            ctx_size += n_audio_layer*(n_audio_state*n_audio_state*ggml_type_sizef(wtype));         // attn_q_w
            ctx_size += n_audio_layer*(              n_audio_state*ggml_type_sizef(GGML_TYPE_F32)); // attn_q_b

            ctx_size += n_audio_layer*(n_audio_state*n_audio_state*ggml_type_sizef(wtype)); // attn_k_w

            ctx_size += n_audio_layer*(n_audio_state*n_audio_state*ggml_type_sizef(wtype));         // attn_v_w
            ctx_size += n_audio_layer*(              n_audio_state*ggml_type_sizef(GGML_TYPE_F32)); // attn_v_b

            ctx_size += n_audio_layer*(n_audio_state*n_audio_state*ggml_type_sizef(wtype));         // attn_ln_1_w
            ctx_size += n_audio_layer*(              n_audio_state*ggml_type_sizef(GGML_TYPE_F32)); // attn_ln_1_b
        }

        // decoder layers
        {
            ctx_size += n_text_layer*(n_text_state*ggml_type_sizef(GGML_TYPE_F32)); // mlp_ln_w
            ctx_size += n_text_layer*(n_text_state*ggml_type_sizef(GGML_TYPE_F32)); // mlp_ln_b

            ctx_size += n_text_layer*(4*n_text_state*n_text_state*ggml_type_sizef(wtype));         // mlp_0_w
            ctx_size += n_text_layer*(             4*n_text_state*ggml_type_sizef(GGML_TYPE_F32)); // mlp_0_b

            ctx_size += n_text_layer*(4*n_text_state*n_text_state*ggml_type_sizef(wtype));         // mlp_1_w
            ctx_size += n_text_layer*(               n_text_state*ggml_type_sizef(GGML_TYPE_F32)); // mlp_1_b

            ctx_size += n_text_layer*(n_text_state*ggml_type_sizef(GGML_TYPE_F32)); // attn_ln_0_w
            ctx_size += n_text_layer*(n_text_state*ggml_type_sizef(GGML_TYPE_F32)); // attn_ln_0_b

            ctx_size += n_text_layer*(n_text_state*n_text_state*ggml_type_sizef(wtype));         // attn_q_w
            ctx_size += n_text_layer*(             n_text_state*ggml_type_sizef(GGML_TYPE_F32)); // attn_q_b

            ctx_size += n_text_layer*(n_text_state*n_text_state*ggml_type_sizef(wtype)); // attn_k_w

            ctx_size += n_text_layer*(n_text_state*n_text_state*ggml_type_sizef(wtype));         // attn_v_w
            ctx_size += n_text_layer*(             n_text_state*ggml_type_sizef(GGML_TYPE_F32)); // attn_v_b

            ctx_size += n_text_layer*(n_text_state*n_text_state*ggml_type_sizef(wtype));         // attn_ln_1_w
            ctx_size += n_text_layer*(             n_text_state*ggml_type_sizef(GGML_TYPE_F32)); // attn_ln_1_b
                                                                                                //
            ctx_size += n_text_layer*(n_text_state*ggml_type_sizef(GGML_TYPE_F32)); // cross_attn_ln_0_w
            ctx_size += n_text_layer*(n_text_state*ggml_type_sizef(GGML_TYPE_F32)); // cross_attn_ln_0_b

            ctx_size += n_text_layer*(n_text_state*n_text_state*ggml_type_sizef(wtype));         // cross_attn_q_w
            ctx_size += n_text_layer*(             n_text_state*ggml_type_sizef(GGML_TYPE_F32)); // cross_attn_q_b

            ctx_size += n_text_layer*(n_text_state*n_text_state*ggml_type_sizef(wtype)); // cross_attn_k_w

            ctx_size += n_text_layer*(n_text_state*n_text_state*ggml_type_sizef(wtype));         // cross_attn_v_w
            ctx_size += n_text_layer*(             n_text_state*ggml_type_sizef(GGML_TYPE_F32)); // cross_attn_v_b

            ctx_size += n_text_layer*(n_text_state*n_text_state*ggml_type_sizef(wtype));         // cross_attn_ln_1_w
            ctx_size += n_text_layer*(             n_text_state*ggml_type_sizef(GGML_TYPE_F32)); // cross_attn_ln_1_b
        }

        ctx_size += (15 + 15*n_audio_layer + 24*n_text_layer)*512; // object overhead

        log("%s: model ctx     = %7.2f MB\n", __func__, ctx_size/(1024.0*1024.0));
    }

    // create the ggml context
    {
        struct ggml_init_params params = {
            /*.mem_size   =*/ wctx.model.buf->size(),
            /*.mem_buffer =*/ wctx.model.buf->data(),
            /*.no_alloc   =*/ false,
        };

        model.ctx = ggml_init(params);
        if (!model.ctx) {
            log("%s: ggml_init() failed\n", __func__);
            return false;
        }
    }

    // prepare memory for the weights
    {
        auto & ctx = model.ctx;

        const auto & hparams = model.hparams;

        const int n_vocab = hparams.n_vocab;

        const int n_audio_ctx   = hparams.n_audio_ctx;
        const int n_audio_state = hparams.n_audio_state;
        const int n_audio_layer = hparams.n_audio_layer;

        const int n_text_ctx   = hparams.n_text_ctx;
        const int n_text_state = hparams.n_text_state;
        const int n_text_layer = hparams.n_text_layer;

        const int n_mels = hparams.n_mels;

        model.layers_encoder.resize(n_audio_layer);
        model.layers_decoder.resize(n_text_layer);

        // encoder
        {
            model.e_pe       = ggml_new_tensor_2d(ctx, GGML_TYPE_F32, n_audio_state, n_audio_ctx);

            model.e_conv_1_w = ggml_new_tensor_3d(ctx, vtype,         3, n_mels, n_audio_state);
            model.e_conv_1_b = ggml_new_tensor_2d(ctx, GGML_TYPE_F32, 1, n_audio_state);

            model.e_conv_2_w = ggml_new_tensor_3d(ctx, vtype,         3, n_audio_state, n_audio_state);
            model.e_conv_2_b = ggml_new_tensor_2d(ctx, GGML_TYPE_F32, 1, n_audio_state);

            model.e_ln_w     = ggml_new_tensor_1d(ctx, GGML_TYPE_F32, n_audio_state);
            model.e_ln_b     = ggml_new_tensor_1d(ctx, GGML_TYPE_F32, n_audio_state);

            // map by name
            model.tensors["encoder.positional_embedding"] = model.e_pe;

            model.tensors["encoder.conv1.weight"]         = model.e_conv_1_w;
            model.tensors["encoder.conv1.bias"]           = model.e_conv_1_b;

            model.tensors["encoder.conv2.weight"]         = model.e_conv_2_w;
            model.tensors["encoder.conv2.bias"]           = model.e_conv_2_b;

            model.tensors["encoder.ln_post.weight"]       = model.e_ln_w;
            model.tensors["encoder.ln_post.bias"]         = model.e_ln_b;

            for (int i = 0; i < n_audio_layer; ++i) {
                auto & layer = model.layers_encoder[i];

                layer.mlp_ln_w    = ggml_new_tensor_1d(ctx, GGML_TYPE_F32,   n_audio_state);
                layer.mlp_ln_b    = ggml_new_tensor_1d(ctx, GGML_TYPE_F32,   n_audio_state);

                layer.mlp_0_w     = ggml_new_tensor_2d(ctx, wtype,           n_audio_state, 4*n_audio_state);
                layer.mlp_0_b     = ggml_new_tensor_1d(ctx, GGML_TYPE_F32, 4*n_audio_state);

                layer.mlp_1_w     = ggml_new_tensor_2d(ctx, wtype,         4*n_audio_state, n_audio_state);
                layer.mlp_1_b     = ggml_new_tensor_1d(ctx, GGML_TYPE_F32,   n_audio_state);

                layer.attn_ln_0_w = ggml_new_tensor_1d(ctx, GGML_TYPE_F32,   n_audio_state);
                layer.attn_ln_0_b = ggml_new_tensor_1d(ctx, GGML_TYPE_F32,   n_audio_state);

                layer.attn_q_w    = ggml_new_tensor_2d(ctx, wtype,           n_audio_state, n_audio_state);
                layer.attn_q_b    = ggml_new_tensor_1d(ctx, GGML_TYPE_F32,   n_audio_state);

                layer.attn_k_w    = ggml_new_tensor_2d(ctx, wtype,           n_audio_state, n_audio_state);

                layer.attn_v_w    = ggml_new_tensor_2d(ctx, wtype,           n_audio_state, n_audio_state);
                layer.attn_v_b    = ggml_new_tensor_1d(ctx, GGML_TYPE_F32,   n_audio_state);

                layer.attn_ln_1_w = ggml_new_tensor_2d(ctx, wtype,           n_audio_state, n_audio_state);
                layer.attn_ln_1_b = ggml_new_tensor_1d(ctx, GGML_TYPE_F32,   n_audio_state);

                // map by name
                model.tensors["encoder.blocks." + std::to_string(i) + ".mlp_ln.weight"]     = layer.mlp_ln_w;
                model.tensors["encoder.blocks." + std::to_string(i) + ".mlp_ln.bias"]       = layer.mlp_ln_b;

                model.tensors["encoder.blocks." + std::to_string(i) + ".mlp.0.weight"]      = layer.mlp_0_w;
                model.tensors["encoder.blocks." + std::to_string(i) + ".mlp.0.bias"]        = layer.mlp_0_b;

                model.tensors["encoder.blocks." + std::to_string(i) + ".mlp.2.weight"]      = layer.mlp_1_w;
                model.tensors["encoder.blocks." + std::to_string(i) + ".mlp.2.bias"]        = layer.mlp_1_b;

                model.tensors["encoder.blocks." + std::to_string(i) + ".attn_ln.weight"]    = layer.attn_ln_0_w;
                model.tensors["encoder.blocks." + std::to_string(i) + ".attn_ln.bias"]      = layer.attn_ln_0_b;

                model.tensors["encoder.blocks." + std::to_string(i) + ".attn.query.weight"] = layer.attn_q_w;
                model.tensors["encoder.blocks." + std::to_string(i) + ".attn.query.bias"]   = layer.attn_q_b;

                model.tensors["encoder.blocks." + std::to_string(i) + ".attn.key.weight"]   = layer.attn_k_w;

                model.tensors["encoder.blocks." + std::to_string(i) + ".attn.value.weight"] = layer.attn_v_w;
                model.tensors["encoder.blocks." + std::to_string(i) + ".attn.value.bias"]   = layer.attn_v_b;

                model.tensors["encoder.blocks." + std::to_string(i) + ".attn.out.weight"]   = layer.attn_ln_1_w;
                model.tensors["encoder.blocks." + std::to_string(i) + ".attn.out.bias"]     = layer.attn_ln_1_b;
            }
        }

        // decoder
        {
            model.d_pe   = ggml_new_tensor_2d(ctx, GGML_TYPE_F32, n_text_state, n_text_ctx);

            model.d_te   = ggml_new_tensor_2d(ctx, wtype,         n_text_state, n_vocab);

            model.d_ln_w = ggml_new_tensor_1d(ctx, GGML_TYPE_F32, n_text_state);
            model.d_ln_b = ggml_new_tensor_1d(ctx, GGML_TYPE_F32, n_text_state);

            // map by name
            model.tensors["decoder.positional_embedding"]   = model.d_pe;

            model.tensors["decoder.token_embedding.weight"] = model.d_te;

            model.tensors["decoder.ln.weight"]              = model.d_ln_w;
            model.tensors["decoder.ln.bias"]                = model.d_ln_b;

            for (int i = 0; i < n_text_layer; ++i) {
                auto & layer = model.layers_decoder[i];

                layer.mlp_ln_w          = ggml_new_tensor_1d(ctx, GGML_TYPE_F32,   n_text_state);
                layer.mlp_ln_b          = ggml_new_tensor_1d(ctx, GGML_TYPE_F32,   n_text_state);

                layer.mlp_0_w           = ggml_new_tensor_2d(ctx, wtype,           n_text_state, 4*n_text_state);
                layer.mlp_0_b           = ggml_new_tensor_1d(ctx, GGML_TYPE_F32, 4*n_text_state);

                layer.mlp_1_w           = ggml_new_tensor_2d(ctx, wtype,         4*n_text_state, n_text_state);
                layer.mlp_1_b           = ggml_new_tensor_1d(ctx, GGML_TYPE_F32,   n_text_state);

                layer.attn_ln_0_w       = ggml_new_tensor_1d(ctx, GGML_TYPE_F32,   n_text_state);
                layer.attn_ln_0_b       = ggml_new_tensor_1d(ctx, GGML_TYPE_F32,   n_text_state);

                layer.attn_q_w          = ggml_new_tensor_2d(ctx, wtype,           n_text_state, n_text_state);
                layer.attn_q_b          = ggml_new_tensor_1d(ctx, GGML_TYPE_F32,   n_text_state);

                layer.attn_k_w          = ggml_new_tensor_2d(ctx, wtype,           n_text_state, n_text_state);

                layer.attn_v_w          = ggml_new_tensor_2d(ctx, wtype,           n_text_state, n_text_state);
                layer.attn_v_b          = ggml_new_tensor_1d(ctx, GGML_TYPE_F32,   n_text_state);

                layer.attn_ln_1_w       = ggml_new_tensor_2d(ctx, wtype,           n_text_state, n_text_state);
                layer.attn_ln_1_b       = ggml_new_tensor_1d(ctx, GGML_TYPE_F32,   n_text_state);

                layer.cross_attn_ln_0_w = ggml_new_tensor_1d(ctx, GGML_TYPE_F32,   n_text_state);
                layer.cross_attn_ln_0_b = ggml_new_tensor_1d(ctx, GGML_TYPE_F32,   n_text_state);

                layer.cross_attn_q_w    = ggml_new_tensor_2d(ctx, wtype,           n_text_state, n_text_state);
                layer.cross_attn_q_b    = ggml_new_tensor_1d(ctx, GGML_TYPE_F32,   n_text_state);

                layer.cross_attn_k_w    = ggml_new_tensor_2d(ctx, wtype,           n_text_state, n_text_state);

                layer.cross_attn_v_w    = ggml_new_tensor_2d(ctx, wtype,           n_text_state, n_text_state);
                layer.cross_attn_v_b    = ggml_new_tensor_1d(ctx, GGML_TYPE_F32,   n_text_state);

                layer.cross_attn_ln_1_w = ggml_new_tensor_2d(ctx, wtype,           n_text_state, n_text_state);
                layer.cross_attn_ln_1_b = ggml_new_tensor_1d(ctx, GGML_TYPE_F32,   n_text_state);

                // map by name
                model.tensors["decoder.blocks." + std::to_string(i) + ".mlp_ln.weight"]           = layer.mlp_ln_w;
                model.tensors["decoder.blocks." + std::to_string(i) + ".mlp_ln.bias"]             = layer.mlp_ln_b;

                model.tensors["decoder.blocks." + std::to_string(i) + ".mlp.0.weight"]            = layer.mlp_0_w;
                model.tensors["decoder.blocks." + std::to_string(i) + ".mlp.0.bias"]              = layer.mlp_0_b;

                model.tensors["decoder.blocks." + std::to_string(i) + ".mlp.2.weight"]            = layer.mlp_1_w;
                model.tensors["decoder.blocks." + std::to_string(i) + ".mlp.2.bias"]              = layer.mlp_1_b;

                model.tensors["decoder.blocks." + std::to_string(i) + ".attn_ln.weight"]          = layer.attn_ln_0_w;
                model.tensors["decoder.blocks." + std::to_string(i) + ".attn_ln.bias"]            = layer.attn_ln_0_b;

                model.tensors["decoder.blocks." + std::to_string(i) + ".attn.query.weight"]       = layer.attn_q_w;
                model.tensors["decoder.blocks." + std::to_string(i) + ".attn.query.bias"]         = layer.attn_q_b;

                model.tensors["decoder.blocks." + std::to_string(i) + ".attn.key.weight"]         = layer.attn_k_w;

                model.tensors["decoder.blocks." + std::to_string(i) + ".attn.value.weight"]       = layer.attn_v_w;
                model.tensors["decoder.blocks." + std::to_string(i) + ".attn.value.bias"]         = layer.attn_v_b;

                model.tensors["decoder.blocks." + std::to_string(i) + ".attn.out.weight"]         = layer.attn_ln_1_w;
                model.tensors["decoder.blocks." + std::to_string(i) + ".attn.out.bias"]           = layer.attn_ln_1_b;

                model.tensors["decoder.blocks." + std::to_string(i) + ".cross_attn_ln.weight"]    = layer.cross_attn_ln_0_w;
                model.tensors["decoder.blocks." + std::to_string(i) + ".cross_attn_ln.bias"]      = layer.cross_attn_ln_0_b;

                model.tensors["decoder.blocks." + std::to_string(i) + ".cross_attn.query.weight"] = layer.cross_attn_q_w;
                model.tensors["decoder.blocks." + std::to_string(i) + ".cross_attn.query.bias"]   = layer.cross_attn_q_b;

                model.tensors["decoder.blocks." + std::to_string(i) + ".cross_attn.key.weight"]   = layer.cross_attn_k_w;

                model.tensors["decoder.blocks." + std::to_string(i) + ".cross_attn.value.weight"] = layer.cross_attn_v_w;
                model.tensors["decoder.blocks." + std::to_string(i) + ".cross_attn.value.bias"]   = layer.cross_attn_v_b;

                model.tensors["decoder.blocks." + std::to_string(i) + ".cross_attn.out.weight"]   = layer.cross_attn_ln_1_w;
                model.tensors["decoder.blocks." + std::to_string(i) + ".cross_attn.out.bias"]     = layer.cross_attn_ln_1_b;
            }
        }
    }

    // load weights
    {
        size_t total_size = 0;

        model.n_loaded = 0;

        while (true) {
            int32_t n_dims;
            int32_t length;
            int32_t ttype;

            read_safe(loader, n_dims);
            read_safe(loader, length);
            read_safe(loader, ttype);

            if (loader->eof(loader->context)) {
                break;
            }

            int32_t nelements = 1;
            int32_t ne[4] = { 1, 1, 1, 1 };
            for (int i = 0; i < n_dims; ++i) {
                read_safe(loader, ne[i]);
                nelements *= ne[i];
            }

            std::string name;
            std::vector<char> tmp(length); // create a buffer
            loader->read(loader->context, &tmp[0], tmp.size()); // read to buffer
            name.assign(&tmp[0], tmp.size());

            if (model.tensors.find(name) == model.tensors.end()) {
                log("%s: unknown tensor '%s' in model file\n", __func__, name.data());
                return false;
            }

            auto tensor = model.tensors[name.data()];
            if (ggml_nelements(tensor) != nelements) {
                log("%s: tensor '%s' has wrong size in model file\n", __func__, name.data());
                log("%s: shape: [%d, %d, %d], expected: [%d, %d, %d]\n",
                        __func__, ne[0], ne[1], ne[2], (int) tensor->ne[0], (int) tensor->ne[1], (int) tensor->ne[2]);
                return false;
            }

            if (tensor->ne[0] != ne[0] || tensor->ne[1] != ne[1] || tensor->ne[2] != ne[2]) {
                log("%s: tensor '%s' has wrong shape in model file: got [%d, %d, %d], expected [%d, %d, %d]\n",
                        __func__, name.data(), (int) tensor->ne[0], (int) tensor->ne[1], (int) tensor->ne[2], ne[0], ne[1], ne[2]);
                return false;
            }

            const size_t bpe = ggml_type_size(ggml_type(ttype));

            if ((nelements*bpe)/ggml_blck_size(tensor->type) != ggml_nbytes(tensor)) {
                log("%s: tensor '%s' has wrong size in model file: got %zu, expected %zu\n",
                        __func__, name.data(), ggml_nbytes(tensor), nelements*bpe);
                return false;
            }

            loader->read(loader->context, tensor->data, ggml_nbytes(tensor));
            BYTESWAP_TENSOR(tensor);

            //printf("%48s - [%5d, %5d, %5d], type = %6s, %6.2f MB\n", name.data(), ne[0], ne[1], ne[2], ggml_type_name((ggml_type) ttype), ggml_nbytes(tensor)/1024.0/1024.0);
            total_size += ggml_nbytes(tensor);
            model.n_loaded++;
        }

        log("%s: model size    = %7.2f MB\n", __func__, total_size/1024.0/1024.0);

        if (model.n_loaded == 0) {
            log("%s: WARN no tensors loaded from model file - assuming empty model for testing\n", __func__);
        } else if (model.n_loaded != (int) model.tensors.size()) {
            log("%s: ERROR not all tensors loaded from model file - expected %zu, got %d\n", __func__, model.tensors.size(), model.n_loaded);
            return false;
        }
    }

    wctx.t_load_us = ggml_time_us() - t_start_us;

    return true;
}

// evaluate the encoder with the given state
//
// given audio recording (more specifically, its log mel spectrogram), runs forward pass of the encoder
// part of the transformer model and returns the encoded features
//
//   - wctx:      the model
//   - wstate:     the state of the encoder
//   - n_threads:  number of threads to use
//   - mel_offset: offset in the mel spectrogram (i.e. audio offset)
//
static bool whisper_encode_internal(
        whisper_context & wctx,
          whisper_state & wstate,
              const int   mel_offset,
              const int   n_threads){

    const int64_t t_start_us = ggml_time_us();

    const auto & model   = wctx.model;
    const auto & mel_inp = wstate.mel;
    const auto & hparams = model.hparams;

    const int n_ctx   = wstate.exp_n_audio_ctx > 0 ? wstate.exp_n_audio_ctx : hparams.n_audio_ctx;
    const int n_state = hparams.n_audio_state;
    const int n_head  = hparams.n_audio_head;
    const int n_layer = hparams.n_audio_layer;

    const int n_mels = hparams.n_mels;
    assert(mel_inp.n_mel == n_mels);

    struct ggml_init_params params = {
        /*.mem_size   =*/ wstate.buf_compute.size(),
        /*.mem_buffer =*/ wstate.buf_compute.data(),
        /*.no_alloc   =*/ false,
    };

    struct ggml_context * ctx0 = ggml_init(params);

    wstate.use_buf(ctx0, 0);

    struct ggml_tensor * mel = ggml_new_tensor_2d(ctx0, GGML_TYPE_F32, 2*n_ctx, n_mels);
    assert(mel->type == GGML_TYPE_F32);
    {
        float * dst = (float *) mel->data;
        memset(dst, 0, ggml_nbytes(mel));

        const int i0 = std::min(mel_offset, mel_inp.n_len);
        const int i1 = std::min(mel_offset + 2*n_ctx, mel_inp.n_len);

        for (int j = 0; j < mel_inp.n_mel; ++j) {
            for (int i = i0; i < i1; ++i) {
                dst[j*2*n_ctx + (i - i0)] = mel_inp.data[j*mel_inp.n_len + i];
            }
        }
    }

    struct ggml_tensor * cur;

#ifndef WHISPER_USE_COREML
    const bool use_coreml = false;
#else
    const bool use_coreml = wstate.ctx_coreml != nullptr;
#endif

#ifndef WHISPER_USE_OPENVINO
    const bool use_openvino = false;
#else
    const bool use_openvino = wstate.ctx_openvino != nullptr;
#endif

    if (!use_coreml && !use_openvino) {
        // convolution + gelu
        {
            wstate.use_buf(ctx0, 1);

            cur = ggml_conv_1d_ph(ctx0, model.e_conv_1_w, mel, 1, 1);
            cur = ggml_add(ctx0,
                    ggml_repeat(ctx0,
                        model.e_conv_1_b,
                        cur),
                    cur);

            cur = ggml_gelu(ctx0, cur);

            wstate.use_buf(ctx0, 0);

            cur = ggml_conv_1d_ph(ctx0, model.e_conv_2_w, cur, 2, 1);
            cur = ggml_add(ctx0,
                    ggml_repeat(ctx0,
                        model.e_conv_2_b,
                        cur),
                    cur);

            cur = ggml_gelu(ctx0, cur);
        }

        wstate.use_buf(ctx0, 3);

        // ===================================================================
        // NOTE: experimenting with partial evaluation of the encoder (ignore)
        //static int iter = -1;
        //const int n_iter = 1500/n_ctx;

        //iter = (iter + 1) % n_iter;

        //if (iter == 0) {
        //    memset(model.memory_cross_k->data, 0, ggml_nbytes(model.memory_cross_k));
        //    memset(model.memory_cross_v->data, 0, ggml_nbytes(model.memory_cross_v));
        //}

        static int iter = 0;

        const size_t e_pe_stride = model.e_pe->ne[0]*ggml_element_size(model.e_pe);
        const size_t e_pe_offset = model.e_pe->ne[0]*ggml_element_size(model.e_pe)*n_ctx*iter;

        struct ggml_tensor * e_pe = ggml_view_2d(ctx0, model.e_pe, model.e_pe->ne[0], n_ctx, e_pe_stride, e_pe_offset);

        cur = ggml_add(ctx0, e_pe, ggml_transpose(ctx0, cur));

        // ===================================================================

        // original:
        //cur = ggml_add(ctx0, model.e_pe, ggml_transpose(ctx0, cur));

        struct ggml_tensor * inpL = cur;

        for (int il = 0; il < n_layer; ++il) {
            const auto & layer = model.layers_encoder[il];

            // norm
            {
                wstate.use_buf(ctx0, 0);

                cur = ggml_norm(ctx0, inpL);

                // cur = ln_0_w*cur + ln_0_b
                cur = ggml_add(ctx0,
                        ggml_mul(ctx0,
                            ggml_repeat(ctx0, layer.attn_ln_0_w, cur),
                            cur),
                        ggml_repeat(ctx0, layer.attn_ln_0_b, cur));
            }

            // self-attention
            {
                wstate.use_buf(ctx0, 1);

                struct ggml_tensor * Qcur = ggml_mul_mat(ctx0,
                        layer.attn_q_w,
                        cur);

                Qcur = ggml_add(ctx0,
                        ggml_repeat(ctx0,
                            layer.attn_q_b,
                            Qcur),
                        Qcur);

                //Qcur = ggml_scale_inplace(ctx0, Qcur, ggml_new_f32(ctx0, pow(float(n_state)/n_head, -0.25)));

                // note: no bias for Key
                struct ggml_tensor * Kcur = ggml_mul_mat(ctx0,
                        layer.attn_k_w,
                        cur);

                //Kcur = ggml_scale_inplace(ctx0, Kcur, ggml_new_f32(ctx0, pow(float(n_state)/n_head, -0.25)));

                struct ggml_tensor * Vcur = ggml_mul_mat(ctx0,
                        layer.attn_v_w,
                        cur);

                Vcur = ggml_add(ctx0,
                        ggml_repeat(ctx0,
                            layer.attn_v_b,
                            Vcur),
                        Vcur);

                // ------

                wstate.use_buf(ctx0, 0);

#ifdef WHISPER_USE_FLASH_ATTN
                struct ggml_tensor * Q =
                    ggml_permute(ctx0,
                            ggml_cpy(ctx0,
                                Qcur,
                                ggml_new_tensor_3d(ctx0, wctx.itype, n_state/n_head, n_head, n_ctx)),
                            0, 2, 1, 3);

                struct ggml_tensor * K =
                    ggml_permute(ctx0,
                            ggml_cpy(ctx0,
                                Kcur,
                                ggml_new_tensor_3d(ctx0, wctx.itype, n_state/n_head, n_head, n_ctx)),
                            0, 2, 1, 3);

                struct ggml_tensor * V =
                    ggml_cpy(ctx0,
                            ggml_permute(ctx0,
                                ggml_reshape_3d(ctx0,
                                    Vcur,
                                    n_state/n_head, n_head, n_ctx),
                                1, 2, 0, 3),
                            ggml_new_tensor_3d(ctx0, wctx.itype, n_ctx, n_state/n_head, n_head));

                struct ggml_tensor * KQV = ggml_flash_attn(ctx0, Q, K, V, false);
#else
                struct ggml_tensor * Q =
                    ggml_permute(ctx0,
                            ggml_cpy(ctx0,
                                Qcur,
                                ggml_new_tensor_3d(ctx0, GGML_TYPE_F32, n_state/n_head, n_head, n_ctx)),
                            0, 2, 1, 3);

                struct ggml_tensor * K =
                    ggml_permute(ctx0,
                            ggml_cpy(ctx0,
                                Kcur,
                                ggml_new_tensor_3d(ctx0, wctx.itype, n_state/n_head, n_head, n_ctx)),
                            0, 2, 1, 3);

                // K * Q
                struct ggml_tensor * KQ = ggml_mul_mat(ctx0, K, Q);

                struct ggml_tensor * KQ_scaled =
                    ggml_scale_inplace(ctx0,
                            KQ,
                            ggml_new_f32(ctx0, 1.0f/sqrt(float(n_state)/n_head))
                            );

                struct ggml_tensor * KQ_soft_max = ggml_soft_max_inplace(ctx0, KQ_scaled);

                struct ggml_tensor * V =
                    ggml_cpy(ctx0,
                            ggml_permute(ctx0,
                                ggml_reshape_3d(ctx0,
                                    Vcur,
                                    n_state/n_head, n_head, n_ctx),
                                1, 2, 0, 3),
                            ggml_new_tensor_3d(ctx0, wctx.itype, n_ctx, n_state/n_head, n_head)
                            );

                struct ggml_tensor * KQV = ggml_mul_mat(ctx0, V, KQ_soft_max);
#endif
                struct ggml_tensor * KQV_merged = ggml_permute(ctx0, KQV, 0, 2, 1, 3);

                wstate.use_buf(ctx0, 1);

                cur = ggml_cpy(ctx0,
                        KQV_merged,
                        ggml_new_tensor_2d(ctx0, GGML_TYPE_F32, n_state, n_ctx));
            }

            // projection
            {
                wstate.use_buf(ctx0, 0);

                cur = ggml_mul_mat(ctx0,
                        layer.attn_ln_1_w,
                        cur);

                wstate.use_buf(ctx0, 1);

                cur = ggml_add(ctx0,
                        ggml_repeat(ctx0, layer.attn_ln_1_b, cur),
                        cur);
            }

            wstate.use_buf(ctx0, 2);

            // add the input
            cur = ggml_add(ctx0, cur, inpL);

            struct ggml_tensor * inpFF = cur;

            // feed-forward network
            {
                // norm
                {
                    wstate.use_buf(ctx0, 0);

                    cur = ggml_norm(ctx0, inpFF);

                    wstate.use_buf(ctx0, 1);

                    // cur = mlp_ln_w*cur + mlp_ln_b
                    cur = ggml_add(ctx0,
                            ggml_mul(ctx0,
                                ggml_repeat(ctx0, layer.mlp_ln_w, cur),
                                cur),
                            ggml_repeat(ctx0, layer.mlp_ln_b, cur));
                }

#ifdef WHISPER_USE_FLASH_FF
                wstate.use_buf(ctx0, 0);

                cur = ggml_flash_ff(ctx0,
                        ggml_cpy(ctx0, cur, ggml_new_tensor_2d(ctx0, wstate.itype, n_state, n_ctx)),
                        layer.mlp_0_w, layer.mlp_0_b, layer.mlp_1_w, layer.mlp_1_b);
#else
                wstate.use_buf(ctx0, 0);

                // fully connected
                cur = ggml_mul_mat(ctx0,
                        layer.mlp_0_w,
                        cur);

                wstate.use_buf(ctx0, 1);

                cur = ggml_add(ctx0,
                        ggml_repeat(ctx0, layer.mlp_0_b, cur),
                        cur);

                wstate.use_buf(ctx0, 0);

                // GELU activation
                cur = ggml_gelu(ctx0, cur);

                wstate.use_buf(ctx0, 1);

                // projection
                cur = ggml_mul_mat(ctx0,
                        layer.mlp_1_w,
                        cur);

                wstate.use_buf(ctx0, 0);

                cur = ggml_add(ctx0,
                        ggml_repeat(ctx0, layer.mlp_1_b, cur),
                        cur);
#endif
            }

            wstate.use_buf(ctx0, 3);

            inpL = ggml_add(ctx0, cur, inpFF);
        }

        cur = inpL;

        // norm
        {
            wstate.use_buf(ctx0, 0);

            cur = ggml_norm(ctx0, cur);

            wstate.use_buf(ctx0, 1);

            // cur = ln_f_g*cur + ln_f_b
            cur = ggml_add(ctx0,
                    ggml_mul(ctx0,
                        ggml_repeat(ctx0, model.e_ln_w, cur),
                        cur),
                    ggml_repeat(ctx0, model.e_ln_b, cur));
        }

        wstate.use_buf(ctx0, -1);

        // run the computation
        {
            struct ggml_cgraph gf = {};
            gf.n_threads = n_threads;

            ggml_build_forward_expand(&gf, cur);
            ggml_graph_compute(ctx0, &gf);

            //ggml_graph_print(&gf);
        }
    }
#ifdef WHISPER_USE_COREML
    else if (use_coreml) {
        wstate.use_buf(ctx0, -1);

        cur = ggml_new_tensor_2d(ctx0, GGML_TYPE_F32, n_state, n_ctx);

        whisper_coreml_encode(wstate.ctx_coreml, (float *) mel->data, (float *) cur->data);
    }
#endif
#ifdef WHISPER_USE_OPENVINO
    else if (use_openvino) {
        wstate.use_buf(ctx0, -1);

        cur = ggml_new_tensor_2d(ctx0, GGML_TYPE_F32, n_state, n_ctx);

        if (!whisper_openvino_encode(wstate.ctx_openvino, mel, cur)) {
            return false;
        }
    }
#endif

    // cur
    //{
    //    printf("ne0 = %d\n", cur->ne[0]);
    //    printf("ne1 = %d\n", cur->ne[1]);
    //    for (int i = 0; i < 10; ++i) {
    //        printf("%8.4f ", ((float *)(cur->data))[i]);
    //    }
    //    printf("... ");
    //    for (int i = cur->ne[0] - 10; i < cur->ne[0]; ++i) {
    //        printf("%8.4f ", ((float *)(cur->data))[i]);
    //    }
    //    printf("\n");
    //}

    // pre-compute cross-attention memory
    {
        struct ggml_cgraph gf = {};
        gf.n_threads = n_threads;

        // TODO: hack to disconnect the encoded features from the previous graph
        cur->op = GGML_OP_NONE;
        cur->src0 = nullptr;
        cur->src1 = nullptr;

        for (int il = 0; il < model.hparams.n_text_layer; ++il) {
            auto& layer = model.layers_decoder[il];

            wstate.use_buf(ctx0, 0);

            struct ggml_tensor* Kcross = ggml_mul_mat(ctx0,
                layer.cross_attn_k_w,
                cur);

            Kcross = ggml_scale_inplace(ctx0, Kcross, ggml_new_f32(ctx0, pow(float(n_state) / n_head, -0.25)));

            wstate.use_buf(ctx0, 1);

            struct ggml_tensor* Vcross = ggml_mul_mat(ctx0,
                layer.cross_attn_v_w,
                cur);

            Vcross = ggml_add(ctx0,
                ggml_repeat(ctx0,
                    layer.cross_attn_v_b,
                    Vcross),
                Vcross);

            wstate.use_buf(ctx0, -1);

            Vcross = ggml_transpose(ctx0, ggml_reshape_2d(ctx0, Vcross, n_state, n_ctx));

            struct ggml_tensor * k = ggml_view_1d(ctx0, wstate.kv_cross.k, n_state*n_ctx, (ggml_element_size(wstate.kv_cross.k)*n_state)*(il*n_ctx));
            struct ggml_tensor * v = ggml_view_2d(ctx0, wstate.kv_cross.v, n_ctx, n_state,
                    (   n_ctx)*ggml_element_size(wstate.kv_cross.v),
                    (il*n_ctx)*ggml_element_size(wstate.kv_cross.v)*n_state);

            ggml_build_forward_expand(&gf, ggml_cpy(ctx0, Kcross, k));
            ggml_build_forward_expand(&gf, ggml_cpy(ctx0, Vcross, v));
        }

        ggml_graph_compute(ctx0, &gf);
        //ggml_graph_print(&gf);
    }

    ////////////////////////////////////////////////////////////////////////////

    //printf("%s: used_mem = %f MB, %f MB, %f MB %f MB %f MB\n", __func__,
    //        ggml_used_mem(ctx0)/1024.0/1024.0,
    //        wstate.get_buf_max_mem(0)/1024.0/1024.0,
    //        wstate.get_buf_max_mem(1)/1024.0/1024.0,
    //        wstate.get_buf_max_mem(2)/1024.0/1024.0,
    //        wstate.get_buf_max_mem(3)/1024.0/1024.0);

    ggml_free(ctx0);

    wstate.t_encode_us += ggml_time_us() - t_start_us;
    wstate.n_encode++;

    return true;
}

// evaluate the decoder
//
// given text prompt + audio features -> computes the logits for the next token
//
//   - model:      the model
//   - n_threads:  number of threads to use
//   - tokens:     text prompt
//   - n_tokens:   number of tokens in the prompt
//   - n_past:     number of past tokens to prefix the prompt with
//
static bool whisper_decode_internal(
        whisper_context & wctx,
          whisper_state & wstate,
        whisper_decoder & decoder,
    const whisper_token * tokens,
              const int   n_tokens,
              const int   n_past,
              const int   n_threads) {
    const int64_t t_start_us = ggml_time_us();

    const auto & model   = wctx.model;
    const auto & hparams = model.hparams;

    auto & kv_self = decoder.kv_self;

    WHISPER_ASSERT(!!kv_self.ctx);

    auto & logits_out = wstate.logits;

    const int n_vocab = hparams.n_vocab;

    const int n_ctx   = hparams.n_text_ctx;
    const int n_state = hparams.n_text_state;
    const int n_head  = hparams.n_text_head;
    const int n_layer = hparams.n_text_layer;

    const int N = n_tokens;
    const int M = wstate.exp_n_audio_ctx > 0 ? wstate.exp_n_audio_ctx : hparams.n_audio_ctx;

    //WHISPER_PRINT_DEBUG("%s: n_past = %d, N = %d, M = %d, n_ctx = %d\n", __func__, n_past, N, M, n_ctx);

    struct ggml_init_params params = {
        /*.mem_size   =*/ wstate.buf_compute.size(),
        /*.mem_buffer =*/ wstate.buf_compute.data(),
        /*.no_alloc   =*/ false,
    };

    struct ggml_context * ctx0 = ggml_init(params);

    struct ggml_cgraph gf = {};
    gf.n_threads = n_threads;

    struct ggml_tensor * embd = ggml_new_tensor_1d(ctx0, GGML_TYPE_I32, N);
    memcpy(embd->data, tokens, N*ggml_element_size(embd));

    struct ggml_tensor * position = ggml_new_tensor_1d(ctx0, GGML_TYPE_I32, N);
    for (int i = 0; i < N; ++i) {
        ((int32_t *) position->data)[i] = n_past + i;
    }

    wstate.use_buf(ctx0, 3);

    // token encoding + position encoding
    struct ggml_tensor * cur =
        ggml_add(ctx0,
                ggml_get_rows(ctx0, model.d_te, embd),
                ggml_get_rows(ctx0, model.d_pe, position));

    struct ggml_tensor * inpL = cur;

    for (int il = 0; il < n_layer; ++il) {
        const auto & layer = model.layers_decoder[il];

        // norm
        {
            wstate.use_buf(ctx0, 0);

            cur = ggml_norm(ctx0, inpL);

            // cur = ln_0_w*cur + ln_0_b
            cur = ggml_add(ctx0,
                    ggml_mul(ctx0,
                        ggml_repeat(ctx0, layer.attn_ln_0_w, cur),
                        cur),
                    ggml_repeat(ctx0, layer.attn_ln_0_b, cur));
        }

        // self-attention
        {
            struct ggml_tensor * Qcur = ggml_mul_mat(ctx0,
                    layer.attn_q_w,
                    cur);

            Qcur = ggml_add(ctx0,
                    ggml_repeat(ctx0,
                        layer.attn_q_b,
                        Qcur),
                    Qcur);

            Qcur = ggml_scale_inplace(ctx0, Qcur, ggml_new_f32(ctx0, pow(float(n_state)/n_head, -0.25)));

            // note: no bias for Key
            struct ggml_tensor * Kcur = ggml_mul_mat(ctx0,
                    layer.attn_k_w,
                    cur);

            Kcur = ggml_scale_inplace(ctx0, Kcur, ggml_new_f32(ctx0, pow(float(n_state)/n_head, -0.25)));

            // store key and value to memory
            {
                struct ggml_tensor * Vcur = ggml_mul_mat(ctx0,
                        layer.attn_v_w,
                        cur);

                Vcur = ggml_add(ctx0,
                        ggml_repeat(ctx0,
                            layer.attn_v_b,
                            Vcur),
                        Vcur);

                Vcur = ggml_transpose(ctx0, ggml_reshape_2d(ctx0, Vcur, n_state, N));

                struct ggml_tensor * k = ggml_view_1d(ctx0, kv_self.k, N*n_state, (ggml_element_size(kv_self.k)*n_state)*(il*n_ctx + n_past));
                struct ggml_tensor * v = ggml_view_2d(ctx0, kv_self.v, N, n_state,
                        (   n_ctx)*ggml_element_size(kv_self.v),
                        (il*n_ctx)*ggml_element_size(kv_self.v)*n_state + n_past*ggml_element_size(kv_self.v));

                ggml_build_forward_expand(&gf, ggml_cpy(ctx0, Kcur, k));
                ggml_build_forward_expand(&gf, ggml_cpy(ctx0, Vcur, v));
            }

            // ------

            wstate.use_buf(ctx0, 0);

            struct ggml_tensor * Q =
                ggml_permute(ctx0,
                        ggml_cpy(ctx0,
                            Qcur,
                            ggml_new_tensor_3d(ctx0, GGML_TYPE_F32, n_state/n_head, n_head, N)),
                        0, 2, 1, 3);

            struct ggml_tensor * K =
                ggml_permute(ctx0,
                        ggml_reshape_3d(ctx0,
                            ggml_view_1d(ctx0, kv_self.k, (n_past + N)*n_state, il*n_ctx*ggml_element_size(kv_self.k)*n_state),
                            n_state/n_head, n_head, n_past + N),
                        0, 2, 1, 3);

            wstate.use_buf(ctx0, 1);

            // K * Q
            struct ggml_tensor * KQ = ggml_mul_mat(ctx0, K, Q);

            //struct ggml_tensor * KQ_scaled =
            //    ggml_scale_inplace(ctx0,
            //            KQ,
            //            ggml_new_f32(ctx0, 1.0f/sqrt(float(n_state)/n_head))
            //            );

            struct ggml_tensor * KQ_masked = ggml_diag_mask_inf_inplace(ctx0, KQ, n_past);

            struct ggml_tensor * KQ_soft_max = ggml_soft_max_inplace(ctx0, KQ_masked);

            struct ggml_tensor * V =
                ggml_view_3d(ctx0, kv_self.v,
                        n_past + N, n_state/n_head, n_head,
                        n_ctx*ggml_element_size(kv_self.v),
                        n_ctx*ggml_element_size(kv_self.v)*n_state/n_head,
                        il*n_ctx*ggml_element_size(kv_self.v)*n_state);

            struct ggml_tensor * KQV = ggml_mul_mat(ctx0, V, KQ_soft_max);

            struct ggml_tensor * KQV_merged = ggml_permute(ctx0, KQV, 0, 2, 1, 3);

            cur = ggml_cpy(ctx0,
                    KQV_merged,
                    ggml_new_tensor_2d(ctx0, GGML_TYPE_F32, n_state, N));
        }

        // projection
        {
            wstate.use_buf(ctx0, 0);

            cur = ggml_mul_mat(ctx0,
                    layer.attn_ln_1_w,
                    cur);

            wstate.use_buf(ctx0, 1);

            cur = ggml_add(ctx0,
                    ggml_repeat(ctx0, layer.attn_ln_1_b, cur),
                    cur);
        }

        wstate.use_buf(ctx0, 2);

        // add the input
        struct ggml_tensor * inpCA = ggml_add(ctx0, cur, inpL);

        // norm
        {
            wstate.use_buf(ctx0, 0);

            cur = ggml_norm(ctx0, inpCA); // note: we use inpCA here

            // cur = ln_0_w*cur + ln_0_b
            cur = ggml_add(ctx0,
                    ggml_mul(ctx0,
                        ggml_repeat(ctx0, layer.cross_attn_ln_0_w, cur),
                        cur),
                    ggml_repeat(ctx0, layer.cross_attn_ln_0_b, cur));
        }

        // cross-attention
        {
            struct ggml_tensor * Qcur = ggml_mul_mat(ctx0,
                    layer.cross_attn_q_w,
                    cur);

            Qcur = ggml_add(ctx0,
                    ggml_repeat(ctx0,
                        layer.cross_attn_q_b,
                        Qcur),
                    Qcur);

            Qcur = ggml_scale_inplace(ctx0, Qcur, ggml_new_f32(ctx0, pow(float(n_state)/n_head, -0.25)));

            // Kcross is already scaled
            struct ggml_tensor * Kcross =
                ggml_reshape_3d(ctx0,
                        ggml_view_1d(ctx0, wstate.kv_cross.k, M*n_state, il*M*ggml_element_size(wstate.kv_cross.k)*n_state),
                        n_state/n_head, n_head, M);

            //struct ggml_tensor * Vcross =
            //    ggml_reshape_3d(ctx0,
            //            ggml_view_1d(ctx0, wstate.kv_cross.v, M*n_state, il*M*ggml_element_size(wstate.kv_cross.v)*n_state),
            //            n_state/n_head, n_head, M);

            //struct ggml_tensor * V_trans =
            //    ggml_cpy(ctx0,
            //            ggml_permute(ctx0, Vcross, 1, 2, 0, 3),
            //            ggml_new_tensor_3d(ctx0, Vcross->type, M, n_state/n_head, n_head));

            struct ggml_tensor * V =
                ggml_view_3d(ctx0, wstate.kv_cross.v,
                        M, n_state/n_head, n_head,
                        M*ggml_element_size(wstate.kv_cross.v),
                        M*ggml_element_size(wstate.kv_cross.v)*n_state/n_head,
                        il*M*ggml_element_size(wstate.kv_cross.v)*n_state);

            // ------

            struct ggml_tensor * Q =
                ggml_permute(ctx0,
                        ggml_cpy(ctx0,
                            Qcur,
                            ggml_new_tensor_3d(ctx0, GGML_TYPE_F32, n_state/n_head, n_head, N)),
                        0, 2, 1, 3);

            struct ggml_tensor * K = ggml_permute(ctx0, Kcross, 0, 2, 1, 3);

            // K * Q
            struct ggml_tensor * KQ = ggml_mul_mat(ctx0, K, Q);

            //struct ggml_tensor * KQ_scaled =
            //    ggml_scale_inplace(ctx0,
            //            KQ,
            //            ggml_new_f32(ctx0, 1.0f/sqrt(float(n_state)/n_head))
            //            );

            // no masking for cross-attention
            //struct ggml_tensor * KQ_masked = ggml_diag_mask_inf_inplace(ctx0, KQ_scaled, n_past);

            struct ggml_tensor * KQ_soft_max = ggml_soft_max_inplace(ctx0, KQ);

            struct ggml_tensor * KQV = ggml_mul_mat(ctx0, V, KQ_soft_max);

            struct ggml_tensor * KQV_merged = ggml_permute(ctx0, KQV, 0, 2, 1, 3);

            // cur = KQV_merged.contiguous().view(n_state, N)
            cur = ggml_cpy(ctx0,
                    KQV_merged,
                    ggml_new_tensor_2d(ctx0, GGML_TYPE_F32, n_state, N));
        }

        // projection
        {
            wstate.use_buf(ctx0, 0);

            cur = ggml_mul_mat(ctx0,
                    layer.cross_attn_ln_1_w,
                    cur);

            wstate.use_buf(ctx0, 1);

            cur = ggml_add(ctx0,
                    ggml_repeat(ctx0, layer.cross_attn_ln_1_b, cur),
                    cur);
        }

        wstate.use_buf(ctx0, 2);

        // add the input
        cur = ggml_add(ctx0, cur, inpCA);

        struct ggml_tensor * inpFF = cur;

        // feed-forward network
        {
            // norm
            {
                wstate.use_buf(ctx0, 0);

                cur = ggml_norm(ctx0, inpFF);

                wstate.use_buf(ctx0, 1);

                // cur = mlp_ln_w*cur + mlp_ln_b
                cur = ggml_add(ctx0,
                        ggml_mul(ctx0,
                            ggml_repeat(ctx0, layer.mlp_ln_w, cur),
                            cur),
                        ggml_repeat(ctx0, layer.mlp_ln_b, cur));
            }

            wstate.use_buf(ctx0, 0);

            // fully connected
            cur = ggml_mul_mat(ctx0,
                    layer.mlp_0_w,
                    cur);

            wstate.use_buf(ctx0, 1);

            cur = ggml_add(ctx0,
                    ggml_repeat(ctx0, layer.mlp_0_b, cur),
                    cur);

            wstate.use_buf(ctx0, 0);

            // GELU activation
            cur = ggml_gelu(ctx0, cur);

            wstate.use_buf(ctx0, 1);

            // projection
            cur = ggml_mul_mat(ctx0,
                    layer.mlp_1_w,
                    cur);

            wstate.use_buf(ctx0, 0);

            cur = ggml_add(ctx0,
                    ggml_repeat(ctx0, layer.mlp_1_b, cur),
                    cur);
        }

        wstate.use_buf(ctx0, 3);

        inpL = ggml_add(ctx0, cur, inpFF);
    }

    cur = inpL;

    // norm
    {
        wstate.use_buf(ctx0, 0);

        cur = ggml_norm(ctx0, cur);

        wstate.use_buf(ctx0, 1);

        cur = ggml_add(ctx0,
                ggml_mul(ctx0,
                    ggml_repeat(ctx0, model.d_ln_w, cur),
                    cur),
                ggml_repeat(ctx0, model.d_ln_b, cur));
    }

    wstate.use_buf(ctx0, 0);

    // compute logits only for the last token
    // comment this line to compute logits for all N tokens
    // might be useful in the future
    cur = ggml_view_2d(ctx0, cur, cur->ne[0], 1, cur->nb[1], (cur->ne[1] - 1)*cur->nb[1]);

    struct ggml_tensor * logits = ggml_mul_mat(ctx0, model.d_te, cur);

    wstate.use_buf(ctx0, -1);

    // run the computation
    {
        ggml_build_forward_expand(&gf, logits);
        ggml_graph_compute       (ctx0, &gf);
    }

    // extract logits for all N tokens
    //logits_out.resize(N*n_vocab);
    //memcpy(logits_out.data(), ggml_get_data(logits), sizeof(float)*N*n_vocab);

    // extract logits only for the last token
    logits_out.resize(n_vocab);
    memcpy(logits_out.data(), ggml_get_data(logits), sizeof(float)*n_vocab);

    if (N > 1) {
        //printf("%s: used_mem = %f MB, %f MB, %f MB %f MB %f MB\n", __func__,
        //        ggml_used_mem(ctx0)/1024.0/1024.0,
        //        wstate.get_buf_max_mem(0)/1024.0/1024.0,
        //        wstate.get_buf_max_mem(1)/1024.0/1024.0,
        //        wstate.get_buf_max_mem(2)/1024.0/1024.0,
        //        wstate.get_buf_max_mem(3)/1024.0/1024.0);
    }

    ggml_free(ctx0);

    wstate.t_decode_us += ggml_time_us() - t_start_us;
    wstate.n_decode++;

    return true;
}

//  500 -> 00:05.000
// 6000 -> 01:00.000
static std::string to_timestamp(int64_t t, bool comma = false) {
    int64_t msec = t * 10;
    int64_t hr = msec / (1000 * 60 * 60);
    msec = msec - hr * (1000 * 60 * 60);
    int64_t min = msec / (1000 * 60);
    msec = msec - min * (1000 * 60);
    int64_t sec = msec / 1000;
    msec = msec - sec * 1000;

    char buf[32];
    snprintf(buf, sizeof(buf), "%02d:%02d:%02d%s%03d", (int) hr, (int) min, (int) sec, comma ? "," : ".", (int) msec);

    return std::string(buf);
}

#define SIN_COS_N_COUNT WHISPER_N_FFT
static float sin_vals[SIN_COS_N_COUNT];
static float cos_vals[SIN_COS_N_COUNT];

// In FFT, we frequently use sine and cosine operations with the same values. 
// We can use precalculated values to speed up the process.
static void fill_sin_cos_table() {
    static bool is_filled = false;
    if (is_filled) return;
    for (int i = 0; i < SIN_COS_N_COUNT; i++) {
        double theta = (2*M_PI*i)/SIN_COS_N_COUNT;
        sin_vals[i] = sinf(theta);
        cos_vals[i] = cosf(theta);
    }
    is_filled = true;
}

// naive Discrete Fourier Transform
// input is real-valued
// output is complex-valued
static void dft(const std::vector<float> & in, std::vector<float> & out) {
    int N = in.size();

    out.resize(N*2);
    const int sin_cos_step = SIN_COS_N_COUNT / N;

    for (int k = 0; k < N; k++) {
        float re = 0;
        float im = 0;

        for (int n = 0; n < N; n++) {
            int idx = (k * n * sin_cos_step) % (SIN_COS_N_COUNT); // t = 2*M_PI*k*n/N
            re += in[n]*cos_vals[idx]; // cos(t)
            im -= in[n]*sin_vals[idx]; // sin(t)
        }

        out[k*2 + 0] = re;
        out[k*2 + 1] = im;
    }
}

// Cooley-Tukey FFT
// poor man's implementation - use something better
// input is real-valued
// output is complex-valued
static void fft(const std::vector<float> & in, std::vector<float> & out) {
    out.resize(in.size()*2);

    int N = in.size();

    if (N == 1) {
        out[0] = in[0];
        out[1] = 0;
        return;
    }

    if (N%2 == 1) {
        dft(in, out);
        return;
    }

    std::vector<float> even;
    std::vector<float> odd;

    even.reserve(N/2);
    odd.reserve(N/2);

    for (int i = 0; i < N; i++) {
        if (i % 2 == 0) {
            even.push_back(in[i]);
        } else {
            odd.push_back(in[i]);
        }
    }

    std::vector<float> even_fft;
    std::vector<float> odd_fft;

    fft(even, even_fft);
    fft(odd, odd_fft);

    const int sin_cos_step = SIN_COS_N_COUNT / N;
    for (int k = 0; k < N/2; k++) {
        int idx = k * sin_cos_step; // t = 2*M_PI*k/N
        float re = cos_vals[idx]; // cos(t)
        float im = -sin_vals[idx]; // sin(t)

        float re_odd = odd_fft[2*k + 0];
        float im_odd = odd_fft[2*k + 1];

        out[2*k + 0] = even_fft[2*k + 0] + re*re_odd - im*im_odd;
        out[2*k + 1] = even_fft[2*k + 1] + re*im_odd + im*re_odd;

        out[2*(k + N/2) + 0] = even_fft[2*k + 0] - re*re_odd + im*im_odd;
        out[2*(k + N/2) + 1] = even_fft[2*k + 1] - re*im_odd - im*re_odd;
    }
}

static bool hann_window(int length, bool periodic, std::vector<float> & output) {
    if (output.size() < length) {
        output.resize(length);
    }
    int offset = -1;
    if (periodic) {
        offset = 0;
    }
    for (int i = 0; i < length; i++) {
        output[i] = 0.5*(1.0 - cosf((2.0*M_PI*i)/(length + offset)));
    }

    return true;
}

static void log_mel_spectrogram_worker_thread(int ith, const std::vector<float> & hann, const std::vector<float> & samples,
                                              int n_samples, int frame_size, int frame_step, int n_threads,
                                              const whisper_filters & filters, whisper_mel & mel) {
    std::vector<float> fft_in(frame_size, 0.0);
    std::vector<float> fft_out(2 * frame_step);
    // make sure n_fft == 1 + (WHISPER_N_FFT / 2), bin_0 to bin_nyquist
    int n_fft = 1 + (frame_size / 2);
    int i = ith;

    // calculate FFT only when fft_in are not all zero
    for (; i < std::min(n_samples / frame_step + 1, mel.n_len); i += n_threads) {
        const int offset = i * frame_step;

        // apply Hanning window (~10% faster)
        for (int j = 0; j < std::min(frame_size, n_samples - offset); j++) {
            fft_in[j] = hann[j] * samples[offset + j];
        }
        // fill the rest with zeros
        if (n_samples - offset < frame_size) {
            std::fill(fft_in.begin() + (n_samples - offset), fft_in.end(), 0.0);
        }

        // FFT
        fft(fft_in, fft_out);

        // Calculate modulus^2 of complex numbers
        // Use pow(fft_out[2 * j + 0], 2) + pow(fft_out[2 * j + 1], 2) causes inference quality problem? Interesting.
        for (int j = 0; j < frame_size; j++) {
            fft_out[j] = (fft_out[2 * j + 0] * fft_out[2 * j + 0] + fft_out[2 * j + 1] * fft_out[2 * j + 1]);
        }

        // mel spectrogram
        for (int j = 0; j < mel.n_mel; j++) {
            double sum = 0.0;

            // unroll loop (suggested by GH user @lunixbochs)
            int k = 0;
            for (k = 0; k < n_fft - 3; k += 4) {
                sum +=
                        fft_out[k + 0] * filters.data[j * n_fft + k + 0] +
                        fft_out[k + 1] * filters.data[j * n_fft + k + 1] +
                        fft_out[k + 2] * filters.data[j * n_fft + k + 2] +
                        fft_out[k + 3] * filters.data[j * n_fft + k + 3];
            }

            // handle n_fft remainder
            for (; k < n_fft; k++) {
                sum += fft_out[k] * filters.data[j * n_fft + k];
            }

            sum = log10(std::max(sum, 1e-10));

            mel.data[j * mel.n_len + i] = sum;
        }
    }

    // Otherwise fft_out are all zero
    double sum = log10(1e-10);
    for (; i < mel.n_len; i += n_threads) {
        for (int j = 0; j < mel.n_mel; j++) {
            mel.data[j * mel.n_len + i] = sum;
        }
    }
}

// ref: https://github.com/openai/whisper/blob/main/whisper/audio.py#L110-L157
static bool log_mel_spectrogram(
              whisper_state & wstate,
              const float * samples,
              const int   n_samples,
              const int   /*sample_rate*/,
              const int   frame_size,
              const int   frame_step,
              const int   n_mel,
              const int   n_threads,
              const whisper_filters & filters,
              const bool   debug,
              whisper_mel & mel) {
    const int64_t t_start_us = ggml_time_us();

    // Hanning window (Use cosf to eliminate difference)
    // ref: https://pytorch.org/docs/stable/generated/torch.hann_window.html
    // ref: https://github.com/openai/whisper/blob/main/whisper/audio.py#L147
    std::vector<float> hann;
    hann_window(frame_size, true, hann);


    // Calculate the length of padding
    int64_t stage_1_pad = WHISPER_SAMPLE_RATE * 30;
    int64_t stage_2_pad = frame_size / 2;

    // Initialize a vector and copy data from C array to it.
    std::vector<float> samples_padded;
    samples_padded.resize(n_samples + stage_1_pad + stage_2_pad * 2);
    std::copy(samples, samples + n_samples, samples_padded.begin() + stage_2_pad);

    // pad 30 seconds of zeros at the end of audio (480,000 samples) + reflective pad 200 samples at the end of audio
    std::fill(samples_padded.begin() + n_samples + stage_2_pad, samples_padded.begin() + n_samples + stage_1_pad + 2 * stage_2_pad, 0);

    // reflective pad 200 samples at the beginning of audio
    std::reverse_copy(samples + 1, samples + 1 + stage_2_pad, samples_padded.begin());

    mel.n_mel     = n_mel;
    // https://github.com/pytorch/pytorch/blob/main/aten/src/ATen/native/SpectralOps.cpp#L936
    // Calculate number of frames + remove the last frame
    mel.n_len     = (samples_padded.size() - frame_size) / frame_step;
    // Calculate semi-padded sample length to ensure compatibility
    mel.n_len_org = 1 + (n_samples + stage_2_pad - frame_size) / frame_step;
    mel.data.resize(mel.n_mel * mel.n_len);


    {
        std::vector<std::thread> workers(n_threads - 1);
        for (int iw = 0; iw < n_threads - 1; ++iw) {
            workers[iw] = std::thread(
                    log_mel_spectrogram_worker_thread, iw + 1, std::cref(hann), samples_padded,
                    n_samples + stage_2_pad, frame_size, frame_step, n_threads,
                    std::cref(filters), std::ref(mel));
        }

        // main thread
        log_mel_spectrogram_worker_thread(0, hann, samples_padded, n_samples + stage_2_pad, frame_size, frame_step, n_threads, filters, mel);

        for (int iw = 0; iw < n_threads - 1; ++iw) {
            workers[iw].join();
        }
    }

    // clamping and normalization
    double mmax = -1e20;
    for (int i = 0; i < mel.n_mel*mel.n_len; i++) {
        if (mel.data[i] > mmax) {
            mmax = mel.data[i];
        }
    }

    mmax -= 8.0;

    for (int i = 0; i < mel.n_mel*mel.n_len; i++) {
        if (mel.data[i] < mmax) {
            mel.data[i] = mmax;
        }

        mel.data[i] = (mel.data[i] + 4.0)/4.0;
    }

    wstate.t_mel_us += ggml_time_us() - t_start_us;

    // Dump log_mel_spectrogram
    if (debug) {
        std::ofstream outFile("log_mel_spectrogram.json");
        outFile << "[";
        for (uint64_t i = 0; i < mel.data.size() - 1; i++) {
            outFile << mel.data[i] << ", ";
        }
        outFile << mel.data[mel.data.size() - 1] << "]";
        outFile.close();
    }

    return true;
}

// split text into tokens
//
// ref: https://github.com/openai/gpt-2/blob/a74da5d99abaaba920de8131d64da2862a8f213b/src/encoder.py#L53
//
// Regex (Python):
// r"""'s|'t|'re|'ve|'m|'ll|'d| ?\p{L}+| ?\p{N}+| ?[^\s\p{L}\p{N}]+|\s+(?!\S)|\s+"""
//
// Regex (C++):
// R"('s|'t|'re|'ve|'m|'ll|'d| ?[[:alpha:]]+| ?[[:digit:]]+| ?[^\s[:alpha:][:digit:]]+|\s+(?!\S)|\s+)"
//
static std::vector<whisper_vocab::id> tokenize(const whisper_vocab & vocab, const std::string & text) {
    std::vector<std::string> words;

    // first split the text into words
    {
        std::string str = text;
        std::string pat = R"('s|'t|'re|'ve|'m|'ll|'d| ?[[:alpha:]]+| ?[[:digit:]]+| ?[^\s[:alpha:][:digit:]]+|\s+(?!\S)|\s+)";

        std::regex re(pat);
        std::smatch m;

        while (std::regex_search(str, m, re)) {
            for (auto x : m) {
                words.push_back(x);
            }
            str = m.suffix();
        }
    }

    // find the longest tokens that form the words:
    std::vector<whisper_vocab::id> tokens;
    for (const auto & word : words) {
        if (word.empty()) continue;

        int i = 0;
        int n = word.size();
        while (i < n) {
            int j = n;
            bool found = false;
            while (j > i) {
                auto sub = word.substr(i, j-i);
                auto it = vocab.token_to_id.find(sub);
                if (it != vocab.token_to_id.end()) {
                    tokens.push_back(it->second);
                    i = j;
                    found = true;
                    break;
                }
                --j;
            }
            if (!found) {
                log("unknown token\n");
                ++i;
            }
        }
    }

    return tokens;
}

//
// interface implementation
//

#ifdef WHISPER_USE_COREML
// replace .bin with -encoder.mlmodelc
static std::string whisper_get_coreml_path_encoder(std::string path_bin) {
    auto pos = path_bin.rfind('.');
    if (pos != std::string::npos) {
        path_bin = path_bin.substr(0, pos);
    }

    // match "-qx_x"
    pos = path_bin.rfind('-');
    if (pos != std::string::npos) {
        auto sub = path_bin.substr(pos);
        if (sub.size() == 5 && sub[1] == 'q' && sub[3] == '_') {
            path_bin = path_bin.substr(0, pos);
        }
    }

    path_bin += "-encoder.mlmodelc";

    return path_bin;
}
#endif

#ifdef WHISPER_USE_OPENVINO
// replace .bin with-encoder-openvino.xml
static std::string whisper_openvino_get_path_encoder(std::string path_bin) {
    auto pos = path_bin.rfind('.');
    if (pos != std::string::npos) {
        path_bin = path_bin.substr(0, pos);
    }

    path_bin += "-encoder-openvino.xml";

    return path_bin;
}

static std::string whisper_openvino_get_path_cache(std::string path_bin) {
    auto pos = path_bin.rfind('.');
    if (pos != std::string::npos) {
        path_bin = path_bin.substr(0, pos);
    }

    path_bin += "-encoder-openvino-cache";

    return path_bin;
}
#endif

struct whisper_state * whisper_init_state(whisper_context * ctx) {
    fill_sin_cos_table();
    whisper_state * state = new whisper_state;

    const size_t scale = ctx->model.hparams.ftype ? 1 : 2;

    if (!kv_cache_init(ctx->model.hparams, scale * MEM_REQ_KV_SELF.at(ctx->model.type), state->decoders[0].kv_self, ctx->itype, ctx->model.hparams.n_text_ctx)) {
        log("%s: kv_cache_init() failed for self-attention cache\n", __func__);
        delete state;
        return nullptr;
    }

    {
        const size_t memory_size = ggml_nbytes(state->decoders[0].kv_self.k) + ggml_nbytes(state->decoders[0].kv_self.v);
        log("%s: kv self size  = %7.2f MB\n", __func__, memory_size / 1024.0 / 1024.0);
    }

    if (!kv_cache_init(ctx->model.hparams, scale * MEM_REQ_KV_CROSS.at(ctx->model.type), state->kv_cross, ctx->itype, ctx->model.hparams.n_audio_ctx)) {
        log("%s: kv_cache_init() failed for cross-attention cache\n", __func__);
        delete state;
        return nullptr;
    }

    {
        const size_t memory_size = ggml_nbytes(state->kv_cross.k) + ggml_nbytes(state->kv_cross.v);
        log("%s: kv cross size = %7.2f MB\n", __func__, memory_size / 1024.0 / 1024.0);
    }

#ifdef WHISPER_USE_COREML
    const auto path_coreml = whisper_get_coreml_path_encoder(ctx->path_model);

    log("%s: loading Core ML model from '%s'\n", __func__, path_coreml.c_str());
    log("%s: first run on a device may take a while ...\n", __func__);

    state->ctx_coreml = whisper_coreml_init(path_coreml.c_str());
    if (!state->ctx_coreml) {
        log("%s: failed to load Core ML model from '%s'\n", __func__, path_coreml.c_str());
#ifndef WHISPER_COREML_ALLOW_FALLBACK
        return nullptr;
#endif
    } else {
        log("%s: Core ML model loaded\n", __func__);
    }
#endif

    state->logits.reserve(ctx->vocab.n_vocab * ctx->model.hparams.n_text_ctx);

    state->logits_id.reserve(ctx->model.hparams.n_vocab);

    // TAGS: WHISPER_DECODER_INIT
    state->decoders[0].sequence.tokens.reserve(ctx->model.hparams.n_text_ctx);

    state->decoders[0].probs.reserve(ctx->vocab.n_vocab);
    state->decoders[0].logits.reserve(ctx->vocab.n_vocab);
    state->decoders[0].logprobs.reserve(ctx->vocab.n_vocab);
    state->buf_compute.resize(scale * std::max(MEM_REQ_ENCODE.at(ctx->model.type), MEM_REQ_DECODE.at(ctx->model.type)));

    state->buf_scratch[0].resize(MEM_REQ_SCRATCH0.at(ctx->model.type));
    state->buf_scratch[1].resize(MEM_REQ_SCRATCH1.at(ctx->model.type));
    state->buf_scratch[2].resize(MEM_REQ_SCRATCH2.at(ctx->model.type));
    state->buf_scratch[3].resize(MEM_REQ_SCRATCH3.at(ctx->model.type));

    state->rng = std::mt19937(0);

    return state;
}

int whisper_ctx_init_openvino_encoder(
        struct whisper_context * ctx,
                    const char * model_path,
                    const char * device,
                    const char * cache_dir) {
#ifndef WHISPER_USE_OPENVINO
    (void)(ctx);
    (void)(model_path);
    (void)(device);
    (void)(cache_dir);

    return 1;
#else
    if (!model_path && ctx->path_model.empty()) {
        log("%s: model_path is nullptr, and ctx has no model_path set.\n", __func__);
        return 1;
    }

    std::string path_encoder;
    if (!model_path) {
        //if model_path is not set, attempt to find it in the same directory as ggml-<model>.bin model
        path_encoder = whisper_openvino_get_path_encoder(ctx->path_model);
    } else {
        path_encoder = model_path;
    }

    std::string path_cache;
    if (!cache_dir) {
        //if cache_dir is not set, set it as a dir residing next to ggml-<model>.bin
        path_cache = whisper_openvino_get_path_cache(ctx->path_model);
    } else {
        path_cache = cache_dir;
    }

    log("%s: loading OpenVINO model from '%s'\n", __func__, path_encoder.c_str());
    log("%s: first run on a device may take a while ...\n", __func__);

    ctx->state->ctx_openvino = whisper_openvino_init(path_encoder.c_str(), device, path_cache.c_str());
    if (!ctx->state->ctx_openvino) {
        log("%s: failed to init OpenVINO encoder from '%s'\n", __func__, path_encoder.c_str());
        return 1;
    } else {
        log("%s: OpenVINO model loaded\n", __func__);
    }

    return 0;
#endif
}

struct whisper_context * whisper_init_from_file_no_state(const char * path_model) {

    log("%s: loading model from '%s'\n", __func__, path_model);

    auto fin = std::ifstream(path_model, std::ios::binary);
    if (!fin) {
        log("%s: failed to open '%s'\n", __func__, path_model);
        return nullptr;
    }

    whisper_model_loader loader = {};

    loader.context = &fin;

    loader.read = [](void * ctx, void * output, size_t read_size) {
        std::ifstream * fin = (std::ifstream*)ctx;
        fin->read((char *)output, read_size);
        return read_size;
    };

    loader.eof = [](void * ctx) {
        std::ifstream * fin = (std::ifstream*)ctx;
        return fin->eof();
    };

    loader.close = [](void * ctx) {
        std::ifstream * fin = (std::ifstream*)ctx;
        fin->close();
    };

    auto ctx = whisper_init_no_state(&loader);

    if (ctx) {
        ctx->path_model = path_model;
    }

    return ctx;
}

struct whisper_context * whisper_init_from_buffer_no_state(void * buffer, size_t buffer_size) {
    struct buf_context {
        uint8_t* buffer;
        size_t size;
        size_t current_offset;
    };

    buf_context ctx = { reinterpret_cast<uint8_t*>(buffer), buffer_size, 0 };

    log("%s: loading model from buffer\n", __func__);

    whisper_model_loader loader = {};

    loader.context = &ctx;

    loader.read = [](void * ctx, void * output, size_t read_size) {
        buf_context * buf = reinterpret_cast<buf_context *>(ctx);

        size_t size_to_copy = buf->current_offset + read_size < buf->size ? read_size : buf->size - buf->current_offset;

        memcpy(output, buf->buffer + buf->current_offset, size_to_copy);
        buf->current_offset += size_to_copy;

        return size_to_copy;
    };

    loader.eof = [](void * ctx) {
        buf_context * buf = reinterpret_cast<buf_context *>(ctx);

        return buf->current_offset >= buf->size;
    };

    loader.close = [](void * /*ctx*/) { };

    return whisper_init_no_state(&loader);
}

struct whisper_context * whisper_init_no_state(struct whisper_model_loader * loader) {
    ggml_time_init();

    whisper_context * ctx = new whisper_context;

    if (!whisper_model_load(loader, *ctx)) {
        loader->close(loader->context);
        log("%s: failed to load model\n", __func__);
        delete ctx;
        return nullptr;
    }

    loader->close(loader->context);

    return ctx;
}

struct whisper_context * whisper_init_from_file(const char * path_model) {
    whisper_context * ctx = whisper_init_from_file_no_state(path_model);
    if (!ctx) {
        return nullptr;
    }

    ctx->state = whisper_init_state(ctx);
    if (!ctx->state) {
        whisper_free(ctx);
        return nullptr;
    }

    return ctx;
}

struct whisper_context * whisper_init_from_buffer(void * buffer, size_t buffer_size) {
    whisper_context * ctx = whisper_init_from_buffer_no_state(buffer, buffer_size);
    if (!ctx) {
        return nullptr;
    }

    ctx->state = whisper_init_state(ctx);
    if (!ctx->state) {
        whisper_free(ctx);
        return nullptr;
    }

    return ctx;
}

struct whisper_context * whisper_init(struct whisper_model_loader * loader) {
    whisper_context * ctx = whisper_init_no_state(loader);
    if (!ctx) {
        return nullptr;
    }

    ctx->state = whisper_init_state(ctx);
    if (!ctx->state) {
        whisper_free(ctx);
        return nullptr;
    }

    return ctx;
}

void whisper_free_state(struct whisper_state * state)
{
    if (state) {
        kv_cache_free(state->kv_cross);

        for (int i = 0; i < WHISPER_MAX_DECODERS; ++i) {
            kv_cache_free(state->decoders[i].kv_self);
        }

#ifdef WHISPER_USE_COREML
        if (state->ctx_coreml != nullptr) {
            whisper_coreml_free(state->ctx_coreml);
            state->ctx_coreml = nullptr;
        }
#endif

#ifdef WHISPER_USE_OPENVINO
        if (state->ctx_openvino != nullptr) {
            whisper_openvino_free(state->ctx_openvino);
            state->ctx_openvino = nullptr;
        }
#endif

        delete state;
    }
}

void whisper_free(struct whisper_context * ctx) {
    if (ctx) {
        if (ctx->model.ctx) {
            ggml_free(ctx->model.ctx);
        }
        if (ctx->model.buf) {
            delete ctx->model.buf;
        }

        whisper_free_state(ctx->state);

        delete ctx;
    }
}

void whisper_free_params(struct whisper_full_params * params) {
    if (params) {
        delete params;
    }
}

int whisper_pcm_to_mel_with_state(struct whisper_context * ctx, struct whisper_state * state, const float * samples, int n_samples, int n_threads) {
    if (!log_mel_spectrogram(*state, samples, n_samples, WHISPER_SAMPLE_RATE, WHISPER_N_FFT, WHISPER_HOP_LENGTH, WHISPER_N_MEL, n_threads, ctx->model.filters, false, state->mel)) {
        log("%s: failed to compute mel spectrogram\n", __func__);
        return -1;
    }

    return 0;
}

int whisper_pcm_to_mel(struct whisper_context * ctx, const float * samples, int n_samples, int n_threads) {
    return whisper_pcm_to_mel_with_state(ctx, ctx->state, samples, n_samples, n_threads);
}

// same as whisper_pcm_to_mel, but applies a Phase Vocoder to speed up the audio x2 (PV without phase lock is not good)
int whisper_pcm_to_mel_phase_vocoder_with_state(struct whisper_context * ctx, struct whisper_state * state, const float * samples, int n_samples, int n_threads) {
    if (!log_mel_spectrogram(*state, samples, n_samples, WHISPER_SAMPLE_RATE, 2 * WHISPER_N_FFT, 2 * WHISPER_HOP_LENGTH, WHISPER_N_MEL, n_threads, ctx->model.filters, false, state->mel)) {
        log("%s: failed to compute mel spectrogram\n", __func__);
        return -1;
    }

    return 0;
}

// same as whisper_pcm_to_mel, but applies a Phase Vocoder to speed up the audio x2 (PV without phase lock is not good)
int whisper_pcm_to_mel_phase_vocoder(struct whisper_context * ctx, const float * samples, int n_samples, int n_threads) {
    return whisper_pcm_to_mel_phase_vocoder_with_state(ctx, ctx->state, samples, n_samples, n_threads);
}

// same as whisper_pcm_to_mel, but applies WSOLA to speed up the audio x2
// TODO

// same as whisper_pcm_to_mel, but applies HPTSM to speed up the audio x2
// TODO

// same as whisper_pcm_to_mel, but applies PV (with phase lock) to speed up the audio x2
// TODO

int whisper_set_mel_with_state(
        struct whisper_context * /*ctx*/,
          struct whisper_state * state,
                   const float * data,
                           int   n_len,
                           int   n_mel) {
    if (n_mel != WHISPER_N_MEL) {
        log("%s: invalid number of mel bands: %d (expected %d)\n", __func__, n_mel, WHISPER_N_MEL);
        return -1;
    }

    state->mel.n_len     = n_len;
    state->mel.n_len_org = n_len;
    state->mel.n_mel     = n_mel;

    state->mel.data.resize(n_len*n_mel);
    memcpy(state->mel.data.data(), data, n_len*n_mel*sizeof(float));

    return 0;
}

int whisper_set_mel(
        struct whisper_context * ctx,
        const float * data,
        int n_len,
        int n_mel) {
    return whisper_set_mel_with_state(ctx, ctx->state, data, n_len, n_mel);
}

int whisper_encode_with_state(struct whisper_context * ctx, struct whisper_state * state, int offset, int n_threads) {
    if (!whisper_encode_internal(*ctx, *state, offset, n_threads)) {
        log("%s: failed to eval\n", __func__);
        return -1;
    }

    return 0;
}

int whisper_encode(struct whisper_context * ctx, int offset, int n_threads) {
    if (!whisper_encode_internal(*ctx, *ctx->state, offset, n_threads)) {
        log("%s: failed to eval\n", __func__);
        return -1;
    }

    return 0;
}

int whisper_decode_with_state(struct whisper_context * ctx, struct whisper_state * state, const whisper_token * tokens, int n_tokens, int n_past, int n_threads) {
    const int selected_decoder_id = 0;

    if (!whisper_decode_internal(*ctx, *state, state->decoders[selected_decoder_id], tokens, n_tokens, n_past, n_threads)) {
        log("%s: failed to eval\n", __func__);
        return 1;
    }

    return 0;
}

int whisper_decode(struct whisper_context * ctx, const whisper_token * tokens, int n_tokens, int n_past, int n_threads) {
    // TODO: add selected_decoder_id to state
    const int selected_decoder_id = 0;

    if (ctx->state == nullptr) {
        log("%s: ERROR state was not loaded.\n", __func__);
        return false;
    }

    if (!whisper_decode_internal(*ctx, *ctx->state, ctx->state->decoders[selected_decoder_id], tokens, n_tokens, n_past, n_threads)) {
        log("%s: failed to eval\n", __func__);
        return 1;
    }

    return 0;
}

int whisper_tokenize(struct whisper_context * ctx, const char * text, whisper_token * tokens, int n_max_tokens) {
    const auto res = tokenize(ctx->vocab, text);

    if (n_max_tokens < (int) res.size()) {
        log("%s: too many resulting tokens: %d (max %d)\n", __func__, (int) res.size(), n_max_tokens);
        return -1;
    }

    for (int i = 0; i < (int) res.size(); i++) {
        tokens[i] = res[i];
    }

    return res.size();
}

int whisper_lang_max_id() {
    auto max_id = 0;
    for (const auto & kv : g_lang) {
        max_id = std::max(max_id, kv.second.first);
    }

    return max_id;
}

int whisper_lang_id(const char * lang) {
    if (!g_lang.count(lang)) {
        for (const auto & kv : g_lang) {
            if (kv.second.second == lang) {
                return kv.second.first;
            }
        }

        log("%s: unknown language '%s'\n", __func__, lang);
        return -1;
    }
    return g_lang.at(lang).first;
}

const char * whisper_lang_str(int id) {
    for (const auto & kv : g_lang) {
        if (kv.second.first == id) {
            return kv.first.c_str();
        }
    }

    log("%s: unknown language id %d\n", __func__, id);
    return nullptr;
}

int whisper_lang_auto_detect_with_state(
        struct whisper_context * ctx,
          struct whisper_state * state,
                           int   offset_ms,
                           int   n_threads,
                         float * lang_probs) {
    const int seek = offset_ms/10;

    if (seek < 0) {
        log("%s: offset %dms is before the start of the audio\n", __func__, offset_ms);
        return -1;
    }

    if (seek >= state->mel.n_len_org) {
        log("%s: offset %dms is past the end of the audio (%dms)\n", __func__, offset_ms, state->mel.n_len_org*10);
        return -2;
    }

    // run the encoder
    if (whisper_encode_with_state(ctx, state, seek, n_threads) != 0) {
        log("%s: failed to encode\n", __func__);
        return -6;
    }

    const std::vector<whisper_token> prompt = { whisper_token_sot(ctx) };

    if (whisper_decode_with_state(ctx, state, prompt.data(), prompt.size(), 0, n_threads) != 0) {
        log("%s: failed to decode\n", __func__);
        return -7;
    }

    auto & logits_id = state->logits_id;
    logits_id.clear();

    for (const auto & kv : g_lang) {
        const auto token_lang = whisper_token_lang(ctx, kv.second.first);
        logits_id.emplace_back(state->logits[token_lang], kv.second.first);
    }

    // sort descending
    {
        using pair_type = std::remove_reference<decltype(logits_id)>::type::value_type;
        std::sort(logits_id.begin(), logits_id.end(), [](const pair_type & a, const pair_type & b) {
            return a.first > b.first;
        });
    }

    // softmax
    {
        const auto max = logits_id[0].first;

        double sum = 0.0f;
        for (auto & kv : logits_id) {
            kv.first = exp(kv.first - max);
            sum += kv.first;
        }

        for (auto & kv : logits_id) {
            kv.first /= sum;
        }
    }

    {
        for (const auto & prob : logits_id) {
            if (lang_probs) {
                lang_probs[prob.second] = prob.first;
            }

            //printf("%s: lang %2d (%3s): %f\n", __func__, prob.second, whisper_lang_str(prob.second), prob.first);
        }
    }

    return logits_id[0].second;
}

int whisper_lang_auto_detect(
        struct whisper_context * ctx,
                           int   offset_ms,
                           int   n_threads,
                         float * lang_probs) {
    return whisper_lang_auto_detect_with_state(ctx, ctx->state, offset_ms, n_threads, lang_probs);
}

int whisper_model_n_vocab(struct whisper_context * ctx) {
    return ctx->model.hparams.n_vocab;
}

int whisper_model_n_audio_ctx(struct whisper_context * ctx) {
    return ctx->model.hparams.n_audio_ctx;
}

int whisper_model_n_audio_state(struct whisper_context * ctx) {
    return ctx->model.hparams.n_audio_state;
}

int whisper_model_n_audio_head(struct whisper_context * ctx) {
    return ctx->model.hparams.n_audio_head;
}

int whisper_model_n_audio_layer(struct whisper_context * ctx) {
    return ctx->model.hparams.n_audio_layer;
}

int whisper_model_n_text_ctx(struct whisper_context * ctx) {
    return ctx->model.hparams.n_text_ctx;
}

int whisper_model_n_text_state(struct whisper_context * ctx) {
    return ctx->model.hparams.n_text_state;
}

int whisper_model_n_text_head(struct whisper_context * ctx) {
    return ctx->model.hparams.n_text_head;
}

int whisper_model_n_text_layer(struct whisper_context * ctx) {
    return ctx->model.hparams.n_text_layer;
}

int whisper_model_n_mels(struct whisper_context * ctx) {
    return ctx->model.hparams.n_mels;
}

int whisper_model_ftype(struct whisper_context * ctx) {
    return ctx->model.hparams.ftype;
}

int whisper_model_type(struct whisper_context * ctx) {
    return ctx->model.type;
}

const char *whisper_model_type_readable(struct whisper_context * ctx) {
    switch (ctx->model.type) {
    case e_model::MODEL_TINY:
        return "tiny";
    case e_model::MODEL_BASE:
        return "base";
    case e_model::MODEL_SMALL:
        return "small";
    case e_model::MODEL_MEDIUM:
        return "medium";
    case e_model::MODEL_LARGE:
        return "large";
    default:
        return "unknown";
    }
}

int whisper_n_len_from_state(struct whisper_state * state) {
    return state->mel.n_len_org;
}

int whisper_n_len(struct whisper_context * ctx) {
    return ctx->state->mel.n_len_org;
}

int whisper_n_vocab(struct whisper_context * ctx) {
    return ctx->vocab.n_vocab;
}

int whisper_n_text_ctx(struct whisper_context * ctx) {
    return ctx->model.hparams.n_text_ctx;
}

int whisper_n_audio_ctx(struct whisper_context * ctx) {
    return ctx->model.hparams.n_audio_ctx;
}

int whisper_is_multilingual(struct whisper_context * ctx) {
    return ctx->vocab.is_multilingual() ? 1 : 0;
}

float * whisper_get_logits(struct whisper_context * ctx) {
    return ctx->state->logits.data();
}

float * whisper_get_logits_from_state(struct whisper_state * state) {
    return state->logits.data();
}

const char * whisper_token_to_str(struct whisper_context * ctx, whisper_token token) {
    return ctx->vocab.id_to_token.at(token).c_str();
}

whisper_token whisper_token_eot(struct whisper_context * ctx) {
    return ctx->vocab.token_eot;
}

whisper_token whisper_token_sot(struct whisper_context * ctx) {
    return ctx->vocab.token_sot;
}

whisper_token whisper_token_solm(struct whisper_context * ctx) {
    return ctx->vocab.token_solm;
}

whisper_token whisper_token_prev(struct whisper_context * ctx) {
    return ctx->vocab.token_prev;
}

whisper_token whisper_token_nosp(struct whisper_context * ctx) {
    return ctx->vocab.token_nosp;
}

whisper_token whisper_token_not(struct whisper_context * ctx) {
    return ctx->vocab.token_not;
}

whisper_token whisper_token_beg(struct whisper_context * ctx) {
    return ctx->vocab.token_beg;
}

whisper_token whisper_token_lang(struct whisper_context * ctx, int lang_id) {
    return whisper_token_sot(ctx) + 1 + lang_id;
}

whisper_token whisper_token_translate(struct whisper_context * ctx) {
    return ctx->vocab.token_translate;
}

whisper_token whisper_token_transcribe(struct whisper_context * ctx) {
    return ctx->vocab.token_transcribe;
}

void whisper_print_timings(struct whisper_context * ctx) {
    const int64_t t_end_us = ggml_time_us();

    log("\n");
    log("%s:     load time = %8.2f ms\n", __func__, ctx->t_load_us / 1000.0f);
    if (ctx->state != nullptr) {

        const int32_t n_sample = std::max(1, ctx->state->n_sample);
        const int32_t n_encode = std::max(1, ctx->state->n_encode);
        const int32_t n_decode = std::max(1, ctx->state->n_decode);

        log("%s:     fallbacks = %3d p / %3d h\n", __func__, ctx->state->n_fail_p, ctx->state->n_fail_h);
        log("%s:      mel time = %8.2f ms\n", __func__, ctx->state->t_mel_us / 1000.0f);
        log("%s:   sample time = %8.2f ms / %5d runs (%8.2f ms per run)\n", __func__, 1e-3f * ctx->state->t_sample_us, n_sample, 1e-3f * ctx->state->t_sample_us / n_sample);
        log("%s:   encode time = %8.2f ms / %5d runs (%8.2f ms per run)\n", __func__, 1e-3f * ctx->state->t_encode_us, n_encode, 1e-3f * ctx->state->t_encode_us / n_encode);
        log("%s:   decode time = %8.2f ms / %5d runs (%8.2f ms per run)\n", __func__, 1e-3f * ctx->state->t_decode_us, n_decode, 1e-3f * ctx->state->t_decode_us / n_decode);
    }
    log("%s:    total time = %8.2f ms\n", __func__, (t_end_us - ctx->t_start_us)/1000.0f);
}

void whisper_reset_timings(struct whisper_context * ctx) {
    if (ctx->state != nullptr) {
        ctx->state->t_sample_us = 0;
        ctx->state->t_encode_us = 0;
        ctx->state->t_decode_us = 0;
    }
}

static int whisper_has_coreml(void) {
#ifdef WHISPER_USE_COREML
    return 1;
#else
    return 0;
#endif
}

static int whisper_has_openvino(void) {
#ifdef WHISPER_USE_OPENVINO
    return 1;
#else
    return 0;
#endif
}

const char * whisper_print_system_info(void) {
    static std::string s;

    s  = "";
    s += "AVX = "       + std::to_string(ggml_cpu_has_avx())       + " | ";
    s += "AVX2 = "      + std::to_string(ggml_cpu_has_avx2())      + " | ";
    s += "AVX512 = "    + std::to_string(ggml_cpu_has_avx512())    + " | ";
    s += "FMA = "       + std::to_string(ggml_cpu_has_fma())       + " | ";
    s += "NEON = "      + std::to_string(ggml_cpu_has_neon())      + " | ";
    s += "ARM_FMA = "   + std::to_string(ggml_cpu_has_arm_fma())   + " | ";
    s += "F16C = "      + std::to_string(ggml_cpu_has_f16c())      + " | ";
    s += "FP16_VA = "   + std::to_string(ggml_cpu_has_fp16_va())   + " | ";
    s += "WASM_SIMD = " + std::to_string(ggml_cpu_has_wasm_simd()) + " | ";
    s += "BLAS = "      + std::to_string(ggml_cpu_has_blas())      + " | ";
    s += "SSE3 = "      + std::to_string(ggml_cpu_has_sse3())      + " | ";
    s += "VSX = "       + std::to_string(ggml_cpu_has_vsx())       + " | ";
    s += "COREML = "    + std::to_string(whisper_has_coreml())     + " | ";
    s += "OPENVINO = "  + std::to_string(whisper_has_openvino())   + " | ";

    return s.c_str();
}

////////////////////////////////////////////////////////////////////////////

struct whisper_full_params * whisper_full_default_params_by_ref(enum whisper_sampling_strategy strategy) {
    struct whisper_full_params params = whisper_full_default_params(strategy);

    struct whisper_full_params* result = new whisper_full_params();
    *result = params;
    return result;
}

struct whisper_full_params whisper_full_default_params(enum whisper_sampling_strategy strategy) {
    struct whisper_full_params result = {
        /*.strategy          =*/ strategy,

        /*.n_threads         =*/ std::min(4, (int32_t) std::thread::hardware_concurrency()),
        /*.n_max_text_ctx    =*/ 16384,
        /*.offset_ms         =*/ 0,
        /*.duration_ms       =*/ 0,

        /*.translate         =*/ false,
        /*.no_context        =*/ true,
        /*.single_segment    =*/ false,
        /*.print_special     =*/ false,
        /*.print_progress    =*/ true,
        /*.print_realtime    =*/ false,
        /*.print_timestamps  =*/ true,

        /*.token_timestamps  =*/ false,
        /*.thold_pt          =*/ 0.01f,
        /*.thold_ptsum       =*/ 0.01f,
        /*.max_len           =*/ 0,
        /*.split_on_word     =*/ false,
        /*.max_tokens        =*/ 0,

        /*.speed_up          =*/ false,
        /*.debug_mode        =*/ false,
        /*.audio_ctx         =*/ 0,

        /*.tdrz_enable       =*/ false,

        /*.initial_prompt    =*/ nullptr,
        /*.prompt_tokens     =*/ nullptr,
        /*.prompt_n_tokens   =*/ 0,

        /*.language          =*/ "en",
        /*.detect_language   =*/ false,

        /*.suppress_blank    =*/ true,
        /*.suppress_non_speech_tokens =*/ false,

        /*.temperature       =*/  0.0f,
        /*.max_initial_ts    =*/  1.0f,
        /*.length_penalty    =*/ -1.0f,

        /*.temperature_inc   =*/  0.4f,
        /*.entropy_thold     =*/  2.4f,
        /*.logprob_thold     =*/ -1.0f,
        /*.no_speech_thold   =*/  0.6f,

        /*.greedy            =*/ {
            /*.best_of   =*/ -1,
        },

        /*.beam_search      =*/ {
            /*.beam_size =*/ -1,

            /*.patience  =*/ -1.0f,
        },

        /*.new_segment_callback           =*/ nullptr,
        /*.new_segment_callback_user_data =*/ nullptr,

        /*.progress_callback           =*/ nullptr,
        /*.progress_callback_user_data =*/ nullptr,

        /*.encoder_begin_callback           =*/ nullptr,
        /*.encoder_begin_callback_user_data =*/ nullptr,

        /*.logits_filter_callback           =*/ nullptr,
        /*.logits_filter_callback_user_data =*/ nullptr,
    };

    switch (strategy) {
        case WHISPER_SAMPLING_GREEDY:
            {
                result.greedy = {
                    /*.best_of   =*/ 2, // TODO: increase to 5 when we speed-up batch decoding
                };
            } break;
        case WHISPER_SAMPLING_BEAM_SEARCH:
            {
                result.beam_search = {
                    /*.beam_size =*/ 2, // TODO: increase to 5 when we speed-up batch decoding

                    /*.patience  =*/ -1.0f,
                };
            } break;
    }

    return result;
}

// forward declarations
static std::vector<float> get_signal_energy(const float * signal, int n_samples, int n_samples_per_half_window);
static void whisper_exp_compute_token_level_timestamps(
        struct whisper_context & ctx,
          struct whisper_state & state,
                           int   i_segment,
                         float   thold_pt,
                         float   thold_ptsum);

static inline bool should_split_on_word(const char * txt, bool split_on_word) {
    if (!split_on_word) return true;

    return txt[0] == ' ';
}

// wrap the last segment to max_len characters
// returns the number of new segments
static int whisper_wrap_segment(struct whisper_context & ctx, struct whisper_state & state, int max_len, bool split_on_word) {
    auto segment = state.result_all.back();

    int res = 1;
    int acc = 0;

    std::string text;

    for (int i = 0; i < (int) segment.tokens.size(); i++) {
        const auto & token = segment.tokens[i];
        if (token.id >= whisper_token_eot(&ctx)) {
            continue;
        }

        const auto txt = whisper_token_to_str(&ctx, token.id);
        const int cur = strlen(txt);

        if (acc + cur > max_len && i > 0 && should_split_on_word(txt, split_on_word)) {
            state.result_all.back().text = std::move(text);
            state.result_all.back().t1 = token.t0;
            state.result_all.back().tokens.resize(i);
            state.result_all.back().speaker_turn_next = false;

            state.result_all.push_back({});
            state.result_all.back().t0 = token.t0;
            state.result_all.back().t1 = segment.t1;

            // add tokens [i, end] to the new segment
            state.result_all.back().tokens.insert(
                state.result_all.back().tokens.end(),
                    segment.tokens.begin() + i,
                    segment.tokens.end());

            state.result_all.back().speaker_turn_next = segment.speaker_turn_next;

            acc = 0;
            text = "";

            segment = state.result_all.back();
            i = -1;

            res++;
        } else {
            acc += cur;
            text += txt;
        }
    }

    state.result_all.back().text = std::move(text);

    return res;
}

static const std::vector<std::string> non_speech_tokens = {
    "\"", "#", "(", ")", "*", "+", "/", ":", ";", "<", "=", ">", "@", "[", "\\", "]", "^",
    "_", "`", "{", "|", "}", "~", "「", "」", "『", "』", "<<", ">>", "<<<", ">>>", "--",
    "---", "-(", "-[", "('", "(\"", "((", "))", "(((", ")))", "[[", "]]", "{{", "}}", "♪♪",
    "♪♪♪","♩", "♪", "♫", "♬", "♭", "♮", "♯"
};

// process the logits for the selected decoder
// - applies logit filters
// - computes logprobs and probs
static void whisper_process_logits(
              struct whisper_context & ctx,
               struct whisper_state  & state,
    const struct whisper_full_params   params,
              struct whisper_decoder & decoder,
                               float   temperature) {
    const auto & vocab      = ctx.vocab;
    const auto & tokens_cur = decoder.sequence.tokens;

    const bool is_initial = tokens_cur.size() == 0;
    const int  n_logits   = vocab.id_to_token.size();

    WHISPER_ASSERT(n_logits == ctx.vocab.n_vocab);

    // extract the logits for the last token
    // we will be mutating, and therefore we don't want to use the ctx.logits buffer directly
    auto & probs    = decoder.probs;
    auto & logits   = decoder.logits;
    auto & logprobs = decoder.logprobs;
    {
        logits.resize(n_logits);
        memcpy(logits.data(), state.logits.data() + (state.logits.size() - n_logits), n_logits*sizeof(float));

        if (temperature > 0.0f) {
            for (int i = 0; i < n_logits; i++) {
                logits[i] /= temperature;
            }
        }

        // will be populated a bit later
        probs.resize(n_logits);
        logprobs.resize(n_logits);
    }

    // apply logit filters here
    // ref: https://github.com/openai/whisper/blob/0b1ba3d46ebf7fe6f953acfd8cad62a4f851b49f/whisper/decoding.py#L480-L493
    {
        // suppress blank
        // https://github.com/openai/whisper/blob/0b1ba3d46ebf7fe6f953acfd8cad62a4f851b49f/whisper/decoding.py#L388-L390
        if (params.suppress_blank) {
            if (is_initial) {
                logits[vocab.token_eot]           = -INFINITY;
                logits[vocab.token_to_id.at(" ")] = -INFINITY;
            }
        }

        // suppress <|notimestamps|> token
        // ref: https://github.com/openai/whisper/blob/0b1ba3d46ebf7fe6f953acfd8cad62a4f851b49f/whisper/decoding.py#L410-L412
        logits[vocab.token_not] = -INFINITY;

        // suppress sot and nosp tokens
        logits[vocab.token_sot]  = -INFINITY;
        logits[vocab.token_nosp] = -INFINITY; // TODO: ignore this token for now

        // [TDRZ] when tinydiarize is disabled, suppress solm token
        if (params.tdrz_enable == false) {
            logits[vocab.token_solm] = -INFINITY;
        }

        // suppress task tokens
        logits[vocab.token_translate]  = -INFINITY;
        logits[vocab.token_transcribe] = -INFINITY;

        if (params.logits_filter_callback) {
            params.logits_filter_callback(&ctx, &state, tokens_cur.data(), tokens_cur.size(), logits.data(), params.logits_filter_callback_user_data);
        }

        // suppress non-speech tokens
        // ref: https://github.com/openai/whisper/blob/7858aa9c08d98f75575035ecd6481f462d66ca27/whisper/tokenizer.py#L224-L253
        if (params.suppress_non_speech_tokens) {
            for (const std::string & token : non_speech_tokens) {
                const std::string suppress_tokens[] = {token, " " + token};
                for (const std::string & suppress_token : suppress_tokens) {
                    if (vocab.token_to_id.find(suppress_token) != vocab.token_to_id.end()) {
                        logits[vocab.token_to_id.at(suppress_token)] = -INFINITY;
                    }
                }
            }

            // allow hyphens "-" and single quotes "'" between words, but not at the beginning of a word
            if (vocab.token_to_id.find(" -") != vocab.token_to_id.end()) {
                logits[vocab.token_to_id.at(" -")] = -INFINITY;
            }
            if (vocab.token_to_id.find(" '") != vocab.token_to_id.end()) {
                logits[vocab.token_to_id.at(" '")] = -INFINITY;
            }
        }

        // timestamps have to appear in pairs, except directly before EOT; mask logits accordingly
        // https://github.com/openai/whisper/blob/0b1ba3d46ebf7fe6f953acfd8cad62a4f851b49f/whisper/decoding.py#L414-L424
        {
            const bool last_was_timestamp        = tokens_cur.size() > 0 && tokens_cur.back().id >= vocab.token_beg;
            const bool penultimate_was_timestamp = tokens_cur.size() < 2 || tokens_cur[tokens_cur.size() - 2].id >= vocab.token_beg;

            //log("last_was_timestamp=%d penultimate_was_timestamp=%d\n", last_was_timestamp, penultimate_was_timestamp);

            if (last_was_timestamp) {
                if (penultimate_was_timestamp) {
                    for (int i = vocab.token_beg; i < n_logits; ++i) {
                        logits[i] = -INFINITY;
                    }
                } else {
                    for (int i = 0; i < vocab.token_eot; ++i) {
                        logits[i] = -INFINITY;
                    }
                }
            }
        }

        // the initial timestamp cannot be larger than max_initial_ts
        // ref: https://github.com/openai/whisper/blob/0b1ba3d46ebf7fe6f953acfd8cad62a4f851b49f/whisper/decoding.py#L426-L429
        if (is_initial && params.max_initial_ts > 0.0f) {
            const float precision = float(WHISPER_CHUNK_SIZE)/ctx.model.hparams.n_audio_ctx;
            const int   tid0      = std::round(params.max_initial_ts/precision);

            for (int i = vocab.token_beg + tid0 + 1; i < n_logits; ++i) {
                logits[i] = -INFINITY;
            }
        }

        // condition timestamp tokens to be increasing
        // ref: https://github.com/openai/whisper/pull/831#issuecomment-1385910556
        if (decoder.has_ts) {
            const int tid0 = decoder.seek_delta/2;

            for (int i = vocab.token_beg; i < vocab.token_beg + tid0; ++i) {
                logits[i] = -INFINITY;
            }
        }

        // populate the logprobs array (log_softmax)
        {
            const float logit_max = *std::max_element(logits.begin(), logits.end());
            float logsumexp = 0.0f;
            for (int i = 0; i < n_logits; ++i) {
                if (logits[i] > -INFINITY) {
                    logsumexp += expf(logits[i] - logit_max);
                }
            }
            logsumexp = logf(logsumexp) + logit_max;

            for (int i = 0; i < n_logits; ++i) {
                if (logits[i] > -INFINITY) {
                    logprobs[i] = logits[i] - logsumexp;
                } else {
                    logprobs[i] = -INFINITY;
                }
            }
        }

        // if sum of probability over timestamps is above any other token, sample timestamp
        // ref: https://github.com/openai/whisper/blob/0b1ba3d46ebf7fe6f953acfd8cad62a4f851b49f/whisper/decoding.py#L431-L437
        {
            // logsumexp over timestamps
            float timestamp_logprob = -INFINITY;
            {
                float logsumexp = 0.0f;
                const float logprob_max = *std::max_element(logprobs.begin() + vocab.token_beg, logprobs.end());
                for (int i = vocab.token_beg; i < n_logits; ++i) {
                    if (logprobs[i] > -INFINITY) {
                        logsumexp += expf(logprobs[i] - logprob_max);
                    }
                }
                if (logsumexp > 0.0f) {
                    timestamp_logprob = logf(logsumexp) + logprob_max;
                }
            }

            const float max_text_token_logprob = *std::max_element(logprobs.begin(), logprobs.begin() + vocab.token_beg);

            //log("timestamp_logprob=%f max_text_token_logprob=%f\n", timestamp_logprob, max_text_token_logprob);

            if (timestamp_logprob > max_text_token_logprob) {
                for (int i = 0; i < vocab.token_beg; ++i) {
                    logits[i]   = -INFINITY;
                    logprobs[i] = -INFINITY;
                }
            }
        }
    }

    // compute probs
    {
        for (int i = 0; i < n_logits; ++i) {
            if (logits[i] == -INFINITY) {
                probs[i] = 0.0f;
            } else {
                probs[i] = expf(logprobs[i]);
            }
        }
    }

#if 0
    // print first 100 logits - token string : logit
    for (int i = 0; i < 100; i++) {
        const auto token   = vocab.id_to_token.at(i);
        const auto prob    = probs[i];
        const auto logit   = logits[i];
        const auto logprob = logprobs[i];
        printf("%s : prob=%9.5f logit=%9.5f logprob=%9.5f\n", token.c_str(), prob, logit, logprob);
    }

    // "And", "and", " And", " and"
    printf("logits[\"and\"]  = %f\n", logits[vocab.token_to_id.at("and")]);
    printf("logits[\"And\"]  = %f\n", logits[vocab.token_to_id.at("And")]);
    printf("logits[\" and\"] = %f\n", logits[vocab.token_to_id.at(" and")]);
    printf("logits[\" And\"] = %f\n", logits[vocab.token_to_id.at(" And")]);
    printf("logits[\" so\"]  = %f\n", logits[vocab.token_to_id.at(" so")]);

    printf("logprobs[\"and\"]  = %f\n", logprobs[vocab.token_to_id.at("and")]);
    printf("logprobs[\"And\"]  = %f\n", logprobs[vocab.token_to_id.at("And")]);
    printf("logprobs[\" and\"] = %f\n", logprobs[vocab.token_to_id.at(" and")]);
    printf("logprobs[\" And\"] = %f\n", logprobs[vocab.token_to_id.at(" And")]);
    printf("logprobs[\" so\"]  = %f\n", logprobs[vocab.token_to_id.at(" so")]);

    printf("probs[\"and\"]  = %f\n", probs[vocab.token_to_id.at("and")]);
    printf("probs[\"And\"]  = %f\n", probs[vocab.token_to_id.at("And")]);
    printf("probs[\" and\"] = %f\n", probs[vocab.token_to_id.at(" and")]);
    printf("probs[\" And\"] = %f\n", probs[vocab.token_to_id.at(" And")]);
    printf("probs[\" so\"]  = %f\n", probs[vocab.token_to_id.at(" so")]);
#endif
}

static whisper_token_data whisper_sample_token(
            whisper_context & ctx,
              whisper_state & state,
      const whisper_decoder & decoder,
                       bool   best) {
    whisper_token_data result = {
        0, 0, 0.0f, 0.0f, 0.0f, 0.0f, -1, -1, 0.0f,
    };

    const auto & vocab = ctx.vocab;

    const auto & probs    = decoder.probs;
    const auto & logprobs = decoder.logprobs;

    const int n_logits = vocab.n_vocab;

    {
        double sum_ts = 0.0;
        double max_ts = 0.0;

        for (int i = vocab.token_beg; i < n_logits; i++) {
            if (probs[i] == -INFINITY) {
                continue;
            }

            sum_ts += probs[i];
            if (max_ts < probs[i]) {
                max_ts = probs[i];
                result.tid = i;
            }
        }

        result.pt    = max_ts/(sum_ts + 1e-10);
        result.ptsum = sum_ts;
    }

    if (best) {
        for (int i = 0; i < n_logits; ++i) {
            if (result.p < probs[i]) {
                result.id   = i;
                result.p    = probs[i];
                result.plog = logprobs[i];
            }
        }
    } else {
        std::discrete_distribution<> dist(probs.begin(), probs.end());

        result.id   = dist(state.rng);
        result.p    = probs[result.id];
        result.plog = logprobs[result.id];
    }

    if (result.id >= vocab.token_beg) {
        result.tid = result.id;
        result.pt  = result.p;
    }

    state.n_sample++;

    return result;
}

static std::vector<whisper_token_data> whisper_sample_token_topk(
            whisper_context & ctx,
              whisper_state & state,
      const whisper_decoder & decoder,
                        int   k) {
    const auto & vocab = ctx.vocab;

    const auto & probs    = decoder.probs;
    const auto & logits   = decoder.logits;
    const auto & logprobs = decoder.logprobs;

    const int n_logits = vocab.n_vocab;

    auto & logits_id = state.logits_id;

    logits_id.clear();
    for (int i = 0; i < n_logits; ++i) {
        logits_id.push_back({ logits[i], i });
    }

    std::partial_sort(
            logits_id.begin(),
            logits_id.begin() + k, logits_id.end(),
            [](const std::pair<double, whisper_token> & a, const std::pair<double, whisper_token> & b) {
                return a.first > b.first;
            });

    std::vector<whisper_token_data> result;
    result.reserve(k);

    whisper_token tid = vocab.token_beg;

    float pt    = 0.0;
    float ptsum = 0.0;

    {
        double sum_ts = 0.0;
        double max_ts = 0.0;

        for (int i = vocab.token_beg; i < n_logits; i++) {
            if (probs[i] == -INFINITY) {
                continue;
            }

            sum_ts += probs[i];
            if (max_ts < probs[i]) {
                max_ts = probs[i];
                tid = i;
            }
        }

        pt    = max_ts/(sum_ts + 1e-10);
        ptsum = sum_ts;
    }

    for (int i = 0; i < k; ++i) {
        const auto id = logits_id[i].second;

        result.push_back({ id, tid, probs[id], logprobs[id], pt, ptsum, -1, -1, 0.0f, });

        if (result[i].id >= vocab.token_beg) {
            result[i].tid = result[i].id;
            result[i].pt  = result[i].p;
        }
    }

    state.n_sample++;

    return result;
}

// ref: https://github.com/openai/whisper/blob/0b1ba3d46ebf7fe6f953acfd8cad62a4f851b49f/whisper/decoding.py#L178-L192
static void whisper_sequence_score(
        const struct whisper_full_params & params,
                        whisper_sequence & sequence) {
    if (sequence.result_len == 0) {
        return;
    }

    double result = 0.0f;

    for (int i = 0; i < sequence.result_len; ++i) {
        result += sequence.tokens[i].plog;
    }

    sequence.sum_logprobs = result;
    sequence.avg_logprobs = result/sequence.result_len;

    double penalty = sequence.result_len;

    if (params.length_penalty > 0.0f) {
        penalty = pow((5.0 + penalty)/6.0, params.length_penalty);
    }

    sequence.score = result/penalty;

    // compute the entropy of the sequence of the last 32 tokens
    {
        const int n = 32;

        int cnt = 0;
        double entropy = 0.0f;

        std::map<whisper_token, int> token_counts;
        for (int i = std::max(0, sequence.result_len - n); i < sequence.result_len; ++i) {
            token_counts[sequence.tokens[i].id]++;
            cnt++;
        }

        for (const auto & kv : token_counts) {
            const auto p = kv.second/(double)cnt;
            entropy -= p*log(p);

            //WHISPER_PRINT_DEBUG("entropy: %d %f %f, count %d\n", kv.first, p, log(p), kv.second);
        }

        sequence.entropy = entropy;
    }
}

int whisper_full_with_state(
        struct whisper_context * ctx,
          struct whisper_state * state,
    struct whisper_full_params   params,
                   const float * samples,
                           int   n_samples) {
    // clear old results
    auto & result_all = state->result_all;

    result_all.clear();

<<<<<<< HEAD
    if (n_samples > 0) {
        // compute log mel spectrogram
        if (params.speed_up) {
            if (whisper_pcm_to_mel_phase_vocoder_with_state(ctx, state, samples, n_samples, params.n_threads) != 0) {
                fprintf(stderr, "%s: failed to compute log mel spectrogram\n", __func__);
                return -1;
            }
        } else {
            if (whisper_pcm_to_mel_with_state(ctx, state, samples, n_samples, params.n_threads) != 0) {
                fprintf(stderr, "%s: failed to compute log mel spectrogram\n", __func__);
                return -2;
            }
=======
    // compute log mel spectrogram
    if (params.speed_up) {
        // TODO: Replace PV with more advanced algorithm
        log("%s: failed to compute log mel spectrogram\n", __func__);
        return -1;
    } else {
        if (whisper_pcm_to_mel_with_state(ctx, state, samples, n_samples, params.n_threads) != 0) {
            log("%s: failed to compute log mel spectrogram\n", __func__);
            return -2;
>>>>>>> 7e54df41
        }
    }

    // auto-detect language if not specified
    if (params.language == nullptr || strlen(params.language) == 0 || strcmp(params.language, "auto") == 0 || params.detect_language) {
        std::vector<float> probs(whisper_lang_max_id() + 1, 0.0f);

        const auto lang_id = whisper_lang_auto_detect_with_state(ctx, state, 0, params.n_threads, probs.data());
        if (lang_id < 0) {
            log("%s: failed to auto-detect language\n", __func__);
            return -3;
        }
        state->lang_id = lang_id;
        params.language = whisper_lang_str(lang_id);

        log("%s: auto-detected language: %s (p = %f)\n", __func__, params.language, probs[whisper_lang_id(params.language)]);
        if (params.detect_language) {
            return 0;
        }
    }

    if (params.token_timestamps) {
        state->t_beg    = 0;
        state->t_last   = 0;
        state->tid_last = 0;
        if (n_samples > 0) {
            state->energy = get_signal_energy(samples, n_samples, 32);
        }
    }

    const int seek_start = params.offset_ms/10;
    const int seek_end = params.duration_ms == 0 ? whisper_n_len_from_state(state) : seek_start + params.duration_ms/10;

    // if length of spectrogram is less than 1.0s (100 frames), then return
    // basically don't process anything that is less than 1.0s
    // see issue #39: https://github.com/ggerganov/whisper.cpp/issues/39
    if (seek_end < seek_start + (params.speed_up ? 50 : 100)) {
        return 0;
    }

    // a set of temperatures to use
    // [ t0, t0 + delta, t0 + 2*delta, ..., < 1.0f + 1e-6f ]
    std::vector<float> temperatures;
    if (params.temperature_inc > 0.0f) {
        for (float t = params.temperature; t < 1.0f + 1e-6f; t += params.temperature_inc) {
            temperatures.push_back(t);
        }
    } else {
        temperatures.push_back(params.temperature);
    }

    // initialize the decoders
    int n_decoders = 1;

    switch (params.strategy) {
        case WHISPER_SAMPLING_GREEDY:
            {
                n_decoders = params.greedy.best_of;
            } break;
        case WHISPER_SAMPLING_BEAM_SEARCH:
            {
                n_decoders = std::max(params.greedy.best_of, params.beam_search.beam_size);
            } break;
    };

    n_decoders = std::max(1, n_decoders);

    // TAGS: WHISPER_DECODER_INIT
    for (int j = 1; j < n_decoders; j++) {
        auto & decoder = state->decoders[j];

        if (decoder.kv_self.ctx == nullptr) {
            decoder.kv_self = state->decoders[0].kv_self;
            if (!kv_cache_reinit(decoder.kv_self)) {
                log("%s: kv_cache_reinit() failed for self-attention, decoder %d\n", __func__, j);
                return -4;
            }

            WHISPER_PRINT_DEBUG("%s: initialized self-attention kv cache, decoder %d\n", __func__, j);

            decoder.sequence.tokens.reserve(state->decoders[0].sequence.tokens.capacity());

            decoder.probs.resize   (ctx->vocab.n_vocab);
            decoder.logits.resize  (ctx->vocab.n_vocab);
            decoder.logprobs.resize(ctx->vocab.n_vocab);
        }
    }

    // the accumulated text context so far
    auto & prompt_past = state->prompt_past;
    if (params.no_context) {
        prompt_past.clear();
    }

    // prepare prompt
    {
        std::vector<whisper_token> prompt_tokens;

        // initial prompt
        if (!params.prompt_tokens && params.initial_prompt) {
            prompt_tokens.resize(1024);
            prompt_tokens.resize(whisper_tokenize(ctx, params.initial_prompt, prompt_tokens.data(), prompt_tokens.size()));
            params.prompt_tokens   = prompt_tokens.data();
            params.prompt_n_tokens = prompt_tokens.size();
        }

        // prepend the prompt tokens to the prompt_past
        if (params.prompt_tokens && params.prompt_n_tokens > 0) {
            // parse tokens from the pointer
            for (int i = 0; i < params.prompt_n_tokens; i++) {
                prompt_past.push_back(params.prompt_tokens[i]);
            }
            std::rotate(prompt_past.begin(), prompt_past.end() - params.prompt_n_tokens, prompt_past.end());
        }
    }

    // overwrite audio_ctx, max allowed is hparams.n_audio_ctx
    if (params.audio_ctx > whisper_n_audio_ctx(ctx)) {
        log("%s: audio_ctx is larger than the maximum allowed (%d > %d)\n", __func__, params.audio_ctx, whisper_n_audio_ctx(ctx));
        return -5;
    }
    state->exp_n_audio_ctx = params.audio_ctx;

    // these tokens determine the task that will be performed
    std::vector<whisper_token> prompt_init = { whisper_token_sot(ctx) };
    if (whisper_is_multilingual(ctx)) {
        const int lang_id = whisper_lang_id(params.language);
        state->lang_id = lang_id;
        prompt_init.push_back(whisper_token_lang(ctx, lang_id));
        if (params.translate) {
            prompt_init.push_back(whisper_token_translate(ctx));
        } else {
            prompt_init.push_back(whisper_token_transcribe(ctx));
        }
    }

    int seek = seek_start;

    std::vector<whisper_token> prompt;
    prompt.reserve(whisper_n_text_ctx(ctx));

    // beam-search helpers
    struct kv_buf {
        std::vector<uint8_t> k;
        std::vector<uint8_t> v;
    };

    std::vector<kv_buf> kv_bufs;

    struct beam_candidate {
        int decoder_idx;
        int seek_delta;

        bool has_ts;

        whisper_sequence sequence;
    };

    std::vector<beam_candidate> beam_candidates;

    // main loop
    while (true) {
        if (params.progress_callback) {
            const int progress_cur = (100*(seek - seek_start))/(seek_end - seek_start);

            params.progress_callback(
                ctx, ctx->state, progress_cur, params.progress_callback_user_data);
        }

        // of only 1 second left, then stop
        if (seek + 100 >= seek_end) {
            break;
        }

        if (params.encoder_begin_callback) {
            if (params.encoder_begin_callback(ctx, state, params.encoder_begin_callback_user_data) == false) {
                log("%s: encoder_begin_callback returned false - aborting\n", __func__);
                break;
            }
        }

        // encode audio features starting at offset seek
        if (!whisper_encode_internal(*ctx, *state, seek, params.n_threads)) {
            log("%s: failed to encode\n", __func__);
            return -6;
        }

        // if there is a very short audio segment left to process, we remove any past prompt since it tends
        // to confuse the decoder and often make it repeat or hallucinate stuff
        if (seek > seek_start && seek + 500 >= seek_end) {
            prompt_past.clear();
        }

        int best_decoder_id = 0;

        for (int it = 0; it < (int) temperatures.size(); ++it) {
            const float t_cur = temperatures[it];

            int n_decoders_cur = 1;

            switch (params.strategy) {
                case whisper_sampling_strategy::WHISPER_SAMPLING_GREEDY:
                    {
                        if (t_cur > 0.0f) {
                            n_decoders_cur = params.greedy.best_of;
                        }
                    } break;
                case whisper_sampling_strategy::WHISPER_SAMPLING_BEAM_SEARCH:
                    {
                        if (t_cur > 0.0f) {
                            n_decoders_cur = params.greedy.best_of;
                        } else {
                            n_decoders_cur = params.beam_search.beam_size;
                        }
                    } break;
            };

            n_decoders_cur = std::max(1, n_decoders_cur);

            WHISPER_PRINT_DEBUG("\n%s: decoding with %d decoders, temperature = %.2f\n", __func__, n_decoders_cur, t_cur);

            // TAGS: WHISPER_DECODER_INIT
            for (int j = 0; j < n_decoders_cur; ++j) {
                auto & decoder = state->decoders[j];

                decoder.kv_self.n = 0;

                decoder.sequence.tokens.clear();
                decoder.sequence.result_len       = 0;
                decoder.sequence.sum_logprobs_all = 0.0;
                decoder.sequence.sum_logprobs     = -INFINITY;
                decoder.sequence.avg_logprobs     = -INFINITY;
                decoder.sequence.entropy          = 0.0;
                decoder.sequence.score            = -INFINITY;

                decoder.seek_delta = 100*WHISPER_CHUNK_SIZE;

                decoder.failed    = false;
                decoder.completed = false;
                decoder.has_ts    = false;
            }

            // init prompt and kv cache for the current iteration
            // run whisper_decoder() only for decoder 0 and copy the results for the other decoders
            {
                prompt.clear();

                // if we have already generated some text, use it as a prompt to condition the next generation
                if (!prompt_past.empty() && t_cur < 0.5f && params.n_max_text_ctx > 0) {
                    int n_take = std::min(std::min(params.n_max_text_ctx, whisper_n_text_ctx(ctx)/2), int(prompt_past.size()));

                    prompt = { whisper_token_prev(ctx) };
                    prompt.insert(prompt.begin() + 1, prompt_past.end() - n_take, prompt_past.end());
                }

                // init new transcription with sot, language (opt) and task tokens
                prompt.insert(prompt.end(), prompt_init.begin(), prompt_init.end());

                // print the prompt
                WHISPER_PRINT_DEBUG("\n\n");
                for (int i = 0; i < (int) prompt.size(); i++) {
                    WHISPER_PRINT_DEBUG("%s: prompt[%d] = %s\n", __func__, i, ctx->vocab.id_to_token.at(prompt[i]).c_str());
                }
                WHISPER_PRINT_DEBUG("\n\n");

                if (!whisper_decode_internal(*ctx, *state, state->decoders[0], prompt.data(), prompt.size(), 0, params.n_threads)) {
                    log("%s: failed to decode\n", __func__);
                    return -7;
                }

                {
                    const int64_t t_start_sample_us = ggml_time_us();

                    whisper_process_logits(*ctx, *state, params, state->decoders[0], t_cur);

                    state->decoders[0].kv_self.n += prompt.size();

                    for (int j = 1; j < n_decoders_cur; ++j) {
                        auto & decoder = state->decoders[j];

                        memcpy(decoder.kv_self.k->data, state->decoders[0].kv_self.k->data, ggml_nbytes(decoder.kv_self.k));
                        memcpy(decoder.kv_self.v->data, state->decoders[0].kv_self.v->data, ggml_nbytes(decoder.kv_self.v));

                        decoder.kv_self.n += prompt.size();

                        memcpy(decoder.probs.data(), state->decoders[0].probs.data(),    decoder.probs.size()*sizeof(decoder.probs[0]));
                        memcpy(decoder.logits.data(), state->decoders[0].logits.data(),   decoder.logits.size()*sizeof(decoder.logits[0]));
                        memcpy(decoder.logprobs.data(), state->decoders[0].logprobs.data(), decoder.logprobs.size()*sizeof(decoder.logprobs[0]));
                    }

                    state->t_sample_us += ggml_time_us() - t_start_sample_us;
                }
            }

            for (int i = 0, n_max = whisper_n_text_ctx(ctx)/2 - 4; i < n_max; ++i) {
                const int64_t t_start_sample_us = ggml_time_us();

                // store the KV caches of all decoders when doing beam-search
                if (params.strategy == whisper_sampling_strategy::WHISPER_SAMPLING_BEAM_SEARCH) {
                    kv_bufs.resize(n_decoders_cur);
                    for (int j = 0; j < n_decoders_cur; ++j) {
                        auto & decoder = state->decoders[j];

                        if (decoder.completed || decoder.failed) {
                            continue;
                        }

                        kv_bufs[j].k.resize(ggml_nbytes(decoder.kv_self.k));
                        kv_bufs[j].v.resize(ggml_nbytes(decoder.kv_self.v));

                        memcpy(kv_bufs[j].k.data(), decoder.kv_self.k->data, kv_bufs[j].k.size());
                        memcpy(kv_bufs[j].v.data(), decoder.kv_self.v->data, kv_bufs[j].v.size());
                    }

                    beam_candidates.clear();
                }

                // generate new sequence candidates for each decoder
                for (int j = 0; j < n_decoders_cur; ++j) {
                    auto & decoder = state->decoders[j];

                    if (decoder.completed || decoder.failed) {
                        continue;
                    }

                    switch (params.strategy) {
                        case whisper_sampling_strategy::WHISPER_SAMPLING_GREEDY:
                            {
                                if (t_cur < 1e-6f) {
                                    decoder.sequence.tokens.push_back(whisper_sample_token(*ctx, *state, decoder, true));
                                } else {
                                    decoder.sequence.tokens.push_back(whisper_sample_token(*ctx, *state, decoder, false));
                                }

                                decoder.sequence.sum_logprobs_all += decoder.sequence.tokens.back().plog;
                            } break;
                        case whisper_sampling_strategy::WHISPER_SAMPLING_BEAM_SEARCH:
                            {
                                const auto tokens_new = whisper_sample_token_topk(*ctx, *state, decoder, params.beam_search.beam_size);

                                for (const auto & token : tokens_new) {
                                    beam_candidates.push_back({ j, decoder.seek_delta, decoder.has_ts, decoder.sequence });
                                    beam_candidates.back().sequence.tokens.push_back(token);
                                    beam_candidates.back().sequence.sum_logprobs_all += token.plog;

                                    //WHISPER_PRINT_DEBUG("%s: beam candidate: %s (%f, %f)\n", __func__, ctx->vocab.id_to_token.at(token.id).c_str(), token.plog, beam_candidates.back().sequence.sum_logprobs_all);
                                }
                            } break;
                    };
                }

                // for beam-search, choose the top candidates and update the KV caches
                if (params.strategy == whisper_sampling_strategy::WHISPER_SAMPLING_BEAM_SEARCH) {
                    std::sort(
                            beam_candidates.begin(),
                            beam_candidates.end(),
                            [](const beam_candidate & a, const beam_candidate & b) {
                        return a.sequence.sum_logprobs_all > b.sequence.sum_logprobs_all;
                    });

                    uint32_t cur_c = 0;

                    for (int j = 0; j < n_decoders_cur; ++j) {
                        auto & decoder = state->decoders[j];

                        if (decoder.completed || decoder.failed) {
                            continue;
                        }

                        auto & cur = beam_candidates[cur_c++];

                        while (beam_candidates.size() > cur_c && beam_candidates[cur_c].sequence.sum_logprobs_all == cur.sequence.sum_logprobs_all && i > 0) {
                            ++cur_c;
                        }

                        decoder.sequence   = cur.sequence;
                        decoder.seek_delta = cur.seek_delta;
                        decoder.has_ts     = cur.has_ts;

                        memcpy(decoder.kv_self.k->data, kv_bufs[cur.decoder_idx].k.data(), kv_bufs[cur.decoder_idx].k.size());
                        memcpy(decoder.kv_self.v->data, kv_bufs[cur.decoder_idx].v.data(), kv_bufs[cur.decoder_idx].v.size());

                        WHISPER_PRINT_DEBUG("%s: beam search: decoder %d: from decoder %d: token = %10s, plog = %8.5f, sum_logprobs = %8.5f\n",
                                __func__, j, cur.decoder_idx, ctx->vocab.id_to_token.at(decoder.sequence.tokens.back().id).c_str(), decoder.sequence.tokens.back().plog, decoder.sequence.sum_logprobs_all);
                    }
                }

                // update the decoder state
                // - check if the sequence is completed
                // - check if the sequence is failed
                // - update sliding window based on timestamp tokens
                for (int j = 0; j < n_decoders_cur; ++j) {
                    auto & decoder = state->decoders[j];

                    if (decoder.completed || decoder.failed) {
                        continue;
                    }

                    auto & has_ts     = decoder.has_ts;
                    auto & failed     = decoder.failed;
                    auto & completed  = decoder.completed;
                    auto & seek_delta = decoder.seek_delta;
                    auto & result_len = decoder.sequence.result_len;

                    {
                        const auto & token = decoder.sequence.tokens.back();

                        // timestamp token - update sliding window
                        if (token.id > whisper_token_beg(ctx)) {
                            const int seek_delta_new = 2*(token.id - whisper_token_beg(ctx));

                            // do not allow to go back in time
                            if (has_ts && seek_delta > seek_delta_new && result_len < i) {
                                failed = true; // TODO: maybe this is not a failure ?
                                continue;
                            }

                            seek_delta = seek_delta_new;
                            result_len = i + 1;
                            has_ts = true;
                        }

#ifdef WHISPER_DEBUG
                        {
                            const auto tt = token.pt > 0.10 ? ctx->vocab.id_to_token.at(token.tid) : "[?]";
                            WHISPER_PRINT_DEBUG("%s: id = %3d, decoder = %d, token = %6d, p = %6.3f, ts = %10s, %6.3f, result_len = %4d '%s'\n",
                                    __func__, i, j, token.id, token.p, tt.c_str(), token.pt, result_len, ctx->vocab.id_to_token.at(token.id).c_str());
                        }
#endif

                        // end of segment
                        if (token.id == whisper_token_eot(ctx) ||               // end of text token
                           (params.max_tokens > 0 && i >= params.max_tokens) || // max tokens per segment reached
                           (has_ts && seek + seek_delta + 100 >= seek_end)      // end of audio reached
                           ) {
                            if (result_len == 0) {
                                if (seek + seek_delta + 100 >= seek_end) {
                                    result_len = i + 1;
                                } else {
                                    failed = true;
                                    continue;
                                }
                            }

                            if (params.single_segment) {
                                result_len = i + 1;
                                seek_delta = 100*WHISPER_CHUNK_SIZE;
                            }

                            completed = true;
                            continue;
                        }

                        // TESTS: if no tensors are loaded, it means we are running tests
                        if (ctx->model.n_loaded == 0) {
                            seek_delta = 100*WHISPER_CHUNK_SIZE;
                            completed = true;
                            continue;
                        }
                    }

                    // sometimes, the decoding can get stuck in a repetition loop
                    // this is an attempt to mitigate such cases - we flag the decoding as failed and use a fallback strategy
                    if (i == n_max - 1 && (result_len == 0 || seek_delta < 100*WHISPER_CHUNK_SIZE/2)) {
                        failed = true;
                        continue;
                    }
                }

                // check if all decoders have finished (i.e. completed or failed)
                {
                    bool completed_all = true;

                    for (int j = 0; j < n_decoders_cur; ++j) {
                        auto & decoder = state->decoders[j];

                        if (decoder.completed || decoder.failed) {
                            continue;
                        }

                        completed_all = false;
                    }

                    if (completed_all) {
                        break;
                    }
                }

                state->t_sample_us += ggml_time_us() - t_start_sample_us;

                // obtain logits for the next token
                for (int j = 0; j < n_decoders_cur; ++j) {
                    auto & decoder = state->decoders[j];

                    if (decoder.failed || decoder.completed) {
                        continue;
                    }

                    decoder.tokens_tmp.resize(1);
                    decoder.tokens_tmp[0] = decoder.sequence.tokens.back().id;

                    //WHISPER_PRINT_DEBUG("%s: decoder %d: token %d, kv_self.n %d, seek_delta %d\n", __func__, j, decoder.tokens_tmp[0], decoder.kv_self.n, decoder.seek_delta);

                    if (!whisper_decode_internal(*ctx, *state, decoder, decoder.tokens_tmp.data(), decoder.tokens_tmp.size(), decoder.kv_self.n, params.n_threads)) {
                        log("%s: failed to decode\n", __func__);
                        return -8;
                    }

                    {
                        const int64_t t_start_sample_us = ggml_time_us();

                        whisper_process_logits(*ctx, *state, params, decoder, t_cur);

                        ++decoder.kv_self.n;

                        state->t_sample_us += ggml_time_us() - t_start_sample_us;
                    }
                }
            }

            // rank the resulting sequences and select the best one
            {
                double best_score = -INFINITY;

                for (int j = 0; j < n_decoders_cur; ++j) {
                    auto & decoder = state->decoders[j];

                    if (decoder.failed) {
                        continue;
                    }

                    decoder.sequence.tokens.resize(decoder.sequence.result_len);
                    whisper_sequence_score(params, decoder.sequence);

                    WHISPER_PRINT_DEBUG("%s: decoder %2d: score = %8.5f, result_len = %3d, avg_logprobs = %8.5f, entropy = %8.5f\n",
                            __func__, j, decoder.sequence.score, decoder.sequence.result_len, decoder.sequence.avg_logprobs, decoder.sequence.entropy);

                    if (decoder.sequence.result_len > 32 && decoder.sequence.entropy < params.entropy_thold) {
                        WHISPER_PRINT_DEBUG("%s: decoder %2d: failed due to entropy %8.5f < %8.5f\n",
                                __func__, j, decoder.sequence.entropy, params.entropy_thold);

                        decoder.failed = true;
                        state->n_fail_h++;

                        continue;
                    }

                    if (best_score < decoder.sequence.score) {
                        best_score = decoder.sequence.score;
                        best_decoder_id = j;
                    }
                }

                WHISPER_PRINT_DEBUG("%s: best decoder = %d\n", __func__, best_decoder_id);
            }

            // was the decoding successful for the current temperature?
            // do fallback only if:
            // - we are not at the last temperature
            // - we are not at the end of the audio (3 sec)
            if (it != (int) temperatures.size() - 1 &&
                seek_end - seek > 10*WHISPER_CHUNK_SIZE) {
                bool success = true;

                const auto & decoder = state->decoders[best_decoder_id];

                if (decoder.failed || decoder.sequence.avg_logprobs < params.logprob_thold) {
                    success = false;
                    state->n_fail_p++;
                }

                if (success) {
                    //for (auto & token : ctx->decoders[best_decoder_id].sequence.tokens) {
                    //    WHISPER_PRINT_DEBUG("%s: token = %d, p = %6.3f, pt = %6.3f, ts = %s, str = %s\n", __func__, token.id, token.p, token.pt, ctx->vocab.id_to_token.at(token.tid).c_str(), ctx->vocab.id_to_token.at(token.id).c_str());
                    //}

                    break;
                }
            }

            WHISPER_PRINT_DEBUG("\n%s: failed to decode with temperature = %.2f\n", __func__, t_cur);
        }

        // output results through a user-provided callback
        {
            const auto & best_decoder = state->decoders[best_decoder_id];

            const auto seek_delta = best_decoder.seek_delta;
            const auto result_len = best_decoder.sequence.result_len;

            const auto & tokens_cur = best_decoder.sequence.tokens;

            //WHISPER_PRINT_DEBUG("prompt_init.size() = %d, prompt.size() = %d, result_len = %d, seek_delta = %d\n", prompt_init.size(), prompt.size(), result_len, seek_delta);

            // update prompt_past
            prompt_past.clear();
            if (prompt.front() == whisper_token_prev(ctx)) {
                prompt_past.insert(prompt_past.end(), prompt.begin() + 1, prompt.end() - prompt_init.size());
            }

            for (int i = 0; i < result_len; ++i) {
                prompt_past.push_back(tokens_cur[i].id);
            }

            if (!tokens_cur.empty() && ctx->model.n_loaded > 0) {
                int  i0 = 0;
                auto t0 = seek + 2*(tokens_cur.front().tid - whisper_token_beg(ctx));

                std::string text;
                bool speaker_turn_next = false;

                for (int i = 0; i < (int) tokens_cur.size(); i++) {
                    //printf("%s: %18s %6.3f %18s %6.3f\n", __func__,
                    //        ctx->vocab.id_to_token[tokens_cur[i].id].c_str(), tokens_cur[i].p,
                    //        ctx->vocab.id_to_token[tokens_cur[i].tid].c_str(), tokens_cur[i].pt);

                    if (params.print_special || tokens_cur[i].id < whisper_token_eot(ctx)) {
                        text += whisper_token_to_str(ctx, tokens_cur[i].id);
                    }

                    // [TDRZ] record if speaker turn was predicted after current segment
                    if (params.tdrz_enable && tokens_cur[i].id == whisper_token_solm(ctx)) {
                        speaker_turn_next = true;
                    }

                    if (tokens_cur[i].id > whisper_token_beg(ctx) && !params.single_segment) {
                        const auto t1 = seek + 2*(tokens_cur[i].tid - whisper_token_beg(ctx));

                        if (!text.empty()) {
                            const auto tt0 = params.speed_up ? 2*t0 : t0;
                            const auto tt1 = params.speed_up ? 2*t1 : t1;

                            if (params.print_realtime) {
                                if (params.print_timestamps) {
                                    printf("[%s --> %s]  %s\n", to_timestamp(tt0).c_str(), to_timestamp(tt1).c_str(), text.c_str());
                                } else {
                                    printf("%s", text.c_str());
                                    fflush(stdout);
                                }
                            }

                            //printf("tt0 = %d, tt1 = %d, text = %s, token = %s, token_id = %d, tid = %d\n", tt0, tt1, text.c_str(), ctx->vocab.id_to_token[tokens_cur[i].id].c_str(), tokens_cur[i].id, tokens_cur[i].tid);

                            result_all.push_back({ tt0, tt1, text, {}, speaker_turn_next });
                            for (int j = i0; j <= i; j++) {
                                result_all.back().tokens.push_back(tokens_cur[j]);
                            }

                            int n_new = 1;

                            if (params.token_timestamps) {
                                whisper_exp_compute_token_level_timestamps(
                                        *ctx, *state, result_all.size() - 1, params.thold_pt, params.thold_ptsum);

                                if (params.max_len > 0) {
                                    n_new = whisper_wrap_segment(*ctx, *state, params.max_len, params.split_on_word);
                                }
                            }
                            if (params.new_segment_callback) {
                                params.new_segment_callback(ctx, state, n_new, params.new_segment_callback_user_data);
                            }
                        }
                        text = "";
                        while (i < (int) tokens_cur.size() && tokens_cur[i].id > whisper_token_beg(ctx)) {
                            i++;
                        }
                        i--;
                        t0 = t1;
                        i0 = i + 1;
                        speaker_turn_next = false;
                    }
                }

                if (!text.empty()) {
                    const auto t1 = seek + seek_delta;

                    const auto tt0 = params.speed_up ? 2*t0 : t0;
                    const auto tt1 = params.speed_up ? 2*t1 : t1;

                    if (params.print_realtime) {
                        if (params.print_timestamps) {
                            printf("[%s --> %s]  %s\n", to_timestamp(tt0).c_str(), to_timestamp(tt1).c_str(), text.c_str());
                        } else {
                            printf("%s", text.c_str());
                            fflush(stdout);
                        }
                    }

                    result_all.push_back({ tt0, tt1, text, {} , speaker_turn_next });
                    for (int j = i0; j < (int) tokens_cur.size(); j++) {
                        result_all.back().tokens.push_back(tokens_cur[j]);
                    }

                    int n_new = 1;

                    if (params.token_timestamps) {
                        whisper_exp_compute_token_level_timestamps(
                                *ctx, *state, result_all.size() - 1, params.thold_pt, params.thold_ptsum);

                        if (params.max_len > 0) {
                            n_new = whisper_wrap_segment(*ctx, *state, params.max_len, params.split_on_word);
                        }
                    }
                    if (params.new_segment_callback) {
                        params.new_segment_callback(ctx, state, n_new, params.new_segment_callback_user_data);
                    }
                }
            }

            // update audio window
            seek += seek_delta;

            WHISPER_PRINT_DEBUG("seek = %d, seek_delta = %d\n", seek, seek_delta);
        }
    }

    return 0;
}

int whisper_full(
        struct whisper_context * ctx,
    struct whisper_full_params   params,
                   const float * samples,
                           int   n_samples) {
    return whisper_full_with_state(ctx, ctx->state, params, samples, n_samples);
}

int whisper_full_parallel(
        struct whisper_context * ctx,
        struct whisper_full_params params,
        const float * samples,
        int n_samples,
        int n_processors) {
    if (n_processors == 1) {
        return whisper_full(ctx, params, samples, n_samples);
    }
    int ret = 0;

    // prepare separate states for each thread
    std::vector<whisper_state*> states;

    const int offset_samples = (WHISPER_SAMPLE_RATE*params.offset_ms)/1000;
    const int n_samples_per_processor = (n_samples - offset_samples)/n_processors;

    // the calling thread will process the first chunk
    // while the other threads will process the remaining chunks

    std::vector<std::thread> workers(n_processors - 1);
    for (int i = 0; i < n_processors - 1; ++i) {
        // create a new state for each thread
        states.push_back(whisper_init_state(ctx));

        const int start_samples = offset_samples + (i + 1)*n_samples_per_processor;
        const int n_samples_cur = (i == n_processors - 2) ? n_samples - start_samples : n_samples_per_processor;

        auto params_cur = params;

        params_cur.offset_ms = 0;
        params_cur.print_progress = false;
        params_cur.print_realtime = false;

        params_cur.new_segment_callback = nullptr;
        params_cur.new_segment_callback_user_data = nullptr;

        params_cur.progress_callback = nullptr;
        params_cur.progress_callback_user_data = nullptr;

        workers[i] = std::thread(whisper_full_with_state, ctx, states[i], std::move(params_cur), samples + start_samples, n_samples_cur);
    }

    {
        auto params_cur = params;

        // We need to disable the print real-time for this one as well, otherwise it will show only for the first chunk.
        params_cur.print_realtime = false;

        // Run the first transformation using default state but only for the first chunk.
        ret = whisper_full_with_state(ctx, ctx->state, std::move(params_cur), samples, offset_samples + n_samples_per_processor);
    }

    for (int i = 0; i < n_processors - 1; ++i) {
        workers[i].join();
    }

    const int64_t offset_t = (int64_t) params.offset_ms/10.0;

    // combine results into result_state->result_all from all other states
    for (int i = 0; i < n_processors - 1; ++i) {
        auto& results_i = states[i]->result_all;

        for (auto& result : results_i) {
            // correct the segment timestamp taking into account the offset
            result.t0 += 100 * ((i + 1) * n_samples_per_processor) / WHISPER_SAMPLE_RATE + offset_t;
            result.t1 += 100 * ((i + 1) * n_samples_per_processor) / WHISPER_SAMPLE_RATE + offset_t;

            // make sure that segments are not overlapping
            if (!ctx->state->result_all.empty()) {
                result.t0 = std::max(result.t0, ctx->state->result_all.back().t1);
            }

            ctx->state->result_all.push_back(std::move(result));

            // call the new_segment_callback for each segment
            if (params.new_segment_callback) {
                params.new_segment_callback(ctx, ctx->state, 1, params.new_segment_callback_user_data);
            }
        }

        ctx->state->t_mel_us += states[i]->t_mel_us;

        ctx->state->t_sample_us += states[i]->t_sample_us;
        ctx->state->t_encode_us += states[i]->t_encode_us;
        ctx->state->t_decode_us += states[i]->t_decode_us;

        whisper_free_state(states[i]);
    }

    // average the timings
    ctx->state->t_mel_us    /= n_processors;
    ctx->state->t_sample_us /= n_processors;
    ctx->state->t_encode_us /= n_processors;
    ctx->state->t_decode_us /= n_processors;

    // print information about the audio boundaries
    log("\n");
    log("%s: the audio has been split into %d chunks at the following times:\n", __func__, n_processors);
    for (int i = 0; i < n_processors - 1; ++i) {
        log("%s: split %d - %s\n", __func__, (i + 1), to_timestamp(100*((i + 1)*n_samples_per_processor)/WHISPER_SAMPLE_RATE + offset_t).c_str());
    }
    log("%s: the transcription quality may be degraded near these boundaries\n", __func__);

    return ret;
}

int whisper_full_n_segments_from_state(struct whisper_state * state) {
    return state->result_all.size();
}

int whisper_full_n_segments(struct whisper_context * ctx) {
    return ctx->state->result_all.size();
}

int whisper_full_lang_id_from_state(struct whisper_state * state) {
    return state->lang_id;
}

int whisper_full_lang_id(struct whisper_context * ctx) {
    return ctx->state->lang_id;
}

int64_t whisper_full_get_segment_t0_from_state(struct whisper_state * state, int i_segment) {
    return state->result_all[i_segment].t0;
}

int64_t whisper_full_get_segment_t0(struct whisper_context * ctx, int i_segment) {
    return ctx->state->result_all[i_segment].t0;
}

int64_t whisper_full_get_segment_t1_from_state(struct whisper_state * state, int i_segment) {
    return state->result_all[i_segment].t1;
}

int64_t whisper_full_get_segment_t1(struct whisper_context * ctx, int i_segment) {
    return ctx->state->result_all[i_segment].t1;
}

bool whisper_full_get_segment_speaker_turn_next(struct whisper_context * ctx, int i_segment) {
    return ctx->state->result_all[i_segment].speaker_turn_next;
}

const char * whisper_full_get_segment_text_from_state(struct whisper_state * state, int i_segment) {
    return state->result_all[i_segment].text.c_str();
}

const char * whisper_full_get_segment_text(struct whisper_context * ctx, int i_segment) {
    return ctx->state->result_all[i_segment].text.c_str();
}

int whisper_full_n_tokens_from_state(struct whisper_state * state, int i_segment) {
    return state->result_all[i_segment].tokens.size();
}

int whisper_full_n_tokens(struct whisper_context * ctx, int i_segment) {
    return ctx->state->result_all[i_segment].tokens.size();
}

const char * whisper_full_get_token_text_from_state(struct whisper_context * ctx, struct whisper_state * state, int i_segment, int i_token) {
    return ctx->vocab.id_to_token[state->result_all[i_segment].tokens[i_token].id].c_str();
}

const char* whisper_full_get_token_text(struct whisper_context * ctx, int i_segment, int i_token) {
    return ctx->vocab.id_to_token[ctx->state->result_all[i_segment].tokens[i_token].id].c_str();
}

whisper_token whisper_full_get_token_id_from_state(struct whisper_state * state, int i_segment, int i_token) {
    return state->result_all[i_segment].tokens[i_token].id;
}

whisper_token whisper_full_get_token_id(struct whisper_context * ctx, int i_segment, int i_token) {
    return ctx->state->result_all[i_segment].tokens[i_token].id;
}

struct whisper_token_data whisper_full_get_token_data_from_state(struct whisper_state * state, int i_segment, int i_token) {
    return state->result_all[i_segment].tokens[i_token];
}

struct whisper_token_data whisper_full_get_token_data(struct whisper_context * ctx, int i_segment, int i_token) {
    return ctx->state->result_all[i_segment].tokens[i_token];
}

float whisper_full_get_token_p_from_state(struct whisper_state * state, int i_segment, int i_token) {
    return state->result_all[i_segment].tokens[i_token].p;
}

float whisper_full_get_token_p(struct whisper_context * ctx, int i_segment, int i_token) {
    return ctx->state->result_all[i_segment].tokens[i_token].p;
}

// =================================================================================================

//
// Temporary interface needed for exposing ggml interface
// Will be removed in the future when ggml becomes a separate library
//

WHISPER_API int whisper_bench_memcpy(int n_threads) {
    fputs(whisper_bench_memcpy_str(n_threads), stderr);
    return 0;
}

WHISPER_API const char * whisper_bench_memcpy_str(int n_threads) {
    static std::string s;
    s = "";
    char strbuf[256];

    ggml_time_init();

    size_t n    = 20;
    size_t arr  = n_threads > 0 ? 1024llu : n_threads; // trick to avoid compiler optimizations

    // 1GB MB array
    const size_t size = arr*1024llu*1024llu;

    // single-thread
    {
        char * src = (char *) malloc(size);
        char * dst = (char *) malloc(size);

        for (size_t i = 0; i < size; i++) src[i] = i;

        memcpy(dst, src, size); // heat-up

        double tsum = 0.0;
        double sum  = 0.0;

        for (size_t i = 0; i < n; i++) {
            const int64_t t0 = ggml_time_us();

            memcpy(dst, src, size);

            const int64_t t1 = ggml_time_us();

            tsum += (t1 - t0)*1e-6;

            src[rand() % size] = rand() % 256;
        }

        snprintf(strbuf, sizeof(strbuf), "memcpy: %.2f GB/s (1 thread)\n", (double) (n*size)/(tsum*1024llu*1024llu*1024llu));
        s += strbuf;

        // needed to prevent the compiler from optimizing the memcpy away
        {
            for (size_t i = 0; i < size; i++) sum += dst[i];

            snprintf(strbuf, sizeof(strbuf), "sum:    %f\n", sum);
            s += strbuf;
        }

        free(src);
        free(dst);
    }

    return s.c_str();
}

WHISPER_API int whisper_bench_ggml_mul_mat(int n_threads) {
    fputs(whisper_bench_ggml_mul_mat_str(n_threads), stderr);
    return 0;
}

WHISPER_API const char * whisper_bench_ggml_mul_mat_str(int n_threads) {
    static std::string s;
    s = "";
    char strbuf[256];

    ggml_time_init();

    const int n_max = 128;

    const std::vector<size_t> sizes = {
        64, 128, 256, 512, 1024, 2048, 4096,
    };

    const size_t N_max = sizes.back();

    // a: N*N*sizeof(float)
    // b: N*N*sizeof(float)
    // c: N*N*sizeof(float)
    // when F16 is used, there is an extra work buffer of size N*N*sizeof(float)
    std::vector<char> buf(4llu*N_max*N_max*sizeof(float) + 4*512);

    // put a bunch of random data in the buffer
    for (size_t i = 0; i < buf.size(); i++) buf[i] = i;

    for (int j = 0; j < (int) sizes.size(); j++) {
        int n_q4_0 = 0;
        int n_q4_1 = 0;
        int n_q5_0 = 0;
        int n_q5_1 = 0;
        int n_q8_0 = 0;
        int n_fp16 = 0;
        int n_fp32 = 0;

        // GFLOPS/s
        double s_q4_0 = 0.0;
        double s_q4_1 = 0.0;
        double s_q5_0 = 0.0;
        double s_q5_1 = 0.0;
        double s_q8_0 = 0.0;
        double s_fp16 = 0.0;
        double s_fp32 = 0.0;

        const size_t N = sizes[j];

        for (int k = 0; k < 7; ++k) {
            const ggml_type wtype =
                k == 0 ? GGML_TYPE_Q4_0 :
                k == 1 ? GGML_TYPE_Q4_1 :
                k == 2 ? GGML_TYPE_Q5_0 :
                k == 3 ? GGML_TYPE_Q5_1 :
                k == 4 ? GGML_TYPE_Q8_0 :
                k == 5 ? GGML_TYPE_F16  : GGML_TYPE_F32;

            double & s = k == 0 ? s_q4_0 : k == 1 ? s_q4_1 : k == 2 ? s_q5_0 : k == 3 ? s_q5_1 : k == 4 ? s_q8_0 : k == 5 ? s_fp16 : /*k == 6*/ s_fp32;
            int    & n = k == 0 ? n_q4_0 : k == 1 ? n_q4_1 : k == 2 ? n_q5_0 : k == 3 ? n_q5_1 : k == 4 ? n_q8_0 : k == 5 ? n_fp16 : /*k == 6*/ n_fp32;

            struct ggml_init_params gparams = {
                /*.mem_size   =*/ buf.size(),
                /*.mem_buffer =*/ buf.data(),
                /*.no_alloc   =*/ false,
            };

            struct ggml_context * ctx0 = ggml_init(gparams);

            struct ggml_tensor * a = ggml_new_tensor_2d(ctx0, wtype,         N, N);
            struct ggml_tensor * b = ggml_new_tensor_2d(ctx0, GGML_TYPE_F32, N, N);

            struct ggml_tensor * c = ggml_mul_mat(ctx0, a, b);

            struct ggml_cgraph gf = ggml_build_forward(c);

            gf.n_threads = n_threads;

            double tsum = 0.0;

            // heat-up
            ggml_graph_compute(ctx0, &gf);

            for (int i = 0; i < n_max; ++i) {
                const int64_t t0 = ggml_time_us();

                ggml_graph_compute(ctx0, &gf);

                const int64_t t1 = ggml_time_us();

                tsum += (t1 - t0)*1e-6;
                n++;

                if (tsum > 1.0 && n >= 3) {
                    break;
                }
            }

            ggml_free(ctx0);

            s = ((2.0*N*N*N*n)/tsum)*1e-9;
        }

        // Q4_0 | Q4_1
        snprintf(strbuf, sizeof(strbuf), "%4zu x %4zu: Q4_0 %7.1f GFLOPS (%3d runs) | Q4_1 %7.1f GFLOPS (%3d runs)\n",
                N, N, s_q4_0, n_q4_0, s_q4_1, n_q4_1);
        s += strbuf;

        // Q5_0 | Q5_1 | Q8_0
        snprintf(strbuf, sizeof(strbuf), "%4zu x %4zu: Q5_0 %7.1f GFLOPS (%3d runs) | Q5_1 %7.1f GFLOPS (%3d runs) | Q8_0 %7.1f GFLOPS (%3d runs)\n",
                N, N, s_q5_0, n_q5_0, s_q5_1, n_q5_1, s_q8_0, n_q8_0);
        s += strbuf;

        // F16 | F32
        snprintf(strbuf, sizeof(strbuf), "%4zu x %4zu: F16  %7.1f GFLOPS (%3d runs) | F32  %7.1f GFLOPS (%3d runs)\n",
                N, N, s_fp16, n_fp16, s_fp32, n_fp32);
        s += strbuf;
    }

    return s.c_str();
}

// =================================================================================================

// =================================================================================================

//
// Experimental stuff below
//
// Not sure if these should be part of the library at all, because the quality of the results is not
// guaranteed. Might get removed at some point unless a robust algorithm implementation is found
//

// =================================================================================================

//
// token-level timestamps
//

static int timestamp_to_sample(int64_t t, int n_samples) {
    return std::max(0, std::min((int) n_samples - 1, (int) ((t*WHISPER_SAMPLE_RATE)/100)));
}

static int64_t sample_to_timestamp(int i_sample) {
    return (100ll*i_sample)/WHISPER_SAMPLE_RATE;
}

// a cost-function / heuristic that is high for text that takes longer to pronounce
// obviously, can be improved
static float voice_length(const std::string & text) {
    float res = 0.0f;

    for (char c : text) {
        if (c == ' ') {
            res += 0.01f;
        } else if (c == ',') {
            res += 2.00f;
        } else if (c == '.') {
            res += 3.00f;
        } else if (c == '!') {
            res += 3.00f;
        } else if (c == '?') {
            res += 3.00f;
        } else if (c >= '0' && c <= '9') {
            res += 3.00f;
        } else {
            res += 1.00f;
        }
    }

    return res;
}

// average the fabs of the signal
static std::vector<float> get_signal_energy(const float * signal, int n_samples, int n_samples_per_half_window) {
    const int hw = n_samples_per_half_window;

    std::vector<float> result(n_samples);

    for (int i = 0; i < n_samples; i++) {
        float sum = 0;
        for (int j = -hw; j <= hw; j++) {
            if (i + j >= 0 && i + j < n_samples) {
                sum += fabs(signal[i + j]);
            }
        }
        result[i] = sum/(2*hw + 1);
    }

    return result;
}

static void whisper_exp_compute_token_level_timestamps(
        struct whisper_context & ctx,
          struct whisper_state & state,
                           int   i_segment,
                         float   thold_pt,
                         float   thold_ptsum) {
    auto & segment = state.result_all[i_segment];
    auto & tokens  = segment.tokens;

    const int n_samples = state.energy.size();

    if (n_samples == 0) {
        log("%s: no signal data available\n", __func__);
        return;
    }

    const int64_t t0 = segment.t0;
    const int64_t t1 = segment.t1;

    const int n = tokens.size();

    if (n == 0) {
        return;
    }

    if (n == 1) {
        tokens[0].t0 = t0;
        tokens[0].t1 = t1;

        return;
    }

    auto & t_beg    = state.t_beg;
    auto & t_last   = state.t_last;
    auto & tid_last = state.tid_last;

    for (int j = 0; j < n; ++j) {
        auto & token = tokens[j];

        if (j == 0) {
            if (token.id == whisper_token_beg(&ctx)) {
                tokens[j    ].t0 = t0;
                tokens[j    ].t1 = t0;
                tokens[j + 1].t0 = t0;

                t_beg    = t0;
                t_last   = t0;
                tid_last = whisper_token_beg(&ctx);
            } else {
                tokens[j    ].t0 = t_last;
            }
        }

        const int64_t tt = t_beg + 2*(token.tid - whisper_token_beg(&ctx));

        tokens[j].id    = token.id;
        tokens[j].tid   = token.tid;
        tokens[j].p     = token.p;
        tokens[j].pt    = token.pt;
        tokens[j].ptsum = token.ptsum;

        tokens[j].vlen = voice_length(whisper_token_to_str(&ctx, token.id));

        if (token.pt > thold_pt && token.ptsum > thold_ptsum && token.tid > tid_last && tt <= t1) {
            if (j > 0) {
                tokens[j - 1].t1 = tt;
            }
            tokens[j].t0 = tt;
            tid_last = token.tid;
        }
    }

    tokens[n - 2].t1 = t1;
    tokens[n - 1].t0 = t1;
    tokens[n - 1].t1 = t1;

    t_last = t1;

    // find intervals of tokens with unknown timestamps
    // fill the timestamps by proportionally splitting the interval based on the token voice lengths
    {
        int p0 = 0;
        int p1 = 0;

        while (true) {
            while (p1 < n && tokens[p1].t1 < 0) {
                p1++;
            }

            if (p1 >= n) {
                p1--;
            }

            //printf("p0=%d p1=%d t0=%lld t1=%lld\n", p0, p1, tokens[p0].t0, tokens[p1].t1);

            if (p1 > p0) {
                double psum = 0.0;
                for (int j = p0; j <= p1; j++) {
                    psum += tokens[j].vlen;
                }

                //printf("analyzing %d - %d, psum = %f\n", p0, p1, psum);

                const double dt = tokens[p1].t1 - tokens[p0].t0;

                // split the time proportionally to the voice length
                for (int j = p0 + 1; j <= p1; j++) {
                    const double ct = tokens[j - 1].t0 + dt*tokens[j - 1].vlen/psum;

                    tokens[j - 1].t1 = ct;
                    tokens[j    ].t0 = ct;
                }
            }

            p1++;
            p0 = p1;
            if (p1 >= n) {
                break;
            }
        }
    }

    // fix up (just in case)
    for (int j = 0; j < n - 1; j++) {
        if (tokens[j].t1 < 0) {
            tokens[j + 1].t0 = tokens[j].t1;
        }

        if (j > 0) {
            if (tokens[j - 1].t1 > tokens[j].t0) {
                tokens[j].t0 = tokens[j - 1].t1;
                tokens[j].t1 = std::max(tokens[j].t0, tokens[j].t1);
            }
        }
    }

    // VAD
    // expand or contract tokens based on voice activity
    {
        const int hw = WHISPER_SAMPLE_RATE/8;

        for (int j = 0; j < n; j++) {
            if (tokens[j].id >= whisper_token_eot(&ctx)) {
                continue;
            }

            int s0 = timestamp_to_sample(tokens[j].t0, n_samples);
            int s1 = timestamp_to_sample(tokens[j].t1, n_samples);

            const int ss0 = std::max(s0 - hw, 0);
            const int ss1 = std::min(s1 + hw, n_samples);

            const int ns = ss1 - ss0;

            float sum = 0.0f;

            for (int k = ss0; k < ss1; k++) {
                sum += state.energy[k];
            }

            const float thold = 0.5*sum/ns;

            {
                int k = s0;
                if (state.energy[k] > thold && j > 0) {
                    while (k > 0 && state.energy[k] > thold) {
                        k--;
                    }
                    tokens[j].t0 = sample_to_timestamp(k);
                    if (tokens[j].t0 < tokens[j - 1].t1) {
                        tokens[j].t0 = tokens[j - 1].t1;
                    } else {
                        s0 = k;
                    }
                } else {
                    while (state.energy[k] < thold && k < s1) {
                        k++;
                    }
                    s0 = k;
                    tokens[j].t0 = sample_to_timestamp(k);
                }
            }

            {
                int k = s1;
                if (state.energy[k] > thold) {
                    while (k < n_samples - 1 && state.energy[k] > thold) {
                        k++;
                    }
                    tokens[j].t1 = sample_to_timestamp(k);
                    if (j < ns - 1 && tokens[j].t1 > tokens[j + 1].t0) {
                        tokens[j].t1 = tokens[j + 1].t0;
                    } else {
                        s1 = k;
                    }
                } else {
                    while (state.energy[k] < thold && k > s0) {
                        k--;
                    }
                    s1 = k;
                    tokens[j].t1 = sample_to_timestamp(k);
                }
            }
        }
    }

    // fixed token expand (optional)
    //{
    //    const int t_expand = 0;

    //    for (int j = 0; j < n; j++) {
    //        if (j > 0) {
    //            tokens[j].t0 = std::max(0, (int) (tokens[j].t0 - t_expand));
    //        }
    //        if (j < n - 1) {
    //            tokens[j].t1 = tokens[j].t1 + t_expand;
    //        }
    //    }
    //}

    // debug info
    //for (int j = 0; j < n; ++j) {
    //    const auto & token = tokens[j];
    //    const auto tt = token.pt > thold_pt && token.ptsum > 0.01 ? whisper_token_to_str(&ctx, token.tid) : "[?]";
    //    printf("%s: %10s %6.3f %6.3f %6.3f %6.3f %5d %5d '%s'\n", __func__,
    //            tt, token.p, token.pt, token.ptsum, token.vlen, (int) token.t0, (int) token.t1, whisper_token_to_str(&ctx, token.id));

    //    if (tokens[j].id >= whisper_token_eot(&ctx)) {
    //        continue;
    //    }
    //}
}

void whisper_set_log_callback(whisper_log_callback callback) {
    whisper_log = callback;
}<|MERGE_RESOLUTION|>--- conflicted
+++ resolved
@@ -4085,30 +4085,17 @@
 
     result_all.clear();
 
-<<<<<<< HEAD
     if (n_samples > 0) {
         // compute log mel spectrogram
         if (params.speed_up) {
-            if (whisper_pcm_to_mel_phase_vocoder_with_state(ctx, state, samples, n_samples, params.n_threads) != 0) {
-                fprintf(stderr, "%s: failed to compute log mel spectrogram\n", __func__);
-                return -1;
-            }
+            // TODO: Replace PV with more advanced algorithm
+            log("%s: failed to compute log mel spectrogram\n", __func__);
+            return -1;
         } else {
             if (whisper_pcm_to_mel_with_state(ctx, state, samples, n_samples, params.n_threads) != 0) {
-                fprintf(stderr, "%s: failed to compute log mel spectrogram\n", __func__);
+                log("%s: failed to compute log mel spectrogram\n", __func__);
                 return -2;
             }
-=======
-    // compute log mel spectrogram
-    if (params.speed_up) {
-        // TODO: Replace PV with more advanced algorithm
-        log("%s: failed to compute log mel spectrogram\n", __func__);
-        return -1;
-    } else {
-        if (whisper_pcm_to_mel_with_state(ctx, state, samples, n_samples, params.n_threads) != 0) {
-            log("%s: failed to compute log mel spectrogram\n", __func__);
-            return -2;
->>>>>>> 7e54df41
         }
     }
 
