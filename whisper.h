--- conflicted
+++ resolved
@@ -484,11 +484,8 @@
 
         // [EXPERIMENTAL] speed-up techniques
         // note: these can significantly reduce the quality of the output
-<<<<<<< HEAD
-        bool speed_up;          // speed-up the audio by 2x using Phase Vocoder
-=======
         bool debug_mode;        // enable debug_mode provides extra info (eg. Dump log_mel)
->>>>>>> bf4cb4ab
+
         int  audio_ctx;         // overwrite the audio context size (0 = use default)
 
         // [EXPERIMENTAL] [TDRZ] tinydiarize
