cmake_minimum_required (VERSION 3.0)

project(whisper.cpp VERSION 1.4.2)

# Add path to modules
list(APPEND CMAKE_MODULE_PATH "${CMAKE_CURRENT_SOURCE_DIR}/cmake/")

set(CMAKE_RUNTIME_OUTPUT_DIRECTORY ${CMAKE_BINARY_DIR}/bin)

if(CMAKE_SOURCE_DIR STREQUAL CMAKE_CURRENT_SOURCE_DIR)
    set(WHISPER_STANDALONE ON)
    include(GitVars)
    include(BuildTypes)

    # configure project version
    if (EXISTS "${CMAKE_SOURCE_DIR}/bindings/ios/Makefile-tmpl")
        configure_file(${CMAKE_SOURCE_DIR}/bindings/ios/Makefile-tmpl ${CMAKE_SOURCE_DIR}/bindings/ios/Makefile @ONLY)
    endif()
    configure_file(${CMAKE_SOURCE_DIR}/bindings/javascript/package-tmpl.json ${CMAKE_SOURCE_DIR}/bindings/javascript/package.json @ONLY)
else()
    set(WHISPER_STANDALONE OFF)
endif()

if (EMSCRIPTEN)
    set(BUILD_SHARED_LIBS_DEFAULT OFF)

    option(WHISPER_WASM_SINGLE_FILE "whisper: embed WASM inside the generated whisper.js" ON)
else()
    if (MINGW)
        set(BUILD_SHARED_LIBS_DEFAULT OFF)
    else()
        set(BUILD_SHARED_LIBS_DEFAULT ON)
    endif()
endif()

# options

option(BUILD_SHARED_LIBS              "whisper: build shared libs" ${BUILD_SHARED_LIBS_DEFAULT})

option(WHISPER_ALL_WARNINGS           "whisper: enable all compiler warnings"                   ON)
option(WHISPER_ALL_WARNINGS_3RD_PARTY "whisper: enable all compiler warnings in 3rd party libs" OFF)

option(WHISPER_SANITIZE_THREAD        "whisper: enable thread sanitizer"    OFF)
option(WHISPER_SANITIZE_ADDRESS       "whisper: enable address sanitizer"   OFF)
option(WHISPER_SANITIZE_UNDEFINED     "whisper: enable undefined sanitizer" OFF)

option(WHISPER_BUILD_TESTS            "whisper: build tests"    ${WHISPER_STANDALONE})
option(WHISPER_BUILD_EXAMPLES         "whisper: build examples" ${WHISPER_STANDALONE})

option(WHISPER_SDL2                   "whisper: support for libSDL2" OFF)

option(WHISPER_NO_AVX                 "whisper: disable AVX"  OFF)
option(WHISPER_NO_AVX2                "whisper: disable AVX2" OFF)
option(WHISPER_NO_FMA                 "whisper: disable FMA"  OFF)
option(WHISPER_NO_F16C                "whisper: disable F16c" OFF)

<<<<<<< HEAD
option(WHISPER_K_QUANTS                        "whisper: use k-quants"                              ON)
option(WHISPER_QKK_64                          "whisper: use super-block size of 64 for k-quants"   OFF)
=======
option(WHISPER_OPENVINO               "whisper: support for OpenVINO" OFF)
>>>>>>> 4774d2fe

if (APPLE)
    option(WHISPER_NO_ACCELERATE         "whisper: disable Accelerate framework" OFF)
    option(WHISPER_COREML                "whisper: enable Core ML framework"     OFF)
    option(WHISPER_COREML_ALLOW_FALLBACK "whisper: allow non-CoreML fallback"    OFF)
else()
    option(WHISPER_BLAS                  "whisper: use BLAS libraries"  OFF)
    option(WHISPER_BLAS_VENDOR           "whisper: BLAS library vendor" Generic)
    option(WHISPER_OPENBLAS              "whisper: prefer OpenBLAS"     OFF)
    option(WHISPER_CUBLAS                "whisper: support for cuBLAS"  OFF)
    option(WHISPER_CLBLAST               "whisper: use CLBlast"         OFF)
endif()

option(WHISPER_PERF "whisper: enable perf timings" OFF)

# sanitizers

if (NOT MSVC)
    if (WHISPER_SANITIZE_THREAD)
        set(CMAKE_C_FLAGS   "${CMAKE_C_FLAGS}   -fsanitize=thread")
        set(CMAKE_CXX_FLAGS "${CMAKE_CXX_FLAGS} -fsanitize=thread")
    endif()

    if (WHISPER_SANITIZE_ADDRESS)
        set(CMAKE_C_FLAGS "${CMAKE_C_FLAGS}     -fsanitize=address -fno-omit-frame-pointer")
        set(CMAKE_CXX_FLAGS "${CMAKE_CXX_FLAGS} -fsanitize=address -fno-omit-frame-pointer")
    endif()

    if (WHISPER_SANITIZE_UNDEFINED)
        set(CMAKE_C_FLAGS "${CMAKE_C_FLAGS}     -fsanitize=undefined")
        set(CMAKE_CXX_FLAGS "${CMAKE_CXX_FLAGS} -fsanitize=undefined")
    endif()
endif()

#set(CMAKE_C_FLAGS "${CMAKE_C_FLAGS} -ffast-math")
#set(CMAKE_C_FLAGS "${CMAKE_C_FLAGS} -march=native")

# dependencies

find_package(Threads REQUIRED)

# on APPLE
if (APPLE)
    # include Accelerate framework
    if (NOT WHISPER_NO_ACCELERATE)
        find_library(ACCELERATE_FRAMEWORK Accelerate)

        if (ACCELERATE_FRAMEWORK)
            message(STATUS "Accelerate framework found")

            set(WHISPER_EXTRA_LIBS  ${WHISPER_EXTRA_LIBS}  ${ACCELERATE_FRAMEWORK})
            set(WHISPER_EXTRA_FLAGS ${WHISPER_EXTRA_FLAGS} -DGGML_USE_ACCELERATE)
        else()
            message(WARNING "Accelerate framework not found")
        endif()
    endif()

    if (WHISPER_COREML)
        find_library(FOUNDATION_FRAMEWORK Foundation)
        find_library(COREML_FRAMEWORK CoreML)

        if (COREML_FRAMEWORK)
            message(STATUS "CoreML framework found")

            set(WHISPER_EXTRA_FLAGS ${WHISPER_EXTRA_FLAGS} -DWHISPER_USE_COREML)
        else()
            message(WARNING "CoreML framework not found")
        endif()

        if (WHISPER_COREML_ALLOW_FALLBACK)
            set(WHISPER_EXTRA_FLAGS ${WHISPER_EXTRA_FLAGS} -DWHISPER_COREML_ALLOW_FALLBACK)
        endif()
    endif()
endif()

if (WHISPER_OPENBLAS)
    set(WHISPER_BLAS_VENDOR "OpenBLAS")
    set(WHISPER_BLAS ON)
endif()

if (WHISPER_BLAS)
    set(BLA_STATIC 1)
    set(BLA_VENDOR ${WHISPER_BLAS_VENDOR})
#    set(BLA_PREFER_PKGCONFIG 1)
    set(BLA_SIZEOF_INTEGER 8)
    find_package(BLAS)

    if(BLAS_FOUND)
        message(STATUS "BLAS compatible library found")
        message(STATUS "Libraries ${BLAS_LIBRARIES}")
        set(WHISPER_EXTRA_FLAGS ${WHISPER_EXTRA_FLAGS} -DGGML_USE_OPENBLAS)

        include_directories(${BLAS_INCLUDE_DIRS})
        set(WHISPER_EXTRA_LIBS ${WHISPER_EXTRA_LIBS} ${BLAS_LIBRARIES})
    else()
        message(WARNING "BLAS library was not found")
    endif()
endif ()

if (WHISPER_CUBLAS)
    cmake_minimum_required(VERSION 3.17)

    find_package(CUDAToolkit)

    if (CUDAToolkit_FOUND)
        message(STATUS "cuBLAS found")

        enable_language(CUDA)

        set(GGML_CUDA_SOURCES ggml-cuda.cu ggml-cuda.h)

        add_compile_definitions(GGML_USE_CUBLAS)

        if (WHISPER_STATIC)
            set(WHISPER_EXTRA_LIBS ${WHISPER_EXTRA_LIBS} CUDA::cudart_static CUDA::cublas_static CUDA::cublasLt_static)
        else()
            set(WHISPER_EXTRA_LIBS ${WHISPER_EXTRA_LIBS} CUDA::cudart CUDA::cublas CUDA::cublasLt)
        endif()

    else()
        message(WARNING "cuBLAS not found")
    endif()
endif()

if (WHISPER_CLBLAST)
    find_package(CLBlast)
    if (CLBlast_FOUND)
        message(STATUS "CLBlast found")

        set(GGML_OPENCL_SOURCES ggml-opencl.cpp ggml-opencl.h)

        add_compile_definitions(GGML_USE_CLBLAST)

        set(WHISPER_EXTRA_LIBS ${WHISPER_EXTRA_LIBS} clblast)
    else()
        message(WARNING "CLBlast not found")
    endif()
endif()

if( WHISPER_OPENVINO )
    find_package(OpenVINO REQUIRED COMPONENTS Runtime)
endif()

# compiler flags

if (NOT CMAKE_BUILD_TYPE AND NOT CMAKE_CONFIGURATION_TYPES)
    set(CMAKE_BUILD_TYPE Release CACHE STRING "Build type" FORCE)
    set_property(CACHE CMAKE_BUILD_TYPE PROPERTY STRINGS "Debug" "Release" "RelWithDebInfo")
endif ()

if (WHISPER_ALL_WARNINGS)
    if (NOT MSVC)
        set(CMAKE_C_FLAGS "${CMAKE_C_FLAGS} \
            -Wall                           \
            -Wextra                         \
            -Wpedantic                      \
            -Wshadow                        \
            -Wcast-qual                     \
            -Wstrict-prototypes             \
            -Wpointer-arith                 \
            -Wno-unused-function            \
        ")
        set(CMAKE_CXX_FLAGS "${CMAKE_CXX_FLAGS} \
            -Wall                           \
            -Wextra                         \
            -Wpedantic                      \
            -Wcast-qual                     \
        ")
    else()
        # todo : msvc
    endif()
endif()

if (NOT MSVC)
    set(CMAKE_C_FLAGS "${CMAKE_C_FLAGS} -Werror=vla")
    #set(CMAKE_C_FLAGS "${CMAKE_C_FLAGS} -fno-math-errno -ffinite-math-only -funsafe-math-optimizations")
endif()

message(STATUS "CMAKE_SYSTEM_PROCESSOR: ${CMAKE_SYSTEM_PROCESSOR}")

if (${CMAKE_SYSTEM_PROCESSOR} MATCHES "arm" OR ${CMAKE_SYSTEM_PROCESSOR} MATCHES "aarch64")
    message(STATUS "ARM detected")
else()
    message(STATUS "x86 detected")
    if (MSVC)
            if(NOT WHISPER_NO_AVX2)
                set(CMAKE_CXX_FLAGS "${CMAKE_CXX_FLAGS} /arch:AVX2")
                set(CMAKE_CXX_FLAGS_RELEASE "${CMAKE_CXX_FLAGS_RELEASE} /arch:AVX2")
                set(CMAKE_C_FLAGS "${CMAKE_C_FLAGS} /arch:AVX2")
            else()
                if(NOT WHISPER_NO_AVX)
                    set(CMAKE_CXX_FLAGS "${CMAKE_CXX_FLAGS} /arch:AVX")
                    set(CMAKE_CXX_FLAGS_RELEASE "${CMAKE_CXX_FLAGS_RELEASE} /arch:AVX")
                    set(CMAKE_C_FLAGS "${CMAKE_C_FLAGS} /arch:AVX")
                endif()
            endif()
    else()
        if (EMSCRIPTEN)
            set(CMAKE_C_FLAGS   "${CMAKE_C_FLAGS}   -pthread")
            set(CMAKE_CXX_FLAGS "${CMAKE_CXX_FLAGS} -pthread")
        else()
            if(NOT WHISPER_NO_AVX)
                set(CMAKE_C_FLAGS "${CMAKE_C_FLAGS} -mavx")
            endif()
            if(NOT WHISPER_NO_AVX2)
                set(CMAKE_C_FLAGS "${CMAKE_C_FLAGS} -mavx2")
            endif()
            if(NOT WHISPER_NO_FMA)
                set(CMAKE_C_FLAGS "${CMAKE_C_FLAGS} -mfma")
            endif()
            if(NOT WHISPER_NO_F16C)
                set(CMAKE_C_FLAGS "${CMAKE_C_FLAGS} -mf16c")
            endif()
        endif()
    endif()
endif()

if (WHISPER_PERF)
    set(WHISPER_EXTRA_FLAGS ${WHISPER_EXTRA_FLAGS} -DGGML_PERF)
endif()

if (WHISPER_K_QUANTS)
    set(GGML_SOURCES_EXTRA ${GGML_SOURCES_EXTRA} k_quants.c k_quants.h)
    add_compile_definitions(GGML_USE_K_QUANTS)
    if (WHISPER_QKK_64)
        add_compile_definitions(GGML_QKK_64)
    endif()
endif()

#
# whisper.coreml - Core ML support
#

if (WHISPER_COREML)
    set(TARGET whisper.coreml)

    add_library(${TARGET}
        coreml/whisper-encoder.h
        coreml/whisper-encoder.mm
        coreml/whisper-encoder-impl.h
        coreml/whisper-encoder-impl.m
        )

    include(DefaultTargetOptions)

    target_include_directories(${TARGET} PUBLIC
        .
        )

    target_link_libraries(${TARGET} PRIVATE ${FOUNDATION_FRAMEWORK} ${COREML_FRAMEWORK})

    set_target_properties(${TARGET} PROPERTIES
        COMPILE_FLAGS "-fobjc-arc"
        )
endif()

if (WHISPER_OPENVINO)
    set(TARGET whisper.openvino)

    add_library(${TARGET} OBJECT
        openvino/whisper-openvino-encoder.h
        openvino/whisper-openvino-encoder.cpp
        )

    target_include_directories(${TARGET} PUBLIC
        .
        )

    set_property(TARGET ${TARGET} PROPERTY POSITION_INDEPENDENT_CODE ON)
    set(WHISPER_EXTRA_FLAGS ${WHISPER_EXTRA_FLAGS} -DWHISPER_USE_OPENVINO)

    target_link_libraries(${TARGET} PRIVATE openvino::runtime)
endif()

#
# whisper - this is the main library of the project
#

set(TARGET whisper)

add_library(${TARGET}
    ggml.h
    ggml.c
    ${GGML_CUDA_SOURCES}
    ${GGML_OPENCL_SOURCES}
    whisper.h
    whisper.cpp
    )

include(DefaultTargetOptions)

target_include_directories(${TARGET} PUBLIC
    .
    )

if (WHISPER_COREML)
    target_link_libraries(${TARGET} PRIVATE whisper.coreml)
endif()

if (WHISPER_OPENVINO)
    target_link_libraries(${TARGET} PRIVATE whisper.openvino)
endif()

if (MSVC)
    target_link_libraries(${TARGET} PRIVATE ${WHISPER_EXTRA_LIBS} ${CMAKE_THREAD_LIBS_INIT})

    set(WHISPER_EXTRA_FLAGS ${WHISPER_EXTRA_FLAGS} -D_CRT_SECURE_NO_WARNINGS)
else()
    target_link_libraries(${TARGET} PRIVATE m ${WHISPER_EXTRA_LIBS} ${CMAKE_THREAD_LIBS_INIT})
endif()

if (BUILD_SHARED_LIBS)
    target_link_libraries(${TARGET} PUBLIC
        ${CMAKE_DL_LIBS}
        )

    target_compile_definitions(${TARGET} PUBLIC
        WHISPER_SHARED
        GGML_SHARED
        )

    target_compile_definitions(${TARGET} PRIVATE
        WHISPER_BUILD
        GGML_BUILD
        )
endif()

if (GGML_CUDA_SOURCES)
    message(STATUS "GGML CUDA sources found, configuring CUDA architecture")
    set_property(TARGET whisper PROPERTY CUDA_ARCHITECTURES OFF)
    set_property(TARGET whisper PROPERTY CUDA_SELECT_NVCC_ARCH_FLAGS "Auto")
endif()

if (EMSCRIPTEN)
    set_target_properties(${TARGET} PROPERTIES COMPILE_FLAGS "-msimd128")
endif()

target_compile_definitions(${TARGET} PUBLIC
    ${WHISPER_EXTRA_FLAGS}
    )

set_target_properties(${TARGET} PROPERTIES PUBLIC_HEADER "whisper.h")

install(TARGETS ${TARGET}
    LIBRARY DESTINATION lib
    ARCHIVE DESTINATION lib/static
    RUNTIME DESTINATION bin
    PUBLIC_HEADER DESTINATION include
    )

#
# bindings
#

add_subdirectory(bindings)

#
# programs, examples and tests
#

if (WHISPER_BUILD_TESTS AND NOT CMAKE_JS_VERSION)
    enable_testing()
    add_subdirectory(tests)
endif ()

if (WHISPER_BUILD_EXAMPLES)
    add_subdirectory(examples)
endif()<|MERGE_RESOLUTION|>--- conflicted
+++ resolved
@@ -54,12 +54,9 @@
 option(WHISPER_NO_FMA                 "whisper: disable FMA"  OFF)
 option(WHISPER_NO_F16C                "whisper: disable F16c" OFF)
 
-<<<<<<< HEAD
 option(WHISPER_K_QUANTS                        "whisper: use k-quants"                              ON)
 option(WHISPER_QKK_64                          "whisper: use super-block size of 64 for k-quants"   OFF)
-=======
 option(WHISPER_OPENVINO               "whisper: support for OpenVINO" OFF)
->>>>>>> 4774d2fe
 
 if (APPLE)
     option(WHISPER_NO_ACCELERATE         "whisper: disable Accelerate framework" OFF)
